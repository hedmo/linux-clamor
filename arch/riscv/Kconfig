# SPDX-License-Identifier: GPL-2.0-only
#
# For a description of the syntax of this configuration file,
# see Documentation/kbuild/kconfig-language.rst.
#

config 64BIT
	bool

config 32BIT
	bool

config RISCV
	def_bool y
	select ARCH_CLOCKSOURCE_INIT
	select ARCH_SUPPORTS_ATOMIC_RMW
	select ARCH_HAS_BINFMT_FLAT
	select ARCH_HAS_DEBUG_VM_PGTABLE
	select ARCH_HAS_DEBUG_VIRTUAL if MMU
	select ARCH_HAS_DEBUG_WX
	select ARCH_HAS_GCOV_PROFILE_ALL
	select ARCH_HAS_GIGANTIC_PAGE
	select ARCH_HAS_KCOV
	select ARCH_HAS_MMIOWB
	select ARCH_HAS_PTE_SPECIAL
	select ARCH_HAS_SET_DIRECT_MAP
	select ARCH_HAS_SET_MEMORY
	select ARCH_HAS_STRICT_KERNEL_RWX if MMU
	select ARCH_OPTIONAL_KERNEL_RWX if ARCH_HAS_STRICT_KERNEL_RWX
	select ARCH_OPTIONAL_KERNEL_RWX_DEFAULT
	select ARCH_WANT_DEFAULT_TOPDOWN_MMAP_LAYOUT if MMU
	select ARCH_WANT_FRAME_POINTERS
	select ARCH_WANT_HUGE_PMD_SHARE if 64BIT
	select CLONE_BACKWARDS
	select CLINT_TIMER if !MMU
	select COMMON_CLK
	select EDAC_SUPPORT
	select GENERIC_ARCH_TOPOLOGY if SMP
	select GENERIC_ATOMIC64 if !64BIT
	select GENERIC_CLOCKEVENTS
	select GENERIC_EARLY_IOREMAP
	select GENERIC_GETTIMEOFDAY if HAVE_GENERIC_VDSO
	select GENERIC_IOREMAP
	select GENERIC_IRQ_MULTI_HANDLER
	select GENERIC_IRQ_SHOW
	select GENERIC_PCI_IOMAP
	select GENERIC_PTDUMP if MMU
	select GENERIC_SCHED_CLOCK
	select GENERIC_SMP_IDLE_THREAD
	select GENERIC_STRNCPY_FROM_USER if MMU
	select GENERIC_STRNLEN_USER if MMU
	select GENERIC_TIME_VSYSCALL if MMU && 64BIT
	select HANDLE_DOMAIN_IRQ
	select HAVE_ARCH_AUDITSYSCALL
	select HAVE_ARCH_JUMP_LABEL
	select HAVE_ARCH_JUMP_LABEL_RELATIVE
	select HAVE_ARCH_KASAN if MMU && 64BIT
	select HAVE_ARCH_KGDB
	select HAVE_ARCH_KGDB_QXFER_PKT
	select HAVE_ARCH_MMAP_RND_BITS if MMU
	select HAVE_ARCH_SECCOMP_FILTER
	select HAVE_ARCH_TRACEHOOK
	select HAVE_ASM_MODVERSIONS
	select HAVE_CONTEXT_TRACKING
	select HAVE_DEBUG_KMEMLEAK
	select HAVE_DMA_CONTIGUOUS if MMU
	select HAVE_EBPF_JIT if MMU
	select HAVE_FUTEX_CMPXCHG if FUTEX
	select HAVE_GCC_PLUGINS
	select HAVE_GENERIC_VDSO if MMU && 64BIT
	select HAVE_PCI
	select HAVE_PERF_EVENTS
	select HAVE_PERF_REGS
	select HAVE_PERF_USER_STACK_DUMP
	select HAVE_STACKPROTECTOR
	select HAVE_SYSCALL_TRACEPOINTS
	select IRQ_DOMAIN
	select MODULES_USE_ELF_RELA if MODULES
	select MODULE_SECTIONS if MODULES
	select OF
	select OF_EARLY_FLATTREE
	select OF_IRQ
	select PCI_DOMAINS_GENERIC if PCI
	select PCI_MSI if PCI
	select RISCV_INTC
	select RISCV_TIMER if RISCV_SBI
	select SPARSEMEM_STATIC if 32BIT
	select SPARSE_IRQ
	select SYSCTL_EXCEPTION_TRACE
	select THREAD_INFO_IN_TASK
<<<<<<< HEAD
	select SET_FS
=======
	select UACCESS_MEMCPY if !MMU
>>>>>>> e8d444d3

config ARCH_MMAP_RND_BITS_MIN
	default 18 if 64BIT
	default 8

# max bits determined by the following formula:
#  VA_BITS - PAGE_SHIFT - 3
config ARCH_MMAP_RND_BITS_MAX
	default 24 if 64BIT # SV39 based
	default 17

# set if we run in machine mode, cleared if we run in supervisor mode
config RISCV_M_MODE
	bool
	default !MMU

# set if we are running in S-mode and can use SBI calls
config RISCV_SBI
	bool
	depends on !RISCV_M_MODE
	default y

config MMU
	bool "MMU-based Paged Memory Management Support"
	default y
	help
	  Select if you want MMU-based virtualised addressing space
	  support by paged memory management. If unsure, say 'Y'.

config ZONE_DMA32
	bool
	default y if 64BIT

config VA_BITS
	int
	default 32 if 32BIT
	default 39 if 64BIT

config PA_BITS
	int
	default 34 if 32BIT
	default 56 if 64BIT

config PAGE_OFFSET
	hex
	default 0xC0000000 if 32BIT && MAXPHYSMEM_2GB
	default 0x80000000 if 64BIT && !MMU
	default 0xffffffff80000000 if 64BIT && MAXPHYSMEM_2GB
	default 0xffffffe000000000 if 64BIT && MAXPHYSMEM_128GB

config ARCH_FLATMEM_ENABLE
	def_bool y

config ARCH_SPARSEMEM_ENABLE
	def_bool y
	depends on MMU
	select SPARSEMEM_VMEMMAP_ENABLE

config ARCH_SELECT_MEMORY_MODEL
	def_bool ARCH_SPARSEMEM_ENABLE

config ARCH_WANT_GENERAL_HUGETLB
	def_bool y

config ARCH_SUPPORTS_DEBUG_PAGEALLOC
	def_bool y

config SYS_SUPPORTS_HUGETLBFS
	depends on MMU
	def_bool y

config STACKTRACE_SUPPORT
	def_bool y

config TRACE_IRQFLAGS_SUPPORT
	def_bool y

config GENERIC_BUG
	def_bool y
	depends on BUG
	select GENERIC_BUG_RELATIVE_POINTERS if 64BIT

config GENERIC_BUG_RELATIVE_POINTERS
	bool

config GENERIC_CALIBRATE_DELAY
	def_bool y

config GENERIC_CSUM
	def_bool y

config GENERIC_HWEIGHT
	def_bool y

config FIX_EARLYCON_MEM
	def_bool MMU

config PGTABLE_LEVELS
	int
	default 3 if 64BIT
	default 2

config LOCKDEP_SUPPORT
	def_bool y

source "arch/riscv/Kconfig.socs"

menu "Platform type"

choice
	prompt "Base ISA"
	default ARCH_RV64I
	help
	  This selects the base ISA that this kernel will target and must match
	  the target platform.

config ARCH_RV32I
	bool "RV32I"
	select 32BIT
	select GENERIC_LIB_ASHLDI3
	select GENERIC_LIB_ASHRDI3
	select GENERIC_LIB_LSHRDI3
	select GENERIC_LIB_UCMPDI2
	select MMU

config ARCH_RV64I
	bool "RV64I"
	select 64BIT
	select ARCH_SUPPORTS_INT128 if CC_HAS_INT128 && GCC_VERSION >= 50000
	select HAVE_DYNAMIC_FTRACE if MMU
	select HAVE_DYNAMIC_FTRACE_WITH_REGS if HAVE_DYNAMIC_FTRACE
	select HAVE_FTRACE_MCOUNT_RECORD
	select HAVE_FUNCTION_GRAPH_TRACER
	select HAVE_FUNCTION_TRACER
	select SWIOTLB if MMU

endchoice

# We must be able to map all physical memory into the kernel, but the compiler
# is still a bit more efficient when generating code if it's setup in a manner
# such that it can only map 2GiB of memory.
choice
	prompt "Kernel Code Model"
	default CMODEL_MEDLOW if 32BIT
	default CMODEL_MEDANY if 64BIT

	config CMODEL_MEDLOW
		bool "medium low code model"
	config CMODEL_MEDANY
		bool "medium any code model"
endchoice

config MODULE_SECTIONS
	bool
	select HAVE_MOD_ARCH_SPECIFIC

choice
	prompt "Maximum Physical Memory"
	default MAXPHYSMEM_2GB if 32BIT
	default MAXPHYSMEM_2GB if 64BIT && CMODEL_MEDLOW
	default MAXPHYSMEM_128GB if 64BIT && CMODEL_MEDANY

	config MAXPHYSMEM_2GB
		bool "2GiB"
	config MAXPHYSMEM_128GB
		depends on 64BIT && CMODEL_MEDANY
		bool "128GiB"
endchoice


config SMP
	bool "Symmetric Multi-Processing"
	help
	  This enables support for systems with more than one CPU.  If
	  you say N here, the kernel will run on single and
	  multiprocessor machines, but will use only one CPU of a
	  multiprocessor machine. If you say Y here, the kernel will run
	  on many, but not all, single processor machines. On a single
	  processor machine, the kernel will run faster if you say N
	  here.

	  If you don't know what to do here, say N.

config NR_CPUS
	int "Maximum number of CPUs (2-32)"
	range 2 32
	depends on SMP
	default "8"

config HOTPLUG_CPU
	bool "Support for hot-pluggable CPUs"
	depends on SMP
	select GENERIC_IRQ_MIGRATION
	help

	  Say Y here to experiment with turning CPUs off and on.  CPUs
	  can be controlled through /sys/devices/system/cpu.

	  Say N if you want to disable CPU hotplug.

choice
	prompt "CPU Tuning"
	default TUNE_GENERIC

config TUNE_GENERIC
	bool "generic"

endchoice

config RISCV_ISA_C
	bool "Emit compressed instructions when building Linux"
	default y
	help
	   Adds "C" to the ISA subsets that the toolchain is allowed to emit
	   when building Linux, which results in compressed instructions in the
	   Linux binary.

	   If you don't know what to do here, say Y.

menu "supported PMU type"
	depends on PERF_EVENTS

config RISCV_BASE_PMU
	bool "Base Performance Monitoring Unit"
	def_bool y
	help
	  A base PMU that serves as a reference implementation and has limited
	  feature of perf.  It can run on any RISC-V machines so serves as the
	  fallback, but this option can also be disable to reduce kernel size.

endmenu

config FPU
	bool "FPU support"
	default y
	help
	  Say N here if you want to disable all floating-point related procedure
	  in the kernel.

	  If you don't know what to do here, say Y.

endmenu

menu "Kernel features"

source "kernel/Kconfig.hz"

config RISCV_SBI_V01
	bool "SBI v0.1 support"
	default y
	depends on RISCV_SBI
	help
	  This config allows kernel to use SBI v0.1 APIs. This will be
	  deprecated in future once legacy M-mode software are no longer in use.
endmenu

menu "Boot options"

config CMDLINE
	string "Built-in kernel command line"
	help
	  For most platforms, the arguments for the kernel's command line
	  are provided at run-time, during boot. However, there are cases
	  where either no arguments are being provided or the provided
	  arguments are insufficient or even invalid.

	  When that occurs, it is possible to define a built-in command
	  line here and choose how the kernel should use it later on.

choice
	prompt "Built-in command line usage" if CMDLINE != ""
	default CMDLINE_FALLBACK
	help
	  Choose how the kernel will handle the provided built-in command
	  line.

config CMDLINE_FALLBACK
	bool "Use bootloader kernel arguments if available"
	help
	  Use the built-in command line as fallback in case we get nothing
	  during boot. This is the default behaviour.

config CMDLINE_EXTEND
	bool "Extend bootloader kernel arguments"
	help
	  The command-line arguments provided during boot will be
	  appended to the built-in command line. This is useful in
	  cases where the provided arguments are insufficient and
	  you don't want to or cannot modify them.


config CMDLINE_FORCE
	bool "Always use the default kernel command string"
	help
	  Always use the built-in command line, even if we get one during
	  boot. This is useful in case you need to override the provided
	  command line on systems where you don't have or want control
	  over it.

endchoice

config EFI_STUB
	bool

config EFI
	bool "UEFI runtime support"
	depends on OF
	select LIBFDT
	select UCS2_STRING
	select EFI_PARAMS_FROM_FDT
	select EFI_STUB
	select EFI_GENERIC_STUB
	select EFI_RUNTIME_WRAPPERS
	select RISCV_ISA_C
	depends on MMU
	default y
	help
	  This option provides support for runtime services provided
	  by UEFI firmware (such as non-volatile variables, realtime
	  clock, and platform reset). A UEFI stub is also provided to
	  allow the kernel to be booted as an EFI application. This
	  is only useful on systems that have UEFI firmware.

endmenu

config BUILTIN_DTB
	def_bool n
	depends on RISCV_M_MODE
	depends on OF

menu "Power management options"

source "kernel/power/Kconfig"

endmenu

source "drivers/firmware/Kconfig"<|MERGE_RESOLUTION|>--- conflicted
+++ resolved
@@ -88,11 +88,7 @@
 	select SPARSE_IRQ
 	select SYSCTL_EXCEPTION_TRACE
 	select THREAD_INFO_IN_TASK
-<<<<<<< HEAD
-	select SET_FS
-=======
 	select UACCESS_MEMCPY if !MMU
->>>>>>> e8d444d3
 
 config ARCH_MMAP_RND_BITS_MIN
 	default 18 if 64BIT
