--- conflicted
+++ resolved
@@ -140,11 +140,7 @@
  * tuning, i.e. allows priveleged userspace to set an exact advancement time.
  */
 static int __read_mostly lapic_timer_advance_ns = -1;
-<<<<<<< HEAD
-module_param(lapic_timer_advance_ns, uint, S_IRUGO | S_IWUSR);
-=======
 module_param(lapic_timer_advance_ns, int, S_IRUGO | S_IWUSR);
->>>>>>> 0ecfebd2
 
 static bool __read_mostly vector_hashing = true;
 module_param(vector_hashing, bool, S_IRUGO);
@@ -8221,12 +8217,8 @@
 /* Swap (qemu) user FPU context for the guest FPU context. */
 static void kvm_load_guest_fpu(struct kvm_vcpu *vcpu)
 {
-<<<<<<< HEAD
-	preempt_disable();
-=======
 	fpregs_lock();
 
->>>>>>> 0ecfebd2
 	copy_fpregs_to_fpstate(&current->thread.fpu);
 	/* PKRU is separately restored in kvm_x86_ops->run.  */
 	__copy_kernel_to_fpregs(&vcpu->arch.guest_fpu->state,
@@ -8241,21 +8233,14 @@
 /* When vcpu_run ends, restore user space FPU context. */
 static void kvm_put_guest_fpu(struct kvm_vcpu *vcpu)
 {
-<<<<<<< HEAD
-	preempt_disable();
+	fpregs_lock();
+
 	copy_fpregs_to_fpstate(vcpu->arch.guest_fpu);
 	copy_kernel_to_fpregs(&current->thread.fpu.state);
-	preempt_enable();
-=======
-	fpregs_lock();
-
-	copy_fpregs_to_fpstate(vcpu->arch.guest_fpu);
-	copy_kernel_to_fpregs(&current->thread.fpu.state);
 
 	fpregs_mark_activate();
 	fpregs_unlock();
 
->>>>>>> 0ecfebd2
 	++vcpu->stat.fpu_reload;
 	trace_kvm_fpu(0);
 }
@@ -8953,19 +8938,11 @@
 		if (init_event)
 			kvm_put_guest_fpu(vcpu);
 		mpx_state_buffer = get_xsave_addr(&vcpu->arch.guest_fpu->state.xsave,
-<<<<<<< HEAD
-					XFEATURE_MASK_BNDREGS);
-		if (mpx_state_buffer)
-			memset(mpx_state_buffer, 0, sizeof(struct mpx_bndreg_state));
-		mpx_state_buffer = get_xsave_addr(&vcpu->arch.guest_fpu->state.xsave,
-					XFEATURE_MASK_BNDCSR);
-=======
 					XFEATURE_BNDREGS);
 		if (mpx_state_buffer)
 			memset(mpx_state_buffer, 0, sizeof(struct mpx_bndreg_state));
 		mpx_state_buffer = get_xsave_addr(&vcpu->arch.guest_fpu->state.xsave,
 					XFEATURE_BNDCSR);
->>>>>>> 0ecfebd2
 		if (mpx_state_buffer)
 			memset(mpx_state_buffer, 0, sizeof(struct mpx_bndcsr));
 		if (init_event)
