--- conflicted
+++ resolved
@@ -47,8 +47,6 @@
 	unsigned long ddr_phy_calibration[BACKUP_DDR_PHY_CALIBRATION];
 };
 
-<<<<<<< HEAD
-=======
 /*
  * struct at91_pm_sfrbu_offsets: registers mapping for SFRBU
  * @pswbu: power switch BU control registers
@@ -62,17 +60,13 @@
 	} pswbu;
 };
 
->>>>>>> 6195eb15
 /**
  * struct at91_soc_pm - AT91 SoC power management data structure
  * @config_shdwc_ws: wakeup sources configuration function for SHDWC
  * @config_pmc_ws: wakeup srouces configuration function for PMC
  * @ws_ids: wakup sources of_device_id array
  * @data: PM data to be used on last phase of suspend
-<<<<<<< HEAD
-=======
  * @sfrbu_regs: SFRBU registers mapping
->>>>>>> 6195eb15
  * @bu: backup unit mapped data (for backup mode)
  * @memcs: memory chip select
  */
@@ -82,7 +76,7 @@
 	const struct of_device_id *ws_ids;
 	struct at91_pm_bu *bu;
 	struct at91_pm_data data;
-<<<<<<< HEAD
+	struct at91_pm_sfrbu_regs sfrbu_regs;
 	void *memcs;
 };
 
@@ -96,22 +90,6 @@
 	AT91_PM_IOMAP_SFRBU,
 };
 
-=======
-	struct at91_pm_sfrbu_regs sfrbu_regs;
-	void *memcs;
-};
-
-/**
- * enum at91_pm_iomaps:	IOs that needs to be mapped for different PM modes
- * @AT91_PM_IOMAP_SHDWC:	SHDWC controller
- * @AT91_PM_IOMAP_SFRBU:	SFRBU controller
- */
-enum at91_pm_iomaps {
-	AT91_PM_IOMAP_SHDWC,
-	AT91_PM_IOMAP_SFRBU,
-};
-
->>>>>>> 6195eb15
 #define AT91_PM_IOMAP(name)	BIT(AT91_PM_IOMAP_##name)
 
 static struct at91_soc_pm soc_pm = {
@@ -421,11 +399,8 @@
 static void at91_pm_suspend(suspend_state_t state)
 {
 	if (soc_pm.data.mode == AT91_PM_BACKUP) {
-<<<<<<< HEAD
-=======
 		at91_pm_switch_ba_to_vbat();
 
->>>>>>> 6195eb15
 		cpu_suspend(0, at91_suspend_finish);
 
 		/* The SRAM is lost between suspend cycles */
@@ -656,11 +631,7 @@
 	{ /* Sentinel. */ },
 };
 
-<<<<<<< HEAD
-static __init void at91_dt_ramc(bool phy_mandatory)
-=======
 static __init int at91_dt_ramc(bool phy_mandatory)
->>>>>>> 6195eb15
 {
 	struct device_node *np;
 	const struct of_device_id *of_id;
@@ -708,16 +679,6 @@
 		ret = -ENODEV;
 		goto unmap_ramc;
 	}
-
-	/* Lookup for DDR PHY node, if any. */
-	for_each_matching_node_and_match(np, ramc_phy_ids, &of_id) {
-		soc_pm.data.ramc_phy = of_iomap(np, 0);
-		if (!soc_pm.data.ramc_phy)
-			panic(pr_fmt("unable to map ramc phy cpu registers\n"));
-	}
-
-	if (phy_mandatory && !soc_pm.data.ramc_phy)
-		panic(pr_fmt("DDR PHY is mandatory!\n"));
 
 	if (!standby) {
 		pr_warn("ramc no standby function available\n");
@@ -1132,13 +1093,9 @@
 	soc_pm.data.standby_mode = AT91_PM_STANDBY;
 	soc_pm.data.suspend_mode = AT91_PM_ULP0;
 
-<<<<<<< HEAD
-	at91_dt_ramc(false);
-=======
 	ret = at91_dt_ramc(false);
 	if (ret)
 		return;
->>>>>>> 6195eb15
 
 	/*
 	 * AT91RM9200 SDRAM low-power mode cannot be used with self-refresh.
@@ -1156,24 +1113,17 @@
 	static const int iomaps[] __initconst = {
 		[AT91_PM_ULP1]		= AT91_PM_IOMAP(SHDWC),
 	};
-<<<<<<< HEAD
-=======
 	int ret;
->>>>>>> 6195eb15
 
 	if (!IS_ENABLED(CONFIG_SOC_SAM9X60))
 		return;
 
 	at91_pm_modes_validate(modes, ARRAY_SIZE(modes));
 	at91_pm_modes_init(iomaps, ARRAY_SIZE(iomaps));
-<<<<<<< HEAD
-	at91_dt_ramc(false);
-=======
 	ret = at91_dt_ramc(false);
 	if (ret)
 		return;
 
->>>>>>> 6195eb15
 	at91_pm_init(NULL);
 
 	soc_pm.ws_ids = sam9x60_ws_ids;
@@ -1195,14 +1145,10 @@
 	soc_pm.data.standby_mode = AT91_PM_STANDBY;
 	soc_pm.data.suspend_mode = AT91_PM_ULP0;
 
-<<<<<<< HEAD
-	at91_dt_ramc(false);
-=======
 	ret = at91_dt_ramc(false);
 	if (ret)
 		return;
 
->>>>>>> 6195eb15
 	at91_pm_init(at91sam9_idle);
 }
 
@@ -1217,14 +1163,10 @@
 		return;
 
 	at91_pm_modes_validate(modes, ARRAY_SIZE(modes));
-<<<<<<< HEAD
-	at91_dt_ramc(false);
-=======
 	ret = at91_dt_ramc(false);
 	if (ret)
 		return;
 
->>>>>>> 6195eb15
 	at91_pm_init(NULL);
 }
 
@@ -1239,24 +1181,17 @@
 		[AT91_PM_BACKUP]	= AT91_PM_IOMAP(SHDWC) |
 					  AT91_PM_IOMAP(SFRBU),
 	};
-<<<<<<< HEAD
-=======
 	int ret;
->>>>>>> 6195eb15
 
 	if (!IS_ENABLED(CONFIG_SOC_SAMA5D2))
 		return;
 
 	at91_pm_modes_validate(modes, ARRAY_SIZE(modes));
 	at91_pm_modes_init(iomaps, ARRAY_SIZE(iomaps));
-<<<<<<< HEAD
-	at91_dt_ramc(false);
-=======
 	ret = at91_dt_ramc(false);
 	if (ret)
 		return;
 
->>>>>>> 6195eb15
 	at91_pm_init(NULL);
 
 	soc_pm.ws_ids = sama5d2_ws_ids;
@@ -1304,32 +1239,6 @@
 	soc_pm.sfrbu_regs.pswbu.state = BIT(2);
 }
 
-void __init sama7_pm_init(void)
-{
-	static const int modes[] __initconst = {
-		AT91_PM_STANDBY, AT91_PM_ULP0, AT91_PM_ULP1, AT91_PM_BACKUP,
-	};
-	static const u32 iomaps[] __initconst = {
-		[AT91_PM_ULP0]		= AT91_PM_IOMAP(SFRBU),
-		[AT91_PM_ULP1]		= AT91_PM_IOMAP(SFRBU) |
-					  AT91_PM_IOMAP(SHDWC),
-		[AT91_PM_BACKUP]	= AT91_PM_IOMAP(SFRBU) |
-					  AT91_PM_IOMAP(SHDWC),
-	};
-
-	if (!IS_ENABLED(CONFIG_SOC_SAMA7))
-		return;
-
-	at91_pm_modes_validate(modes, ARRAY_SIZE(modes));
-
-	at91_dt_ramc(true);
-	at91_pm_modes_init(iomaps, ARRAY_SIZE(iomaps));
-	at91_pm_init(NULL);
-
-	soc_pm.ws_ids = sama7g5_ws_ids;
-	soc_pm.config_pmc_ws = at91_sam9x60_config_pmc_ws;
-}
-
 static int __init at91_pm_modes_select(char *str)
 {
 	char *s;
