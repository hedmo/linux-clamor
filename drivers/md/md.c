/*
   md.c : Multiple Devices driver for Linux
	  Copyright (C) 1998, 1999, 2000 Ingo Molnar

     completely rewritten, based on the MD driver code from Marc Zyngier

   Changes:

   - RAID-1/RAID-5 extensions by Miguel de Icaza, Gadi Oxman, Ingo Molnar
   - RAID-6 extensions by H. Peter Anvin <hpa@zytor.com>
   - boot support for linear and striped mode by Harald Hoyer <HarryH@Royal.Net>
   - kerneld support by Boris Tobotras <boris@xtalk.msk.su>
   - kmod support by: Cyrus Durgin
   - RAID0 bugfixes: Mark Anthony Lisher <markal@iname.com>
   - Devfs support by Richard Gooch <rgooch@atnf.csiro.au>

   - lots of fixes and improvements to the RAID1/RAID5 and generic
     RAID code (such as request based resynchronization):

     Neil Brown <neilb@cse.unsw.edu.au>.

   - persistent bitmap code
     Copyright (C) 2003-2004, Paul Clements, SteelEye Technology, Inc.

   This program is free software; you can redistribute it and/or modify
   it under the terms of the GNU General Public License as published by
   the Free Software Foundation; either version 2, or (at your option)
   any later version.

   You should have received a copy of the GNU General Public License
   (for example /usr/src/linux/COPYING); if not, write to the Free
   Software Foundation, Inc., 675 Mass Ave, Cambridge, MA 02139, USA.
*/

#include <linux/kthread.h>
#include <linux/blkdev.h>
#include <linux/sysctl.h>
#include <linux/seq_file.h>
#include <linux/mutex.h>
#include <linux/buffer_head.h> /* for invalidate_bdev */
#include <linux/poll.h>
#include <linux/ctype.h>
#include <linux/string.h>
#include <linux/hdreg.h>
#include <linux/proc_fs.h>
#include <linux/random.h>
#include <linux/reboot.h>
#include <linux/file.h>
#include <linux/compat.h>
#include <linux/delay.h>
#include <linux/raid/md_p.h>
#include <linux/raid/md_u.h>
#include <linux/slab.h>
#include "md.h"
#include "bitmap.h"

#ifndef MODULE
static void autostart_arrays(int part);
#endif

/* pers_list is a list of registered personalities protected
 * by pers_lock.
 * pers_lock does extra service to protect accesses to
 * mddev->thread when the mutex cannot be held.
 */
static LIST_HEAD(pers_list);
static DEFINE_SPINLOCK(pers_lock);

static void md_print_devices(void);

static DECLARE_WAIT_QUEUE_HEAD(resync_wait);
static struct workqueue_struct *md_wq;
static struct workqueue_struct *md_misc_wq;

#define MD_BUG(x...) { printk("md: bug in file %s, line %d\n", __FILE__, __LINE__); md_print_devices(); }

/*
 * Default number of read corrections we'll attempt on an rdev
 * before ejecting it from the array. We divide the read error
 * count by 2 for every hour elapsed between read errors.
 */
#define MD_DEFAULT_MAX_CORRECTED_READ_ERRORS 20
/*
 * Current RAID-1,4,5 parallel reconstruction 'guaranteed speed limit'
 * is 1000 KB/sec, so the extra system load does not show up that much.
 * Increase it if you want to have more _guaranteed_ speed. Note that
 * the RAID driver will use the maximum available bandwidth if the IO
 * subsystem is idle. There is also an 'absolute maximum' reconstruction
 * speed limit - in case reconstruction slows down your system despite
 * idle IO detection.
 *
 * you can change it via /proc/sys/dev/raid/speed_limit_min and _max.
 * or /sys/block/mdX/md/sync_speed_{min,max}
 */

static int sysctl_speed_limit_min = 1000;
static int sysctl_speed_limit_max = 200000;
static inline int speed_min(struct mddev *mddev)
{
	return mddev->sync_speed_min ?
		mddev->sync_speed_min : sysctl_speed_limit_min;
}

static inline int speed_max(struct mddev *mddev)
{
	return mddev->sync_speed_max ?
		mddev->sync_speed_max : sysctl_speed_limit_max;
}

static struct ctl_table_header *raid_table_header;

static ctl_table raid_table[] = {
	{
		.procname	= "speed_limit_min",
		.data		= &sysctl_speed_limit_min,
		.maxlen		= sizeof(int),
		.mode		= S_IRUGO|S_IWUSR,
		.proc_handler	= proc_dointvec,
	},
	{
		.procname	= "speed_limit_max",
		.data		= &sysctl_speed_limit_max,
		.maxlen		= sizeof(int),
		.mode		= S_IRUGO|S_IWUSR,
		.proc_handler	= proc_dointvec,
	},
	{ }
};

static ctl_table raid_dir_table[] = {
	{
		.procname	= "raid",
		.maxlen		= 0,
		.mode		= S_IRUGO|S_IXUGO,
		.child		= raid_table,
	},
	{ }
};

static ctl_table raid_root_table[] = {
	{
		.procname	= "dev",
		.maxlen		= 0,
		.mode		= 0555,
		.child		= raid_dir_table,
	},
	{  }
};

static const struct block_device_operations md_fops;

static int start_readonly;

/* bio_clone_mddev
 * like bio_clone, but with a local bio set
 */

static void mddev_bio_destructor(struct bio *bio)
{
	struct mddev *mddev, **mddevp;

	mddevp = (void*)bio;
	mddev = mddevp[-1];

	bio_free(bio, mddev->bio_set);
}

struct bio *bio_alloc_mddev(gfp_t gfp_mask, int nr_iovecs,
			    struct mddev *mddev)
{
	struct bio *b;
	struct mddev **mddevp;

	if (!mddev || !mddev->bio_set)
		return bio_alloc(gfp_mask, nr_iovecs);

	b = bio_alloc_bioset(gfp_mask, nr_iovecs,
			     mddev->bio_set);
	if (!b)
		return NULL;
	mddevp = (void*)b;
	mddevp[-1] = mddev;
	b->bi_destructor = mddev_bio_destructor;
	return b;
}
EXPORT_SYMBOL_GPL(bio_alloc_mddev);

struct bio *bio_clone_mddev(struct bio *bio, gfp_t gfp_mask,
			    struct mddev *mddev)
{
	struct bio *b;
	struct mddev **mddevp;

	if (!mddev || !mddev->bio_set)
		return bio_clone(bio, gfp_mask);

	b = bio_alloc_bioset(gfp_mask, bio->bi_max_vecs,
			     mddev->bio_set);
	if (!b)
		return NULL;
	mddevp = (void*)b;
	mddevp[-1] = mddev;
	b->bi_destructor = mddev_bio_destructor;
	__bio_clone(b, bio);
	if (bio_integrity(bio)) {
		int ret;

		ret = bio_integrity_clone(b, bio, gfp_mask, mddev->bio_set);

		if (ret < 0) {
			bio_put(b);
			return NULL;
		}
	}

	return b;
}
EXPORT_SYMBOL_GPL(bio_clone_mddev);

void md_trim_bio(struct bio *bio, int offset, int size)
{
	/* 'bio' is a cloned bio which we need to trim to match
	 * the given offset and size.
	 * This requires adjusting bi_sector, bi_size, and bi_io_vec
	 */
	int i;
	struct bio_vec *bvec;
	int sofar = 0;

	size <<= 9;
	if (offset == 0 && size == bio->bi_size)
		return;

	bio->bi_sector += offset;
	bio->bi_size = size;
	offset <<= 9;
	clear_bit(BIO_SEG_VALID, &bio->bi_flags);

	while (bio->bi_idx < bio->bi_vcnt &&
	       bio->bi_io_vec[bio->bi_idx].bv_len <= offset) {
		/* remove this whole bio_vec */
		offset -= bio->bi_io_vec[bio->bi_idx].bv_len;
		bio->bi_idx++;
	}
	if (bio->bi_idx < bio->bi_vcnt) {
		bio->bi_io_vec[bio->bi_idx].bv_offset += offset;
		bio->bi_io_vec[bio->bi_idx].bv_len -= offset;
	}
	/* avoid any complications with bi_idx being non-zero*/
	if (bio->bi_idx) {
		memmove(bio->bi_io_vec, bio->bi_io_vec+bio->bi_idx,
			(bio->bi_vcnt - bio->bi_idx) * sizeof(struct bio_vec));
		bio->bi_vcnt -= bio->bi_idx;
		bio->bi_idx = 0;
	}
	/* Make sure vcnt and last bv are not too big */
	bio_for_each_segment(bvec, bio, i) {
		if (sofar + bvec->bv_len > size)
			bvec->bv_len = size - sofar;
		if (bvec->bv_len == 0) {
			bio->bi_vcnt = i;
			break;
		}
		sofar += bvec->bv_len;
	}
}
EXPORT_SYMBOL_GPL(md_trim_bio);

/*
 * We have a system wide 'event count' that is incremented
 * on any 'interesting' event, and readers of /proc/mdstat
 * can use 'poll' or 'select' to find out when the event
 * count increases.
 *
 * Events are:
 *  start array, stop array, error, add device, remove device,
 *  start build, activate spare
 */
static DECLARE_WAIT_QUEUE_HEAD(md_event_waiters);
static atomic_t md_event_count;
void md_new_event(struct mddev *mddev)
{
	atomic_inc(&md_event_count);
	wake_up(&md_event_waiters);
}
EXPORT_SYMBOL_GPL(md_new_event);

/* Alternate version that can be called from interrupts
 * when calling sysfs_notify isn't needed.
 */
static void md_new_event_inintr(struct mddev *mddev)
{
	atomic_inc(&md_event_count);
	wake_up(&md_event_waiters);
}

/*
 * Enables to iterate over all existing md arrays
 * all_mddevs_lock protects this list.
 */
static LIST_HEAD(all_mddevs);
static DEFINE_SPINLOCK(all_mddevs_lock);


/*
 * iterates through all used mddevs in the system.
 * We take care to grab the all_mddevs_lock whenever navigating
 * the list, and to always hold a refcount when unlocked.
 * Any code which breaks out of this loop while own
 * a reference to the current mddev and must mddev_put it.
 */
#define for_each_mddev(_mddev,_tmp)					\
									\
	for (({ spin_lock(&all_mddevs_lock); 				\
		_tmp = all_mddevs.next;					\
		_mddev = NULL;});					\
	     ({ if (_tmp != &all_mddevs)				\
			mddev_get(list_entry(_tmp, struct mddev, all_mddevs));\
		spin_unlock(&all_mddevs_lock);				\
		if (_mddev) mddev_put(_mddev);				\
		_mddev = list_entry(_tmp, struct mddev, all_mddevs);	\
		_tmp != &all_mddevs;});					\
	     ({ spin_lock(&all_mddevs_lock);				\
		_tmp = _tmp->next;})					\
		)


/* Rather than calling directly into the personality make_request function,
 * IO requests come here first so that we can check if the device is
 * being suspended pending a reconfiguration.
 * We hold a refcount over the call to ->make_request.  By the time that
 * call has finished, the bio has been linked into some internal structure
 * and so is visible to ->quiesce(), so we don't need the refcount any more.
 */
static void md_make_request(struct request_queue *q, struct bio *bio)
{
	const int rw = bio_data_dir(bio);
<<<<<<< HEAD
	struct mddev *mddev = q->queuedata;
	int rv;
=======
	mddev_t *mddev = q->queuedata;
>>>>>>> 6dd9ad7d
	int cpu;
	unsigned int sectors;

	if (mddev == NULL || mddev->pers == NULL
	    || !mddev->ready) {
		bio_io_error(bio);
		return;
	}
	smp_rmb(); /* Ensure implications of  'active' are visible */
	rcu_read_lock();
	if (mddev->suspended) {
		DEFINE_WAIT(__wait);
		for (;;) {
			prepare_to_wait(&mddev->sb_wait, &__wait,
					TASK_UNINTERRUPTIBLE);
			if (!mddev->suspended)
				break;
			rcu_read_unlock();
			schedule();
			rcu_read_lock();
		}
		finish_wait(&mddev->sb_wait, &__wait);
	}
	atomic_inc(&mddev->active_io);
	rcu_read_unlock();

	/*
	 * save the sectors now since our bio can
	 * go away inside make_request
	 */
	sectors = bio_sectors(bio);
	mddev->pers->make_request(mddev, bio);

	cpu = part_stat_lock();
	part_stat_inc(cpu, &mddev->gendisk->part0, ios[rw]);
	part_stat_add(cpu, &mddev->gendisk->part0, sectors[rw], sectors);
	part_stat_unlock();

	if (atomic_dec_and_test(&mddev->active_io) && mddev->suspended)
		wake_up(&mddev->sb_wait);
}

/* mddev_suspend makes sure no new requests are submitted
 * to the device, and that any requests that have been submitted
 * are completely handled.
 * Once ->stop is called and completes, the module will be completely
 * unused.
 */
void mddev_suspend(struct mddev *mddev)
{
	BUG_ON(mddev->suspended);
	mddev->suspended = 1;
	synchronize_rcu();
	wait_event(mddev->sb_wait, atomic_read(&mddev->active_io) == 0);
	mddev->pers->quiesce(mddev, 1);
}
EXPORT_SYMBOL_GPL(mddev_suspend);

void mddev_resume(struct mddev *mddev)
{
	mddev->suspended = 0;
	wake_up(&mddev->sb_wait);
	mddev->pers->quiesce(mddev, 0);

	md_wakeup_thread(mddev->thread);
	md_wakeup_thread(mddev->sync_thread); /* possibly kick off a reshape */
}
EXPORT_SYMBOL_GPL(mddev_resume);

int mddev_congested(struct mddev *mddev, int bits)
{
	return mddev->suspended;
}
EXPORT_SYMBOL(mddev_congested);

/*
 * Generic flush handling for md
 */

static void md_end_flush(struct bio *bio, int err)
{
	struct md_rdev *rdev = bio->bi_private;
	struct mddev *mddev = rdev->mddev;

	rdev_dec_pending(rdev, mddev);

	if (atomic_dec_and_test(&mddev->flush_pending)) {
		/* The pre-request flush has finished */
		queue_work(md_wq, &mddev->flush_work);
	}
	bio_put(bio);
}

static void md_submit_flush_data(struct work_struct *ws);

static void submit_flushes(struct work_struct *ws)
{
	struct mddev *mddev = container_of(ws, struct mddev, flush_work);
	struct md_rdev *rdev;

	INIT_WORK(&mddev->flush_work, md_submit_flush_data);
	atomic_set(&mddev->flush_pending, 1);
	rcu_read_lock();
	list_for_each_entry_rcu(rdev, &mddev->disks, same_set)
		if (rdev->raid_disk >= 0 &&
		    !test_bit(Faulty, &rdev->flags)) {
			/* Take two references, one is dropped
			 * when request finishes, one after
			 * we reclaim rcu_read_lock
			 */
			struct bio *bi;
			atomic_inc(&rdev->nr_pending);
			atomic_inc(&rdev->nr_pending);
			rcu_read_unlock();
			bi = bio_alloc_mddev(GFP_KERNEL, 0, mddev);
			bi->bi_end_io = md_end_flush;
			bi->bi_private = rdev;
			bi->bi_bdev = rdev->bdev;
			atomic_inc(&mddev->flush_pending);
			submit_bio(WRITE_FLUSH, bi);
			rcu_read_lock();
			rdev_dec_pending(rdev, mddev);
		}
	rcu_read_unlock();
	if (atomic_dec_and_test(&mddev->flush_pending))
		queue_work(md_wq, &mddev->flush_work);
}

static void md_submit_flush_data(struct work_struct *ws)
{
	struct mddev *mddev = container_of(ws, struct mddev, flush_work);
	struct bio *bio = mddev->flush_bio;

	if (bio->bi_size == 0)
		/* an empty barrier - all done */
		bio_endio(bio, 0);
	else {
		bio->bi_rw &= ~REQ_FLUSH;
		mddev->pers->make_request(mddev, bio);
	}

	mddev->flush_bio = NULL;
	wake_up(&mddev->sb_wait);
}

void md_flush_request(struct mddev *mddev, struct bio *bio)
{
	spin_lock_irq(&mddev->write_lock);
	wait_event_lock_irq(mddev->sb_wait,
			    !mddev->flush_bio,
			    mddev->write_lock, /*nothing*/);
	mddev->flush_bio = bio;
	spin_unlock_irq(&mddev->write_lock);

	INIT_WORK(&mddev->flush_work, submit_flushes);
	queue_work(md_wq, &mddev->flush_work);
}
EXPORT_SYMBOL(md_flush_request);

/* Support for plugging.
 * This mirrors the plugging support in request_queue, but does not
 * require having a whole queue or request structures.
 * We allocate an md_plug_cb for each md device and each thread it gets
 * plugged on.  This links tot the private plug_handle structure in the
 * personality data where we keep a count of the number of outstanding
 * plugs so other code can see if a plug is active.
 */
struct md_plug_cb {
	struct blk_plug_cb cb;
	struct mddev *mddev;
};

static void plugger_unplug(struct blk_plug_cb *cb)
{
	struct md_plug_cb *mdcb = container_of(cb, struct md_plug_cb, cb);
	if (atomic_dec_and_test(&mdcb->mddev->plug_cnt))
		md_wakeup_thread(mdcb->mddev->thread);
	kfree(mdcb);
}

/* Check that an unplug wakeup will come shortly.
 * If not, wakeup the md thread immediately
 */
int mddev_check_plugged(struct mddev *mddev)
{
	struct blk_plug *plug = current->plug;
	struct md_plug_cb *mdcb;

	if (!plug)
		return 0;

	list_for_each_entry(mdcb, &plug->cb_list, cb.list) {
		if (mdcb->cb.callback == plugger_unplug &&
		    mdcb->mddev == mddev) {
			/* Already on the list, move to top */
			if (mdcb != list_first_entry(&plug->cb_list,
						    struct md_plug_cb,
						    cb.list))
				list_move(&mdcb->cb.list, &plug->cb_list);
			return 1;
		}
	}
	/* Not currently on the callback list */
	mdcb = kmalloc(sizeof(*mdcb), GFP_ATOMIC);
	if (!mdcb)
		return 0;

	mdcb->mddev = mddev;
	mdcb->cb.callback = plugger_unplug;
	atomic_inc(&mddev->plug_cnt);
	list_add(&mdcb->cb.list, &plug->cb_list);
	return 1;
}
EXPORT_SYMBOL_GPL(mddev_check_plugged);

static inline struct mddev *mddev_get(struct mddev *mddev)
{
	atomic_inc(&mddev->active);
	return mddev;
}

static void mddev_delayed_delete(struct work_struct *ws);

static void mddev_put(struct mddev *mddev)
{
	struct bio_set *bs = NULL;

	if (!atomic_dec_and_lock(&mddev->active, &all_mddevs_lock))
		return;
	if (!mddev->raid_disks && list_empty(&mddev->disks) &&
	    mddev->ctime == 0 && !mddev->hold_active) {
		/* Array is not configured at all, and not held active,
		 * so destroy it */
		list_del(&mddev->all_mddevs);
		bs = mddev->bio_set;
		mddev->bio_set = NULL;
		if (mddev->gendisk) {
			/* We did a probe so need to clean up.  Call
			 * queue_work inside the spinlock so that
			 * flush_workqueue() after mddev_find will
			 * succeed in waiting for the work to be done.
			 */
			INIT_WORK(&mddev->del_work, mddev_delayed_delete);
			queue_work(md_misc_wq, &mddev->del_work);
		} else
			kfree(mddev);
	}
	spin_unlock(&all_mddevs_lock);
	if (bs)
		bioset_free(bs);
}

void mddev_init(struct mddev *mddev)
{
	mutex_init(&mddev->open_mutex);
	mutex_init(&mddev->reconfig_mutex);
	mutex_init(&mddev->bitmap_info.mutex);
	INIT_LIST_HEAD(&mddev->disks);
	INIT_LIST_HEAD(&mddev->all_mddevs);
	init_timer(&mddev->safemode_timer);
	atomic_set(&mddev->active, 1);
	atomic_set(&mddev->openers, 0);
	atomic_set(&mddev->active_io, 0);
	atomic_set(&mddev->plug_cnt, 0);
	spin_lock_init(&mddev->write_lock);
	atomic_set(&mddev->flush_pending, 0);
	init_waitqueue_head(&mddev->sb_wait);
	init_waitqueue_head(&mddev->recovery_wait);
	mddev->reshape_position = MaxSector;
	mddev->resync_min = 0;
	mddev->resync_max = MaxSector;
	mddev->level = LEVEL_NONE;
}
EXPORT_SYMBOL_GPL(mddev_init);

static struct mddev * mddev_find(dev_t unit)
{
	struct mddev *mddev, *new = NULL;

	if (unit && MAJOR(unit) != MD_MAJOR)
		unit &= ~((1<<MdpMinorShift)-1);

 retry:
	spin_lock(&all_mddevs_lock);

	if (unit) {
		list_for_each_entry(mddev, &all_mddevs, all_mddevs)
			if (mddev->unit == unit) {
				mddev_get(mddev);
				spin_unlock(&all_mddevs_lock);
				kfree(new);
				return mddev;
			}

		if (new) {
			list_add(&new->all_mddevs, &all_mddevs);
			spin_unlock(&all_mddevs_lock);
			new->hold_active = UNTIL_IOCTL;
			return new;
		}
	} else if (new) {
		/* find an unused unit number */
		static int next_minor = 512;
		int start = next_minor;
		int is_free = 0;
		int dev = 0;
		while (!is_free) {
			dev = MKDEV(MD_MAJOR, next_minor);
			next_minor++;
			if (next_minor > MINORMASK)
				next_minor = 0;
			if (next_minor == start) {
				/* Oh dear, all in use. */
				spin_unlock(&all_mddevs_lock);
				kfree(new);
				return NULL;
			}
				
			is_free = 1;
			list_for_each_entry(mddev, &all_mddevs, all_mddevs)
				if (mddev->unit == dev) {
					is_free = 0;
					break;
				}
		}
		new->unit = dev;
		new->md_minor = MINOR(dev);
		new->hold_active = UNTIL_STOP;
		list_add(&new->all_mddevs, &all_mddevs);
		spin_unlock(&all_mddevs_lock);
		return new;
	}
	spin_unlock(&all_mddevs_lock);

	new = kzalloc(sizeof(*new), GFP_KERNEL);
	if (!new)
		return NULL;

	new->unit = unit;
	if (MAJOR(unit) == MD_MAJOR)
		new->md_minor = MINOR(unit);
	else
		new->md_minor = MINOR(unit) >> MdpMinorShift;

	mddev_init(new);

	goto retry;
}

static inline int mddev_lock(struct mddev * mddev)
{
	return mutex_lock_interruptible(&mddev->reconfig_mutex);
}

static inline int mddev_is_locked(struct mddev *mddev)
{
	return mutex_is_locked(&mddev->reconfig_mutex);
}

static inline int mddev_trylock(struct mddev * mddev)
{
	return mutex_trylock(&mddev->reconfig_mutex);
}

static struct attribute_group md_redundancy_group;

static void mddev_unlock(struct mddev * mddev)
{
	if (mddev->to_remove) {
		/* These cannot be removed under reconfig_mutex as
		 * an access to the files will try to take reconfig_mutex
		 * while holding the file unremovable, which leads to
		 * a deadlock.
		 * So hold set sysfs_active while the remove in happeing,
		 * and anything else which might set ->to_remove or my
		 * otherwise change the sysfs namespace will fail with
		 * -EBUSY if sysfs_active is still set.
		 * We set sysfs_active under reconfig_mutex and elsewhere
		 * test it under the same mutex to ensure its correct value
		 * is seen.
		 */
		struct attribute_group *to_remove = mddev->to_remove;
		mddev->to_remove = NULL;
		mddev->sysfs_active = 1;
		mutex_unlock(&mddev->reconfig_mutex);

		if (mddev->kobj.sd) {
			if (to_remove != &md_redundancy_group)
				sysfs_remove_group(&mddev->kobj, to_remove);
			if (mddev->pers == NULL ||
			    mddev->pers->sync_request == NULL) {
				sysfs_remove_group(&mddev->kobj, &md_redundancy_group);
				if (mddev->sysfs_action)
					sysfs_put(mddev->sysfs_action);
				mddev->sysfs_action = NULL;
			}
		}
		mddev->sysfs_active = 0;
	} else
		mutex_unlock(&mddev->reconfig_mutex);

	/* As we've dropped the mutex we need a spinlock to
	 * make sure the thread doesn't disappear
	 */
	spin_lock(&pers_lock);
	md_wakeup_thread(mddev->thread);
	spin_unlock(&pers_lock);
}

static struct md_rdev * find_rdev_nr(struct mddev *mddev, int nr)
{
	struct md_rdev *rdev;

	list_for_each_entry(rdev, &mddev->disks, same_set)
		if (rdev->desc_nr == nr)
			return rdev;

	return NULL;
}

static struct md_rdev * find_rdev(struct mddev * mddev, dev_t dev)
{
	struct md_rdev *rdev;

	list_for_each_entry(rdev, &mddev->disks, same_set)
		if (rdev->bdev->bd_dev == dev)
			return rdev;

	return NULL;
}

static struct md_personality *find_pers(int level, char *clevel)
{
	struct md_personality *pers;
	list_for_each_entry(pers, &pers_list, list) {
		if (level != LEVEL_NONE && pers->level == level)
			return pers;
		if (strcmp(pers->name, clevel)==0)
			return pers;
	}
	return NULL;
}

/* return the offset of the super block in 512byte sectors */
static inline sector_t calc_dev_sboffset(struct md_rdev *rdev)
{
	sector_t num_sectors = i_size_read(rdev->bdev->bd_inode) / 512;
	return MD_NEW_SIZE_SECTORS(num_sectors);
}

static int alloc_disk_sb(struct md_rdev * rdev)
{
	if (rdev->sb_page)
		MD_BUG();

	rdev->sb_page = alloc_page(GFP_KERNEL);
	if (!rdev->sb_page) {
		printk(KERN_ALERT "md: out of memory.\n");
		return -ENOMEM;
	}

	return 0;
}

static void free_disk_sb(struct md_rdev * rdev)
{
	if (rdev->sb_page) {
		put_page(rdev->sb_page);
		rdev->sb_loaded = 0;
		rdev->sb_page = NULL;
		rdev->sb_start = 0;
		rdev->sectors = 0;
	}
	if (rdev->bb_page) {
		put_page(rdev->bb_page);
		rdev->bb_page = NULL;
	}
}


static void super_written(struct bio *bio, int error)
{
	struct md_rdev *rdev = bio->bi_private;
	struct mddev *mddev = rdev->mddev;

	if (error || !test_bit(BIO_UPTODATE, &bio->bi_flags)) {
		printk("md: super_written gets error=%d, uptodate=%d\n",
		       error, test_bit(BIO_UPTODATE, &bio->bi_flags));
		WARN_ON(test_bit(BIO_UPTODATE, &bio->bi_flags));
		md_error(mddev, rdev);
	}

	if (atomic_dec_and_test(&mddev->pending_writes))
		wake_up(&mddev->sb_wait);
	bio_put(bio);
}

void md_super_write(struct mddev *mddev, struct md_rdev *rdev,
		   sector_t sector, int size, struct page *page)
{
	/* write first size bytes of page to sector of rdev
	 * Increment mddev->pending_writes before returning
	 * and decrement it on completion, waking up sb_wait
	 * if zero is reached.
	 * If an error occurred, call md_error
	 */
	struct bio *bio = bio_alloc_mddev(GFP_NOIO, 1, mddev);

	bio->bi_bdev = rdev->meta_bdev ? rdev->meta_bdev : rdev->bdev;
	bio->bi_sector = sector;
	bio_add_page(bio, page, size, 0);
	bio->bi_private = rdev;
	bio->bi_end_io = super_written;

	atomic_inc(&mddev->pending_writes);
	submit_bio(WRITE_FLUSH_FUA, bio);
}

void md_super_wait(struct mddev *mddev)
{
	/* wait for all superblock writes that were scheduled to complete */
	DEFINE_WAIT(wq);
	for(;;) {
		prepare_to_wait(&mddev->sb_wait, &wq, TASK_UNINTERRUPTIBLE);
		if (atomic_read(&mddev->pending_writes)==0)
			break;
		schedule();
	}
	finish_wait(&mddev->sb_wait, &wq);
}

static void bi_complete(struct bio *bio, int error)
{
	complete((struct completion*)bio->bi_private);
}

int sync_page_io(struct md_rdev *rdev, sector_t sector, int size,
		 struct page *page, int rw, bool metadata_op)
{
	struct bio *bio = bio_alloc_mddev(GFP_NOIO, 1, rdev->mddev);
	struct completion event;
	int ret;

	rw |= REQ_SYNC;

	bio->bi_bdev = (metadata_op && rdev->meta_bdev) ?
		rdev->meta_bdev : rdev->bdev;
	if (metadata_op)
		bio->bi_sector = sector + rdev->sb_start;
	else
		bio->bi_sector = sector + rdev->data_offset;
	bio_add_page(bio, page, size, 0);
	init_completion(&event);
	bio->bi_private = &event;
	bio->bi_end_io = bi_complete;
	submit_bio(rw, bio);
	wait_for_completion(&event);

	ret = test_bit(BIO_UPTODATE, &bio->bi_flags);
	bio_put(bio);
	return ret;
}
EXPORT_SYMBOL_GPL(sync_page_io);

static int read_disk_sb(struct md_rdev * rdev, int size)
{
	char b[BDEVNAME_SIZE];
	if (!rdev->sb_page) {
		MD_BUG();
		return -EINVAL;
	}
	if (rdev->sb_loaded)
		return 0;


	if (!sync_page_io(rdev, 0, size, rdev->sb_page, READ, true))
		goto fail;
	rdev->sb_loaded = 1;
	return 0;

fail:
	printk(KERN_WARNING "md: disabled device %s, could not read superblock.\n",
		bdevname(rdev->bdev,b));
	return -EINVAL;
}

static int uuid_equal(mdp_super_t *sb1, mdp_super_t *sb2)
{
	return 	sb1->set_uuid0 == sb2->set_uuid0 &&
		sb1->set_uuid1 == sb2->set_uuid1 &&
		sb1->set_uuid2 == sb2->set_uuid2 &&
		sb1->set_uuid3 == sb2->set_uuid3;
}

static int sb_equal(mdp_super_t *sb1, mdp_super_t *sb2)
{
	int ret;
	mdp_super_t *tmp1, *tmp2;

	tmp1 = kmalloc(sizeof(*tmp1),GFP_KERNEL);
	tmp2 = kmalloc(sizeof(*tmp2),GFP_KERNEL);

	if (!tmp1 || !tmp2) {
		ret = 0;
		printk(KERN_INFO "md.c sb_equal(): failed to allocate memory!\n");
		goto abort;
	}

	*tmp1 = *sb1;
	*tmp2 = *sb2;

	/*
	 * nr_disks is not constant
	 */
	tmp1->nr_disks = 0;
	tmp2->nr_disks = 0;

	ret = (memcmp(tmp1, tmp2, MD_SB_GENERIC_CONSTANT_WORDS * 4) == 0);
abort:
	kfree(tmp1);
	kfree(tmp2);
	return ret;
}


static u32 md_csum_fold(u32 csum)
{
	csum = (csum & 0xffff) + (csum >> 16);
	return (csum & 0xffff) + (csum >> 16);
}

static unsigned int calc_sb_csum(mdp_super_t * sb)
{
	u64 newcsum = 0;
	u32 *sb32 = (u32*)sb;
	int i;
	unsigned int disk_csum, csum;

	disk_csum = sb->sb_csum;
	sb->sb_csum = 0;

	for (i = 0; i < MD_SB_BYTES/4 ; i++)
		newcsum += sb32[i];
	csum = (newcsum & 0xffffffff) + (newcsum>>32);


#ifdef CONFIG_ALPHA
	/* This used to use csum_partial, which was wrong for several
	 * reasons including that different results are returned on
	 * different architectures.  It isn't critical that we get exactly
	 * the same return value as before (we always csum_fold before
	 * testing, and that removes any differences).  However as we
	 * know that csum_partial always returned a 16bit value on
	 * alphas, do a fold to maximise conformity to previous behaviour.
	 */
	sb->sb_csum = md_csum_fold(disk_csum);
#else
	sb->sb_csum = disk_csum;
#endif
	return csum;
}


/*
 * Handle superblock details.
 * We want to be able to handle multiple superblock formats
 * so we have a common interface to them all, and an array of
 * different handlers.
 * We rely on user-space to write the initial superblock, and support
 * reading and updating of superblocks.
 * Interface methods are:
 *   int load_super(struct md_rdev *dev, struct md_rdev *refdev, int minor_version)
 *      loads and validates a superblock on dev.
 *      if refdev != NULL, compare superblocks on both devices
 *    Return:
 *      0 - dev has a superblock that is compatible with refdev
 *      1 - dev has a superblock that is compatible and newer than refdev
 *          so dev should be used as the refdev in future
 *     -EINVAL superblock incompatible or invalid
 *     -othererror e.g. -EIO
 *
 *   int validate_super(struct mddev *mddev, struct md_rdev *dev)
 *      Verify that dev is acceptable into mddev.
 *       The first time, mddev->raid_disks will be 0, and data from
 *       dev should be merged in.  Subsequent calls check that dev
 *       is new enough.  Return 0 or -EINVAL
 *
 *   void sync_super(struct mddev *mddev, struct md_rdev *dev)
 *     Update the superblock for rdev with data in mddev
 *     This does not write to disc.
 *
 */

struct super_type  {
	char		    *name;
	struct module	    *owner;
	int		    (*load_super)(struct md_rdev *rdev, struct md_rdev *refdev,
					  int minor_version);
	int		    (*validate_super)(struct mddev *mddev, struct md_rdev *rdev);
	void		    (*sync_super)(struct mddev *mddev, struct md_rdev *rdev);
	unsigned long long  (*rdev_size_change)(struct md_rdev *rdev,
						sector_t num_sectors);
};

/*
 * Check that the given mddev has no bitmap.
 *
 * This function is called from the run method of all personalities that do not
 * support bitmaps. It prints an error message and returns non-zero if mddev
 * has a bitmap. Otherwise, it returns 0.
 *
 */
int md_check_no_bitmap(struct mddev *mddev)
{
	if (!mddev->bitmap_info.file && !mddev->bitmap_info.offset)
		return 0;
	printk(KERN_ERR "%s: bitmaps are not supported for %s\n",
		mdname(mddev), mddev->pers->name);
	return 1;
}
EXPORT_SYMBOL(md_check_no_bitmap);

/*
 * load_super for 0.90.0 
 */
static int super_90_load(struct md_rdev *rdev, struct md_rdev *refdev, int minor_version)
{
	char b[BDEVNAME_SIZE], b2[BDEVNAME_SIZE];
	mdp_super_t *sb;
	int ret;

	/*
	 * Calculate the position of the superblock (512byte sectors),
	 * it's at the end of the disk.
	 *
	 * It also happens to be a multiple of 4Kb.
	 */
	rdev->sb_start = calc_dev_sboffset(rdev);

	ret = read_disk_sb(rdev, MD_SB_BYTES);
	if (ret) return ret;

	ret = -EINVAL;

	bdevname(rdev->bdev, b);
	sb = page_address(rdev->sb_page);

	if (sb->md_magic != MD_SB_MAGIC) {
		printk(KERN_ERR "md: invalid raid superblock magic on %s\n",
		       b);
		goto abort;
	}

	if (sb->major_version != 0 ||
	    sb->minor_version < 90 ||
	    sb->minor_version > 91) {
		printk(KERN_WARNING "Bad version number %d.%d on %s\n",
			sb->major_version, sb->minor_version,
			b);
		goto abort;
	}

	if (sb->raid_disks <= 0)
		goto abort;

	if (md_csum_fold(calc_sb_csum(sb)) != md_csum_fold(sb->sb_csum)) {
		printk(KERN_WARNING "md: invalid superblock checksum on %s\n",
			b);
		goto abort;
	}

	rdev->preferred_minor = sb->md_minor;
	rdev->data_offset = 0;
	rdev->sb_size = MD_SB_BYTES;
	rdev->badblocks.shift = -1;

	if (sb->level == LEVEL_MULTIPATH)
		rdev->desc_nr = -1;
	else
		rdev->desc_nr = sb->this_disk.number;

	if (!refdev) {
		ret = 1;
	} else {
		__u64 ev1, ev2;
		mdp_super_t *refsb = page_address(refdev->sb_page);
		if (!uuid_equal(refsb, sb)) {
			printk(KERN_WARNING "md: %s has different UUID to %s\n",
				b, bdevname(refdev->bdev,b2));
			goto abort;
		}
		if (!sb_equal(refsb, sb)) {
			printk(KERN_WARNING "md: %s has same UUID"
			       " but different superblock to %s\n",
			       b, bdevname(refdev->bdev, b2));
			goto abort;
		}
		ev1 = md_event(sb);
		ev2 = md_event(refsb);
		if (ev1 > ev2)
			ret = 1;
		else 
			ret = 0;
	}
	rdev->sectors = rdev->sb_start;
	/* Limit to 4TB as metadata cannot record more than that */
	if (rdev->sectors >= (2ULL << 32))
		rdev->sectors = (2ULL << 32) - 2;

	if (rdev->sectors < ((sector_t)sb->size) * 2 && sb->level >= 1)
		/* "this cannot possibly happen" ... */
		ret = -EINVAL;

 abort:
	return ret;
}

/*
 * validate_super for 0.90.0
 */
static int super_90_validate(struct mddev *mddev, struct md_rdev *rdev)
{
	mdp_disk_t *desc;
	mdp_super_t *sb = page_address(rdev->sb_page);
	__u64 ev1 = md_event(sb);

	rdev->raid_disk = -1;
	clear_bit(Faulty, &rdev->flags);
	clear_bit(In_sync, &rdev->flags);
	clear_bit(WriteMostly, &rdev->flags);

	if (mddev->raid_disks == 0) {
		mddev->major_version = 0;
		mddev->minor_version = sb->minor_version;
		mddev->patch_version = sb->patch_version;
		mddev->external = 0;
		mddev->chunk_sectors = sb->chunk_size >> 9;
		mddev->ctime = sb->ctime;
		mddev->utime = sb->utime;
		mddev->level = sb->level;
		mddev->clevel[0] = 0;
		mddev->layout = sb->layout;
		mddev->raid_disks = sb->raid_disks;
		mddev->dev_sectors = ((sector_t)sb->size) * 2;
		mddev->events = ev1;
		mddev->bitmap_info.offset = 0;
		mddev->bitmap_info.default_offset = MD_SB_BYTES >> 9;

		if (mddev->minor_version >= 91) {
			mddev->reshape_position = sb->reshape_position;
			mddev->delta_disks = sb->delta_disks;
			mddev->new_level = sb->new_level;
			mddev->new_layout = sb->new_layout;
			mddev->new_chunk_sectors = sb->new_chunk >> 9;
		} else {
			mddev->reshape_position = MaxSector;
			mddev->delta_disks = 0;
			mddev->new_level = mddev->level;
			mddev->new_layout = mddev->layout;
			mddev->new_chunk_sectors = mddev->chunk_sectors;
		}

		if (sb->state & (1<<MD_SB_CLEAN))
			mddev->recovery_cp = MaxSector;
		else {
			if (sb->events_hi == sb->cp_events_hi && 
				sb->events_lo == sb->cp_events_lo) {
				mddev->recovery_cp = sb->recovery_cp;
			} else
				mddev->recovery_cp = 0;
		}

		memcpy(mddev->uuid+0, &sb->set_uuid0, 4);
		memcpy(mddev->uuid+4, &sb->set_uuid1, 4);
		memcpy(mddev->uuid+8, &sb->set_uuid2, 4);
		memcpy(mddev->uuid+12,&sb->set_uuid3, 4);

		mddev->max_disks = MD_SB_DISKS;

		if (sb->state & (1<<MD_SB_BITMAP_PRESENT) &&
		    mddev->bitmap_info.file == NULL)
			mddev->bitmap_info.offset =
				mddev->bitmap_info.default_offset;

	} else if (mddev->pers == NULL) {
		/* Insist on good event counter while assembling, except
		 * for spares (which don't need an event count) */
		++ev1;
		if (sb->disks[rdev->desc_nr].state & (
			    (1<<MD_DISK_SYNC) | (1 << MD_DISK_ACTIVE)))
			if (ev1 < mddev->events) 
				return -EINVAL;
	} else if (mddev->bitmap) {
		/* if adding to array with a bitmap, then we can accept an
		 * older device ... but not too old.
		 */
		if (ev1 < mddev->bitmap->events_cleared)
			return 0;
	} else {
		if (ev1 < mddev->events)
			/* just a hot-add of a new device, leave raid_disk at -1 */
			return 0;
	}

	if (mddev->level != LEVEL_MULTIPATH) {
		desc = sb->disks + rdev->desc_nr;

		if (desc->state & (1<<MD_DISK_FAULTY))
			set_bit(Faulty, &rdev->flags);
		else if (desc->state & (1<<MD_DISK_SYNC) /* &&
			    desc->raid_disk < mddev->raid_disks */) {
			set_bit(In_sync, &rdev->flags);
			rdev->raid_disk = desc->raid_disk;
		} else if (desc->state & (1<<MD_DISK_ACTIVE)) {
			/* active but not in sync implies recovery up to
			 * reshape position.  We don't know exactly where
			 * that is, so set to zero for now */
			if (mddev->minor_version >= 91) {
				rdev->recovery_offset = 0;
				rdev->raid_disk = desc->raid_disk;
			}
		}
		if (desc->state & (1<<MD_DISK_WRITEMOSTLY))
			set_bit(WriteMostly, &rdev->flags);
	} else /* MULTIPATH are always insync */
		set_bit(In_sync, &rdev->flags);
	return 0;
}

/*
 * sync_super for 0.90.0
 */
static void super_90_sync(struct mddev *mddev, struct md_rdev *rdev)
{
	mdp_super_t *sb;
	struct md_rdev *rdev2;
	int next_spare = mddev->raid_disks;


	/* make rdev->sb match mddev data..
	 *
	 * 1/ zero out disks
	 * 2/ Add info for each disk, keeping track of highest desc_nr (next_spare);
	 * 3/ any empty disks < next_spare become removed
	 *
	 * disks[0] gets initialised to REMOVED because
	 * we cannot be sure from other fields if it has
	 * been initialised or not.
	 */
	int i;
	int active=0, working=0,failed=0,spare=0,nr_disks=0;

	rdev->sb_size = MD_SB_BYTES;

	sb = page_address(rdev->sb_page);

	memset(sb, 0, sizeof(*sb));

	sb->md_magic = MD_SB_MAGIC;
	sb->major_version = mddev->major_version;
	sb->patch_version = mddev->patch_version;
	sb->gvalid_words  = 0; /* ignored */
	memcpy(&sb->set_uuid0, mddev->uuid+0, 4);
	memcpy(&sb->set_uuid1, mddev->uuid+4, 4);
	memcpy(&sb->set_uuid2, mddev->uuid+8, 4);
	memcpy(&sb->set_uuid3, mddev->uuid+12,4);

	sb->ctime = mddev->ctime;
	sb->level = mddev->level;
	sb->size = mddev->dev_sectors / 2;
	sb->raid_disks = mddev->raid_disks;
	sb->md_minor = mddev->md_minor;
	sb->not_persistent = 0;
	sb->utime = mddev->utime;
	sb->state = 0;
	sb->events_hi = (mddev->events>>32);
	sb->events_lo = (u32)mddev->events;

	if (mddev->reshape_position == MaxSector)
		sb->minor_version = 90;
	else {
		sb->minor_version = 91;
		sb->reshape_position = mddev->reshape_position;
		sb->new_level = mddev->new_level;
		sb->delta_disks = mddev->delta_disks;
		sb->new_layout = mddev->new_layout;
		sb->new_chunk = mddev->new_chunk_sectors << 9;
	}
	mddev->minor_version = sb->minor_version;
	if (mddev->in_sync)
	{
		sb->recovery_cp = mddev->recovery_cp;
		sb->cp_events_hi = (mddev->events>>32);
		sb->cp_events_lo = (u32)mddev->events;
		if (mddev->recovery_cp == MaxSector)
			sb->state = (1<< MD_SB_CLEAN);
	} else
		sb->recovery_cp = 0;

	sb->layout = mddev->layout;
	sb->chunk_size = mddev->chunk_sectors << 9;

	if (mddev->bitmap && mddev->bitmap_info.file == NULL)
		sb->state |= (1<<MD_SB_BITMAP_PRESENT);

	sb->disks[0].state = (1<<MD_DISK_REMOVED);
	list_for_each_entry(rdev2, &mddev->disks, same_set) {
		mdp_disk_t *d;
		int desc_nr;
		int is_active = test_bit(In_sync, &rdev2->flags);

		if (rdev2->raid_disk >= 0 &&
		    sb->minor_version >= 91)
			/* we have nowhere to store the recovery_offset,
			 * but if it is not below the reshape_position,
			 * we can piggy-back on that.
			 */
			is_active = 1;
		if (rdev2->raid_disk < 0 ||
		    test_bit(Faulty, &rdev2->flags))
			is_active = 0;
		if (is_active)
			desc_nr = rdev2->raid_disk;
		else
			desc_nr = next_spare++;
		rdev2->desc_nr = desc_nr;
		d = &sb->disks[rdev2->desc_nr];
		nr_disks++;
		d->number = rdev2->desc_nr;
		d->major = MAJOR(rdev2->bdev->bd_dev);
		d->minor = MINOR(rdev2->bdev->bd_dev);
		if (is_active)
			d->raid_disk = rdev2->raid_disk;
		else
			d->raid_disk = rdev2->desc_nr; /* compatibility */
		if (test_bit(Faulty, &rdev2->flags))
			d->state = (1<<MD_DISK_FAULTY);
		else if (is_active) {
			d->state = (1<<MD_DISK_ACTIVE);
			if (test_bit(In_sync, &rdev2->flags))
				d->state |= (1<<MD_DISK_SYNC);
			active++;
			working++;
		} else {
			d->state = 0;
			spare++;
			working++;
		}
		if (test_bit(WriteMostly, &rdev2->flags))
			d->state |= (1<<MD_DISK_WRITEMOSTLY);
	}
	/* now set the "removed" and "faulty" bits on any missing devices */
	for (i=0 ; i < mddev->raid_disks ; i++) {
		mdp_disk_t *d = &sb->disks[i];
		if (d->state == 0 && d->number == 0) {
			d->number = i;
			d->raid_disk = i;
			d->state = (1<<MD_DISK_REMOVED);
			d->state |= (1<<MD_DISK_FAULTY);
			failed++;
		}
	}
	sb->nr_disks = nr_disks;
	sb->active_disks = active;
	sb->working_disks = working;
	sb->failed_disks = failed;
	sb->spare_disks = spare;

	sb->this_disk = sb->disks[rdev->desc_nr];
	sb->sb_csum = calc_sb_csum(sb);
}

/*
 * rdev_size_change for 0.90.0
 */
static unsigned long long
super_90_rdev_size_change(struct md_rdev *rdev, sector_t num_sectors)
{
	if (num_sectors && num_sectors < rdev->mddev->dev_sectors)
		return 0; /* component must fit device */
	if (rdev->mddev->bitmap_info.offset)
		return 0; /* can't move bitmap */
	rdev->sb_start = calc_dev_sboffset(rdev);
	if (!num_sectors || num_sectors > rdev->sb_start)
		num_sectors = rdev->sb_start;
	/* Limit to 4TB as metadata cannot record more than that.
	 * 4TB == 2^32 KB, or 2*2^32 sectors.
	 */
	if (num_sectors >= (2ULL << 32))
		num_sectors = (2ULL << 32) - 2;
	md_super_write(rdev->mddev, rdev, rdev->sb_start, rdev->sb_size,
		       rdev->sb_page);
	md_super_wait(rdev->mddev);
	return num_sectors;
}


/*
 * version 1 superblock
 */

static __le32 calc_sb_1_csum(struct mdp_superblock_1 * sb)
{
	__le32 disk_csum;
	u32 csum;
	unsigned long long newcsum;
	int size = 256 + le32_to_cpu(sb->max_dev)*2;
	__le32 *isuper = (__le32*)sb;
	int i;

	disk_csum = sb->sb_csum;
	sb->sb_csum = 0;
	newcsum = 0;
	for (i=0; size>=4; size -= 4 )
		newcsum += le32_to_cpu(*isuper++);

	if (size == 2)
		newcsum += le16_to_cpu(*(__le16*) isuper);

	csum = (newcsum & 0xffffffff) + (newcsum >> 32);
	sb->sb_csum = disk_csum;
	return cpu_to_le32(csum);
}

static int md_set_badblocks(struct badblocks *bb, sector_t s, int sectors,
			    int acknowledged);
static int super_1_load(struct md_rdev *rdev, struct md_rdev *refdev, int minor_version)
{
	struct mdp_superblock_1 *sb;
	int ret;
	sector_t sb_start;
	char b[BDEVNAME_SIZE], b2[BDEVNAME_SIZE];
	int bmask;

	/*
	 * Calculate the position of the superblock in 512byte sectors.
	 * It is always aligned to a 4K boundary and
	 * depeding on minor_version, it can be:
	 * 0: At least 8K, but less than 12K, from end of device
	 * 1: At start of device
	 * 2: 4K from start of device.
	 */
	switch(minor_version) {
	case 0:
		sb_start = i_size_read(rdev->bdev->bd_inode) >> 9;
		sb_start -= 8*2;
		sb_start &= ~(sector_t)(4*2-1);
		break;
	case 1:
		sb_start = 0;
		break;
	case 2:
		sb_start = 8;
		break;
	default:
		return -EINVAL;
	}
	rdev->sb_start = sb_start;

	/* superblock is rarely larger than 1K, but it can be larger,
	 * and it is safe to read 4k, so we do that
	 */
	ret = read_disk_sb(rdev, 4096);
	if (ret) return ret;


	sb = page_address(rdev->sb_page);

	if (sb->magic != cpu_to_le32(MD_SB_MAGIC) ||
	    sb->major_version != cpu_to_le32(1) ||
	    le32_to_cpu(sb->max_dev) > (4096-256)/2 ||
	    le64_to_cpu(sb->super_offset) != rdev->sb_start ||
	    (le32_to_cpu(sb->feature_map) & ~MD_FEATURE_ALL) != 0)
		return -EINVAL;

	if (calc_sb_1_csum(sb) != sb->sb_csum) {
		printk("md: invalid superblock checksum on %s\n",
			bdevname(rdev->bdev,b));
		return -EINVAL;
	}
	if (le64_to_cpu(sb->data_size) < 10) {
		printk("md: data_size too small on %s\n",
		       bdevname(rdev->bdev,b));
		return -EINVAL;
	}

	rdev->preferred_minor = 0xffff;
	rdev->data_offset = le64_to_cpu(sb->data_offset);
	atomic_set(&rdev->corrected_errors, le32_to_cpu(sb->cnt_corrected_read));

	rdev->sb_size = le32_to_cpu(sb->max_dev) * 2 + 256;
	bmask = queue_logical_block_size(rdev->bdev->bd_disk->queue)-1;
	if (rdev->sb_size & bmask)
		rdev->sb_size = (rdev->sb_size | bmask) + 1;

	if (minor_version
	    && rdev->data_offset < sb_start + (rdev->sb_size/512))
		return -EINVAL;

	if (sb->level == cpu_to_le32(LEVEL_MULTIPATH))
		rdev->desc_nr = -1;
	else
		rdev->desc_nr = le32_to_cpu(sb->dev_number);

	if (!rdev->bb_page) {
		rdev->bb_page = alloc_page(GFP_KERNEL);
		if (!rdev->bb_page)
			return -ENOMEM;
	}
	if ((le32_to_cpu(sb->feature_map) & MD_FEATURE_BAD_BLOCKS) &&
	    rdev->badblocks.count == 0) {
		/* need to load the bad block list.
		 * Currently we limit it to one page.
		 */
		s32 offset;
		sector_t bb_sector;
		u64 *bbp;
		int i;
		int sectors = le16_to_cpu(sb->bblog_size);
		if (sectors > (PAGE_SIZE / 512))
			return -EINVAL;
		offset = le32_to_cpu(sb->bblog_offset);
		if (offset == 0)
			return -EINVAL;
		bb_sector = (long long)offset;
		if (!sync_page_io(rdev, bb_sector, sectors << 9,
				  rdev->bb_page, READ, true))
			return -EIO;
		bbp = (u64 *)page_address(rdev->bb_page);
		rdev->badblocks.shift = sb->bblog_shift;
		for (i = 0 ; i < (sectors << (9-3)) ; i++, bbp++) {
			u64 bb = le64_to_cpu(*bbp);
			int count = bb & (0x3ff);
			u64 sector = bb >> 10;
			sector <<= sb->bblog_shift;
			count <<= sb->bblog_shift;
			if (bb + 1 == 0)
				break;
			if (md_set_badblocks(&rdev->badblocks,
					     sector, count, 1) == 0)
				return -EINVAL;
		}
	} else if (sb->bblog_offset == 0)
		rdev->badblocks.shift = -1;

	if (!refdev) {
		ret = 1;
	} else {
		__u64 ev1, ev2;
		struct mdp_superblock_1 *refsb = page_address(refdev->sb_page);

		if (memcmp(sb->set_uuid, refsb->set_uuid, 16) != 0 ||
		    sb->level != refsb->level ||
		    sb->layout != refsb->layout ||
		    sb->chunksize != refsb->chunksize) {
			printk(KERN_WARNING "md: %s has strangely different"
				" superblock to %s\n",
				bdevname(rdev->bdev,b),
				bdevname(refdev->bdev,b2));
			return -EINVAL;
		}
		ev1 = le64_to_cpu(sb->events);
		ev2 = le64_to_cpu(refsb->events);

		if (ev1 > ev2)
			ret = 1;
		else
			ret = 0;
	}
	if (minor_version)
		rdev->sectors = (i_size_read(rdev->bdev->bd_inode) >> 9) -
			le64_to_cpu(sb->data_offset);
	else
		rdev->sectors = rdev->sb_start;
	if (rdev->sectors < le64_to_cpu(sb->data_size))
		return -EINVAL;
	rdev->sectors = le64_to_cpu(sb->data_size);
	if (le64_to_cpu(sb->size) > rdev->sectors)
		return -EINVAL;
	return ret;
}

static int super_1_validate(struct mddev *mddev, struct md_rdev *rdev)
{
	struct mdp_superblock_1 *sb = page_address(rdev->sb_page);
	__u64 ev1 = le64_to_cpu(sb->events);

	rdev->raid_disk = -1;
	clear_bit(Faulty, &rdev->flags);
	clear_bit(In_sync, &rdev->flags);
	clear_bit(WriteMostly, &rdev->flags);

	if (mddev->raid_disks == 0) {
		mddev->major_version = 1;
		mddev->patch_version = 0;
		mddev->external = 0;
		mddev->chunk_sectors = le32_to_cpu(sb->chunksize);
		mddev->ctime = le64_to_cpu(sb->ctime) & ((1ULL << 32)-1);
		mddev->utime = le64_to_cpu(sb->utime) & ((1ULL << 32)-1);
		mddev->level = le32_to_cpu(sb->level);
		mddev->clevel[0] = 0;
		mddev->layout = le32_to_cpu(sb->layout);
		mddev->raid_disks = le32_to_cpu(sb->raid_disks);
		mddev->dev_sectors = le64_to_cpu(sb->size);
		mddev->events = ev1;
		mddev->bitmap_info.offset = 0;
		mddev->bitmap_info.default_offset = 1024 >> 9;
		
		mddev->recovery_cp = le64_to_cpu(sb->resync_offset);
		memcpy(mddev->uuid, sb->set_uuid, 16);

		mddev->max_disks =  (4096-256)/2;

		if ((le32_to_cpu(sb->feature_map) & MD_FEATURE_BITMAP_OFFSET) &&
		    mddev->bitmap_info.file == NULL )
			mddev->bitmap_info.offset =
				(__s32)le32_to_cpu(sb->bitmap_offset);

		if ((le32_to_cpu(sb->feature_map) & MD_FEATURE_RESHAPE_ACTIVE)) {
			mddev->reshape_position = le64_to_cpu(sb->reshape_position);
			mddev->delta_disks = le32_to_cpu(sb->delta_disks);
			mddev->new_level = le32_to_cpu(sb->new_level);
			mddev->new_layout = le32_to_cpu(sb->new_layout);
			mddev->new_chunk_sectors = le32_to_cpu(sb->new_chunk);
		} else {
			mddev->reshape_position = MaxSector;
			mddev->delta_disks = 0;
			mddev->new_level = mddev->level;
			mddev->new_layout = mddev->layout;
			mddev->new_chunk_sectors = mddev->chunk_sectors;
		}

	} else if (mddev->pers == NULL) {
		/* Insist of good event counter while assembling, except for
		 * spares (which don't need an event count) */
		++ev1;
		if (rdev->desc_nr >= 0 &&
		    rdev->desc_nr < le32_to_cpu(sb->max_dev) &&
		    le16_to_cpu(sb->dev_roles[rdev->desc_nr]) < 0xfffe)
			if (ev1 < mddev->events)
				return -EINVAL;
	} else if (mddev->bitmap) {
		/* If adding to array with a bitmap, then we can accept an
		 * older device, but not too old.
		 */
		if (ev1 < mddev->bitmap->events_cleared)
			return 0;
	} else {
		if (ev1 < mddev->events)
			/* just a hot-add of a new device, leave raid_disk at -1 */
			return 0;
	}
	if (mddev->level != LEVEL_MULTIPATH) {
		int role;
		if (rdev->desc_nr < 0 ||
		    rdev->desc_nr >= le32_to_cpu(sb->max_dev)) {
			role = 0xffff;
			rdev->desc_nr = -1;
		} else
			role = le16_to_cpu(sb->dev_roles[rdev->desc_nr]);
		switch(role) {
		case 0xffff: /* spare */
			break;
		case 0xfffe: /* faulty */
			set_bit(Faulty, &rdev->flags);
			break;
		default:
			if ((le32_to_cpu(sb->feature_map) &
			     MD_FEATURE_RECOVERY_OFFSET))
				rdev->recovery_offset = le64_to_cpu(sb->recovery_offset);
			else
				set_bit(In_sync, &rdev->flags);
			rdev->raid_disk = role;
			break;
		}
		if (sb->devflags & WriteMostly1)
			set_bit(WriteMostly, &rdev->flags);
	} else /* MULTIPATH are always insync */
		set_bit(In_sync, &rdev->flags);

	return 0;
}

static void super_1_sync(struct mddev *mddev, struct md_rdev *rdev)
{
	struct mdp_superblock_1 *sb;
	struct md_rdev *rdev2;
	int max_dev, i;
	/* make rdev->sb match mddev and rdev data. */

	sb = page_address(rdev->sb_page);

	sb->feature_map = 0;
	sb->pad0 = 0;
	sb->recovery_offset = cpu_to_le64(0);
	memset(sb->pad1, 0, sizeof(sb->pad1));
	memset(sb->pad3, 0, sizeof(sb->pad3));

	sb->utime = cpu_to_le64((__u64)mddev->utime);
	sb->events = cpu_to_le64(mddev->events);
	if (mddev->in_sync)
		sb->resync_offset = cpu_to_le64(mddev->recovery_cp);
	else
		sb->resync_offset = cpu_to_le64(0);

	sb->cnt_corrected_read = cpu_to_le32(atomic_read(&rdev->corrected_errors));

	sb->raid_disks = cpu_to_le32(mddev->raid_disks);
	sb->size = cpu_to_le64(mddev->dev_sectors);
	sb->chunksize = cpu_to_le32(mddev->chunk_sectors);
	sb->level = cpu_to_le32(mddev->level);
	sb->layout = cpu_to_le32(mddev->layout);

	if (test_bit(WriteMostly, &rdev->flags))
		sb->devflags |= WriteMostly1;
	else
		sb->devflags &= ~WriteMostly1;

	if (mddev->bitmap && mddev->bitmap_info.file == NULL) {
		sb->bitmap_offset = cpu_to_le32((__u32)mddev->bitmap_info.offset);
		sb->feature_map = cpu_to_le32(MD_FEATURE_BITMAP_OFFSET);
	}

	if (rdev->raid_disk >= 0 &&
	    !test_bit(In_sync, &rdev->flags)) {
		sb->feature_map |=
			cpu_to_le32(MD_FEATURE_RECOVERY_OFFSET);
		sb->recovery_offset =
			cpu_to_le64(rdev->recovery_offset);
	}

	if (mddev->reshape_position != MaxSector) {
		sb->feature_map |= cpu_to_le32(MD_FEATURE_RESHAPE_ACTIVE);
		sb->reshape_position = cpu_to_le64(mddev->reshape_position);
		sb->new_layout = cpu_to_le32(mddev->new_layout);
		sb->delta_disks = cpu_to_le32(mddev->delta_disks);
		sb->new_level = cpu_to_le32(mddev->new_level);
		sb->new_chunk = cpu_to_le32(mddev->new_chunk_sectors);
	}

	if (rdev->badblocks.count == 0)
		/* Nothing to do for bad blocks*/ ;
	else if (sb->bblog_offset == 0)
		/* Cannot record bad blocks on this device */
		md_error(mddev, rdev);
	else {
		struct badblocks *bb = &rdev->badblocks;
		u64 *bbp = (u64 *)page_address(rdev->bb_page);
		u64 *p = bb->page;
		sb->feature_map |= cpu_to_le32(MD_FEATURE_BAD_BLOCKS);
		if (bb->changed) {
			unsigned seq;

retry:
			seq = read_seqbegin(&bb->lock);

			memset(bbp, 0xff, PAGE_SIZE);

			for (i = 0 ; i < bb->count ; i++) {
				u64 internal_bb = *p++;
				u64 store_bb = ((BB_OFFSET(internal_bb) << 10)
						| BB_LEN(internal_bb));
				*bbp++ = cpu_to_le64(store_bb);
			}
			if (read_seqretry(&bb->lock, seq))
				goto retry;

			bb->sector = (rdev->sb_start +
				      (int)le32_to_cpu(sb->bblog_offset));
			bb->size = le16_to_cpu(sb->bblog_size);
			bb->changed = 0;
		}
	}

	max_dev = 0;
	list_for_each_entry(rdev2, &mddev->disks, same_set)
		if (rdev2->desc_nr+1 > max_dev)
			max_dev = rdev2->desc_nr+1;

	if (max_dev > le32_to_cpu(sb->max_dev)) {
		int bmask;
		sb->max_dev = cpu_to_le32(max_dev);
		rdev->sb_size = max_dev * 2 + 256;
		bmask = queue_logical_block_size(rdev->bdev->bd_disk->queue)-1;
		if (rdev->sb_size & bmask)
			rdev->sb_size = (rdev->sb_size | bmask) + 1;
	} else
		max_dev = le32_to_cpu(sb->max_dev);

	for (i=0; i<max_dev;i++)
		sb->dev_roles[i] = cpu_to_le16(0xfffe);
	
	list_for_each_entry(rdev2, &mddev->disks, same_set) {
		i = rdev2->desc_nr;
		if (test_bit(Faulty, &rdev2->flags))
			sb->dev_roles[i] = cpu_to_le16(0xfffe);
		else if (test_bit(In_sync, &rdev2->flags))
			sb->dev_roles[i] = cpu_to_le16(rdev2->raid_disk);
		else if (rdev2->raid_disk >= 0)
			sb->dev_roles[i] = cpu_to_le16(rdev2->raid_disk);
		else
			sb->dev_roles[i] = cpu_to_le16(0xffff);
	}

	sb->sb_csum = calc_sb_1_csum(sb);
}

static unsigned long long
super_1_rdev_size_change(struct md_rdev *rdev, sector_t num_sectors)
{
	struct mdp_superblock_1 *sb;
	sector_t max_sectors;
	if (num_sectors && num_sectors < rdev->mddev->dev_sectors)
		return 0; /* component must fit device */
	if (rdev->sb_start < rdev->data_offset) {
		/* minor versions 1 and 2; superblock before data */
		max_sectors = i_size_read(rdev->bdev->bd_inode) >> 9;
		max_sectors -= rdev->data_offset;
		if (!num_sectors || num_sectors > max_sectors)
			num_sectors = max_sectors;
	} else if (rdev->mddev->bitmap_info.offset) {
		/* minor version 0 with bitmap we can't move */
		return 0;
	} else {
		/* minor version 0; superblock after data */
		sector_t sb_start;
		sb_start = (i_size_read(rdev->bdev->bd_inode) >> 9) - 8*2;
		sb_start &= ~(sector_t)(4*2 - 1);
		max_sectors = rdev->sectors + sb_start - rdev->sb_start;
		if (!num_sectors || num_sectors > max_sectors)
			num_sectors = max_sectors;
		rdev->sb_start = sb_start;
	}
	sb = page_address(rdev->sb_page);
	sb->data_size = cpu_to_le64(num_sectors);
	sb->super_offset = rdev->sb_start;
	sb->sb_csum = calc_sb_1_csum(sb);
	md_super_write(rdev->mddev, rdev, rdev->sb_start, rdev->sb_size,
		       rdev->sb_page);
	md_super_wait(rdev->mddev);
	return num_sectors;
}

static struct super_type super_types[] = {
	[0] = {
		.name	= "0.90.0",
		.owner	= THIS_MODULE,
		.load_super	    = super_90_load,
		.validate_super	    = super_90_validate,
		.sync_super	    = super_90_sync,
		.rdev_size_change   = super_90_rdev_size_change,
	},
	[1] = {
		.name	= "md-1",
		.owner	= THIS_MODULE,
		.load_super	    = super_1_load,
		.validate_super	    = super_1_validate,
		.sync_super	    = super_1_sync,
		.rdev_size_change   = super_1_rdev_size_change,
	},
};

static void sync_super(struct mddev *mddev, struct md_rdev *rdev)
{
	if (mddev->sync_super) {
		mddev->sync_super(mddev, rdev);
		return;
	}

	BUG_ON(mddev->major_version >= ARRAY_SIZE(super_types));

	super_types[mddev->major_version].sync_super(mddev, rdev);
}

static int match_mddev_units(struct mddev *mddev1, struct mddev *mddev2)
{
	struct md_rdev *rdev, *rdev2;

	rcu_read_lock();
	rdev_for_each_rcu(rdev, mddev1)
		rdev_for_each_rcu(rdev2, mddev2)
			if (rdev->bdev->bd_contains ==
			    rdev2->bdev->bd_contains) {
				rcu_read_unlock();
				return 1;
			}
	rcu_read_unlock();
	return 0;
}

static LIST_HEAD(pending_raid_disks);

/*
 * Try to register data integrity profile for an mddev
 *
 * This is called when an array is started and after a disk has been kicked
 * from the array. It only succeeds if all working and active component devices
 * are integrity capable with matching profiles.
 */
int md_integrity_register(struct mddev *mddev)
{
	struct md_rdev *rdev, *reference = NULL;

	if (list_empty(&mddev->disks))
		return 0; /* nothing to do */
	if (!mddev->gendisk || blk_get_integrity(mddev->gendisk))
		return 0; /* shouldn't register, or already is */
	list_for_each_entry(rdev, &mddev->disks, same_set) {
		/* skip spares and non-functional disks */
		if (test_bit(Faulty, &rdev->flags))
			continue;
		if (rdev->raid_disk < 0)
			continue;
		if (!reference) {
			/* Use the first rdev as the reference */
			reference = rdev;
			continue;
		}
		/* does this rdev's profile match the reference profile? */
		if (blk_integrity_compare(reference->bdev->bd_disk,
				rdev->bdev->bd_disk) < 0)
			return -EINVAL;
	}
	if (!reference || !bdev_get_integrity(reference->bdev))
		return 0;
	/*
	 * All component devices are integrity capable and have matching
	 * profiles, register the common profile for the md device.
	 */
	if (blk_integrity_register(mddev->gendisk,
			bdev_get_integrity(reference->bdev)) != 0) {
		printk(KERN_ERR "md: failed to register integrity for %s\n",
			mdname(mddev));
		return -EINVAL;
	}
	printk(KERN_NOTICE "md: data integrity enabled on %s\n", mdname(mddev));
	if (bioset_integrity_create(mddev->bio_set, BIO_POOL_SIZE)) {
		printk(KERN_ERR "md: failed to create integrity pool for %s\n",
		       mdname(mddev));
		return -EINVAL;
	}
	return 0;
}
EXPORT_SYMBOL(md_integrity_register);

/* Disable data integrity if non-capable/non-matching disk is being added */
void md_integrity_add_rdev(struct md_rdev *rdev, struct mddev *mddev)
{
	struct blk_integrity *bi_rdev = bdev_get_integrity(rdev->bdev);
	struct blk_integrity *bi_mddev = blk_get_integrity(mddev->gendisk);

	if (!bi_mddev) /* nothing to do */
		return;
	if (rdev->raid_disk < 0) /* skip spares */
		return;
	if (bi_rdev && blk_integrity_compare(mddev->gendisk,
					     rdev->bdev->bd_disk) >= 0)
		return;
	printk(KERN_NOTICE "disabling data integrity on %s\n", mdname(mddev));
	blk_integrity_unregister(mddev->gendisk);
}
EXPORT_SYMBOL(md_integrity_add_rdev);

static int bind_rdev_to_array(struct md_rdev * rdev, struct mddev * mddev)
{
	char b[BDEVNAME_SIZE];
	struct kobject *ko;
	char *s;
	int err;

	if (rdev->mddev) {
		MD_BUG();
		return -EINVAL;
	}

	/* prevent duplicates */
	if (find_rdev(mddev, rdev->bdev->bd_dev))
		return -EEXIST;

	/* make sure rdev->sectors exceeds mddev->dev_sectors */
	if (rdev->sectors && (mddev->dev_sectors == 0 ||
			rdev->sectors < mddev->dev_sectors)) {
		if (mddev->pers) {
			/* Cannot change size, so fail
			 * If mddev->level <= 0, then we don't care
			 * about aligning sizes (e.g. linear)
			 */
			if (mddev->level > 0)
				return -ENOSPC;
		} else
			mddev->dev_sectors = rdev->sectors;
	}

	/* Verify rdev->desc_nr is unique.
	 * If it is -1, assign a free number, else
	 * check number is not in use
	 */
	if (rdev->desc_nr < 0) {
		int choice = 0;
		if (mddev->pers) choice = mddev->raid_disks;
		while (find_rdev_nr(mddev, choice))
			choice++;
		rdev->desc_nr = choice;
	} else {
		if (find_rdev_nr(mddev, rdev->desc_nr))
			return -EBUSY;
	}
	if (mddev->max_disks && rdev->desc_nr >= mddev->max_disks) {
		printk(KERN_WARNING "md: %s: array is limited to %d devices\n",
		       mdname(mddev), mddev->max_disks);
		return -EBUSY;
	}
	bdevname(rdev->bdev,b);
	while ( (s=strchr(b, '/')) != NULL)
		*s = '!';

	rdev->mddev = mddev;
	printk(KERN_INFO "md: bind<%s>\n", b);

	if ((err = kobject_add(&rdev->kobj, &mddev->kobj, "dev-%s", b)))
		goto fail;

	ko = &part_to_dev(rdev->bdev->bd_part)->kobj;
	if (sysfs_create_link(&rdev->kobj, ko, "block"))
		/* failure here is OK */;
	rdev->sysfs_state = sysfs_get_dirent_safe(rdev->kobj.sd, "state");

	list_add_rcu(&rdev->same_set, &mddev->disks);
	bd_link_disk_holder(rdev->bdev, mddev->gendisk);

	/* May as well allow recovery to be retried once */
	mddev->recovery_disabled++;

	return 0;

 fail:
	printk(KERN_WARNING "md: failed to register dev-%s for %s\n",
	       b, mdname(mddev));
	return err;
}

static void md_delayed_delete(struct work_struct *ws)
{
	struct md_rdev *rdev = container_of(ws, struct md_rdev, del_work);
	kobject_del(&rdev->kobj);
	kobject_put(&rdev->kobj);
}

static void unbind_rdev_from_array(struct md_rdev * rdev)
{
	char b[BDEVNAME_SIZE];
	if (!rdev->mddev) {
		MD_BUG();
		return;
	}
	bd_unlink_disk_holder(rdev->bdev, rdev->mddev->gendisk);
	list_del_rcu(&rdev->same_set);
	printk(KERN_INFO "md: unbind<%s>\n", bdevname(rdev->bdev,b));
	rdev->mddev = NULL;
	sysfs_remove_link(&rdev->kobj, "block");
	sysfs_put(rdev->sysfs_state);
	rdev->sysfs_state = NULL;
	kfree(rdev->badblocks.page);
	rdev->badblocks.count = 0;
	rdev->badblocks.page = NULL;
	/* We need to delay this, otherwise we can deadlock when
	 * writing to 'remove' to "dev/state".  We also need
	 * to delay it due to rcu usage.
	 */
	synchronize_rcu();
	INIT_WORK(&rdev->del_work, md_delayed_delete);
	kobject_get(&rdev->kobj);
	queue_work(md_misc_wq, &rdev->del_work);
}

/*
 * prevent the device from being mounted, repartitioned or
 * otherwise reused by a RAID array (or any other kernel
 * subsystem), by bd_claiming the device.
 */
static int lock_rdev(struct md_rdev *rdev, dev_t dev, int shared)
{
	int err = 0;
	struct block_device *bdev;
	char b[BDEVNAME_SIZE];

	bdev = blkdev_get_by_dev(dev, FMODE_READ|FMODE_WRITE|FMODE_EXCL,
				 shared ? (struct md_rdev *)lock_rdev : rdev);
	if (IS_ERR(bdev)) {
		printk(KERN_ERR "md: could not open %s.\n",
			__bdevname(dev, b));
		return PTR_ERR(bdev);
	}
	rdev->bdev = bdev;
	return err;
}

static void unlock_rdev(struct md_rdev *rdev)
{
	struct block_device *bdev = rdev->bdev;
	rdev->bdev = NULL;
	if (!bdev)
		MD_BUG();
	blkdev_put(bdev, FMODE_READ|FMODE_WRITE|FMODE_EXCL);
}

void md_autodetect_dev(dev_t dev);

static void export_rdev(struct md_rdev * rdev)
{
	char b[BDEVNAME_SIZE];
	printk(KERN_INFO "md: export_rdev(%s)\n",
		bdevname(rdev->bdev,b));
	if (rdev->mddev)
		MD_BUG();
	free_disk_sb(rdev);
#ifndef MODULE
	if (test_bit(AutoDetected, &rdev->flags))
		md_autodetect_dev(rdev->bdev->bd_dev);
#endif
	unlock_rdev(rdev);
	kobject_put(&rdev->kobj);
}

static void kick_rdev_from_array(struct md_rdev * rdev)
{
	unbind_rdev_from_array(rdev);
	export_rdev(rdev);
}

static void export_array(struct mddev *mddev)
{
	struct md_rdev *rdev, *tmp;

	rdev_for_each(rdev, tmp, mddev) {
		if (!rdev->mddev) {
			MD_BUG();
			continue;
		}
		kick_rdev_from_array(rdev);
	}
	if (!list_empty(&mddev->disks))
		MD_BUG();
	mddev->raid_disks = 0;
	mddev->major_version = 0;
}

static void print_desc(mdp_disk_t *desc)
{
	printk(" DISK<N:%d,(%d,%d),R:%d,S:%d>\n", desc->number,
		desc->major,desc->minor,desc->raid_disk,desc->state);
}

static void print_sb_90(mdp_super_t *sb)
{
	int i;

	printk(KERN_INFO 
		"md:  SB: (V:%d.%d.%d) ID:<%08x.%08x.%08x.%08x> CT:%08x\n",
		sb->major_version, sb->minor_version, sb->patch_version,
		sb->set_uuid0, sb->set_uuid1, sb->set_uuid2, sb->set_uuid3,
		sb->ctime);
	printk(KERN_INFO "md:     L%d S%08d ND:%d RD:%d md%d LO:%d CS:%d\n",
		sb->level, sb->size, sb->nr_disks, sb->raid_disks,
		sb->md_minor, sb->layout, sb->chunk_size);
	printk(KERN_INFO "md:     UT:%08x ST:%d AD:%d WD:%d"
		" FD:%d SD:%d CSUM:%08x E:%08lx\n",
		sb->utime, sb->state, sb->active_disks, sb->working_disks,
		sb->failed_disks, sb->spare_disks,
		sb->sb_csum, (unsigned long)sb->events_lo);

	printk(KERN_INFO);
	for (i = 0; i < MD_SB_DISKS; i++) {
		mdp_disk_t *desc;

		desc = sb->disks + i;
		if (desc->number || desc->major || desc->minor ||
		    desc->raid_disk || (desc->state && (desc->state != 4))) {
			printk("     D %2d: ", i);
			print_desc(desc);
		}
	}
	printk(KERN_INFO "md:     THIS: ");
	print_desc(&sb->this_disk);
}

static void print_sb_1(struct mdp_superblock_1 *sb)
{
	__u8 *uuid;

	uuid = sb->set_uuid;
	printk(KERN_INFO
	       "md:  SB: (V:%u) (F:0x%08x) Array-ID:<%pU>\n"
	       "md:    Name: \"%s\" CT:%llu\n",
		le32_to_cpu(sb->major_version),
		le32_to_cpu(sb->feature_map),
		uuid,
		sb->set_name,
		(unsigned long long)le64_to_cpu(sb->ctime)
		       & MD_SUPERBLOCK_1_TIME_SEC_MASK);

	uuid = sb->device_uuid;
	printk(KERN_INFO
	       "md:       L%u SZ%llu RD:%u LO:%u CS:%u DO:%llu DS:%llu SO:%llu"
			" RO:%llu\n"
	       "md:     Dev:%08x UUID: %pU\n"
	       "md:       (F:0x%08x) UT:%llu Events:%llu ResyncOffset:%llu CSUM:0x%08x\n"
	       "md:         (MaxDev:%u) \n",
		le32_to_cpu(sb->level),
		(unsigned long long)le64_to_cpu(sb->size),
		le32_to_cpu(sb->raid_disks),
		le32_to_cpu(sb->layout),
		le32_to_cpu(sb->chunksize),
		(unsigned long long)le64_to_cpu(sb->data_offset),
		(unsigned long long)le64_to_cpu(sb->data_size),
		(unsigned long long)le64_to_cpu(sb->super_offset),
		(unsigned long long)le64_to_cpu(sb->recovery_offset),
		le32_to_cpu(sb->dev_number),
		uuid,
		sb->devflags,
		(unsigned long long)le64_to_cpu(sb->utime) & MD_SUPERBLOCK_1_TIME_SEC_MASK,
		(unsigned long long)le64_to_cpu(sb->events),
		(unsigned long long)le64_to_cpu(sb->resync_offset),
		le32_to_cpu(sb->sb_csum),
		le32_to_cpu(sb->max_dev)
		);
}

static void print_rdev(struct md_rdev *rdev, int major_version)
{
	char b[BDEVNAME_SIZE];
	printk(KERN_INFO "md: rdev %s, Sect:%08llu F:%d S:%d DN:%u\n",
		bdevname(rdev->bdev, b), (unsigned long long)rdev->sectors,
	        test_bit(Faulty, &rdev->flags), test_bit(In_sync, &rdev->flags),
	        rdev->desc_nr);
	if (rdev->sb_loaded) {
		printk(KERN_INFO "md: rdev superblock (MJ:%d):\n", major_version);
		switch (major_version) {
		case 0:
			print_sb_90(page_address(rdev->sb_page));
			break;
		case 1:
			print_sb_1(page_address(rdev->sb_page));
			break;
		}
	} else
		printk(KERN_INFO "md: no rdev superblock!\n");
}

static void md_print_devices(void)
{
	struct list_head *tmp;
	struct md_rdev *rdev;
	struct mddev *mddev;
	char b[BDEVNAME_SIZE];

	printk("\n");
	printk("md:	**********************************\n");
	printk("md:	* <COMPLETE RAID STATE PRINTOUT> *\n");
	printk("md:	**********************************\n");
	for_each_mddev(mddev, tmp) {

		if (mddev->bitmap)
			bitmap_print_sb(mddev->bitmap);
		else
			printk("%s: ", mdname(mddev));
		list_for_each_entry(rdev, &mddev->disks, same_set)
			printk("<%s>", bdevname(rdev->bdev,b));
		printk("\n");

		list_for_each_entry(rdev, &mddev->disks, same_set)
			print_rdev(rdev, mddev->major_version);
	}
	printk("md:	**********************************\n");
	printk("\n");
}


static void sync_sbs(struct mddev * mddev, int nospares)
{
	/* Update each superblock (in-memory image), but
	 * if we are allowed to, skip spares which already
	 * have the right event counter, or have one earlier
	 * (which would mean they aren't being marked as dirty
	 * with the rest of the array)
	 */
	struct md_rdev *rdev;
	list_for_each_entry(rdev, &mddev->disks, same_set) {
		if (rdev->sb_events == mddev->events ||
		    (nospares &&
		     rdev->raid_disk < 0 &&
		     rdev->sb_events+1 == mddev->events)) {
			/* Don't update this superblock */
			rdev->sb_loaded = 2;
		} else {
			sync_super(mddev, rdev);
			rdev->sb_loaded = 1;
		}
	}
}

static void md_update_sb(struct mddev * mddev, int force_change)
{
	struct md_rdev *rdev;
	int sync_req;
	int nospares = 0;
	int any_badblocks_changed = 0;

repeat:
	/* First make sure individual recovery_offsets are correct */
	list_for_each_entry(rdev, &mddev->disks, same_set) {
		if (rdev->raid_disk >= 0 &&
		    mddev->delta_disks >= 0 &&
		    !test_bit(In_sync, &rdev->flags) &&
		    mddev->curr_resync_completed > rdev->recovery_offset)
				rdev->recovery_offset = mddev->curr_resync_completed;

	}	
	if (!mddev->persistent) {
		clear_bit(MD_CHANGE_CLEAN, &mddev->flags);
		clear_bit(MD_CHANGE_DEVS, &mddev->flags);
		if (!mddev->external) {
			clear_bit(MD_CHANGE_PENDING, &mddev->flags);
			list_for_each_entry(rdev, &mddev->disks, same_set) {
				if (rdev->badblocks.changed) {
					md_ack_all_badblocks(&rdev->badblocks);
					md_error(mddev, rdev);
				}
				clear_bit(Blocked, &rdev->flags);
				clear_bit(BlockedBadBlocks, &rdev->flags);
				wake_up(&rdev->blocked_wait);
			}
		}
		wake_up(&mddev->sb_wait);
		return;
	}

	spin_lock_irq(&mddev->write_lock);

	mddev->utime = get_seconds();

	if (test_and_clear_bit(MD_CHANGE_DEVS, &mddev->flags))
		force_change = 1;
	if (test_and_clear_bit(MD_CHANGE_CLEAN, &mddev->flags))
		/* just a clean<-> dirty transition, possibly leave spares alone,
		 * though if events isn't the right even/odd, we will have to do
		 * spares after all
		 */
		nospares = 1;
	if (force_change)
		nospares = 0;
	if (mddev->degraded)
		/* If the array is degraded, then skipping spares is both
		 * dangerous and fairly pointless.
		 * Dangerous because a device that was removed from the array
		 * might have a event_count that still looks up-to-date,
		 * so it can be re-added without a resync.
		 * Pointless because if there are any spares to skip,
		 * then a recovery will happen and soon that array won't
		 * be degraded any more and the spare can go back to sleep then.
		 */
		nospares = 0;

	sync_req = mddev->in_sync;

	/* If this is just a dirty<->clean transition, and the array is clean
	 * and 'events' is odd, we can roll back to the previous clean state */
	if (nospares
	    && (mddev->in_sync && mddev->recovery_cp == MaxSector)
	    && mddev->can_decrease_events
	    && mddev->events != 1) {
		mddev->events--;
		mddev->can_decrease_events = 0;
	} else {
		/* otherwise we have to go forward and ... */
		mddev->events ++;
		mddev->can_decrease_events = nospares;
	}

	if (!mddev->events) {
		/*
		 * oops, this 64-bit counter should never wrap.
		 * Either we are in around ~1 trillion A.C., assuming
		 * 1 reboot per second, or we have a bug:
		 */
		MD_BUG();
		mddev->events --;
	}

	list_for_each_entry(rdev, &mddev->disks, same_set) {
		if (rdev->badblocks.changed)
			any_badblocks_changed++;
		if (test_bit(Faulty, &rdev->flags))
			set_bit(FaultRecorded, &rdev->flags);
	}

	sync_sbs(mddev, nospares);
	spin_unlock_irq(&mddev->write_lock);

	pr_debug("md: updating %s RAID superblock on device (in sync %d)\n",
		 mdname(mddev), mddev->in_sync);

	bitmap_update_sb(mddev->bitmap);
	list_for_each_entry(rdev, &mddev->disks, same_set) {
		char b[BDEVNAME_SIZE];

		if (rdev->sb_loaded != 1)
			continue; /* no noise on spare devices */

		if (!test_bit(Faulty, &rdev->flags) &&
		    rdev->saved_raid_disk == -1) {
			md_super_write(mddev,rdev,
				       rdev->sb_start, rdev->sb_size,
				       rdev->sb_page);
			pr_debug("md: (write) %s's sb offset: %llu\n",
				 bdevname(rdev->bdev, b),
				 (unsigned long long)rdev->sb_start);
			rdev->sb_events = mddev->events;
			if (rdev->badblocks.size) {
				md_super_write(mddev, rdev,
					       rdev->badblocks.sector,
					       rdev->badblocks.size << 9,
					       rdev->bb_page);
				rdev->badblocks.size = 0;
			}

		} else if (test_bit(Faulty, &rdev->flags))
			pr_debug("md: %s (skipping faulty)\n",
				 bdevname(rdev->bdev, b));
		else
			pr_debug("(skipping incremental s/r ");

		if (mddev->level == LEVEL_MULTIPATH)
			/* only need to write one superblock... */
			break;
	}
	md_super_wait(mddev);
	/* if there was a failure, MD_CHANGE_DEVS was set, and we re-write super */

	spin_lock_irq(&mddev->write_lock);
	if (mddev->in_sync != sync_req ||
	    test_bit(MD_CHANGE_DEVS, &mddev->flags)) {
		/* have to write it out again */
		spin_unlock_irq(&mddev->write_lock);
		goto repeat;
	}
	clear_bit(MD_CHANGE_PENDING, &mddev->flags);
	spin_unlock_irq(&mddev->write_lock);
	wake_up(&mddev->sb_wait);
	if (test_bit(MD_RECOVERY_RUNNING, &mddev->recovery))
		sysfs_notify(&mddev->kobj, NULL, "sync_completed");

	list_for_each_entry(rdev, &mddev->disks, same_set) {
		if (test_and_clear_bit(FaultRecorded, &rdev->flags))
			clear_bit(Blocked, &rdev->flags);

		if (any_badblocks_changed)
			md_ack_all_badblocks(&rdev->badblocks);
		clear_bit(BlockedBadBlocks, &rdev->flags);
		wake_up(&rdev->blocked_wait);
	}
}

/* words written to sysfs files may, or may not, be \n terminated.
 * We want to accept with case. For this we use cmd_match.
 */
static int cmd_match(const char *cmd, const char *str)
{
	/* See if cmd, written into a sysfs file, matches
	 * str.  They must either be the same, or cmd can
	 * have a trailing newline
	 */
	while (*cmd && *str && *cmd == *str) {
		cmd++;
		str++;
	}
	if (*cmd == '\n')
		cmd++;
	if (*str || *cmd)
		return 0;
	return 1;
}

struct rdev_sysfs_entry {
	struct attribute attr;
	ssize_t (*show)(struct md_rdev *, char *);
	ssize_t (*store)(struct md_rdev *, const char *, size_t);
};

static ssize_t
state_show(struct md_rdev *rdev, char *page)
{
	char *sep = "";
	size_t len = 0;

	if (test_bit(Faulty, &rdev->flags) ||
	    rdev->badblocks.unacked_exist) {
		len+= sprintf(page+len, "%sfaulty",sep);
		sep = ",";
	}
	if (test_bit(In_sync, &rdev->flags)) {
		len += sprintf(page+len, "%sin_sync",sep);
		sep = ",";
	}
	if (test_bit(WriteMostly, &rdev->flags)) {
		len += sprintf(page+len, "%swrite_mostly",sep);
		sep = ",";
	}
	if (test_bit(Blocked, &rdev->flags) ||
	    rdev->badblocks.unacked_exist) {
		len += sprintf(page+len, "%sblocked", sep);
		sep = ",";
	}
	if (!test_bit(Faulty, &rdev->flags) &&
	    !test_bit(In_sync, &rdev->flags)) {
		len += sprintf(page+len, "%sspare", sep);
		sep = ",";
	}
	if (test_bit(WriteErrorSeen, &rdev->flags)) {
		len += sprintf(page+len, "%swrite_error", sep);
		sep = ",";
	}
	return len+sprintf(page+len, "\n");
}

static ssize_t
state_store(struct md_rdev *rdev, const char *buf, size_t len)
{
	/* can write
	 *  faulty  - simulates an error
	 *  remove  - disconnects the device
	 *  writemostly - sets write_mostly
	 *  -writemostly - clears write_mostly
	 *  blocked - sets the Blocked flags
	 *  -blocked - clears the Blocked and possibly simulates an error
	 *  insync - sets Insync providing device isn't active
	 *  write_error - sets WriteErrorSeen
	 *  -write_error - clears WriteErrorSeen
	 */
	int err = -EINVAL;
	if (cmd_match(buf, "faulty") && rdev->mddev->pers) {
		md_error(rdev->mddev, rdev);
		if (test_bit(Faulty, &rdev->flags))
			err = 0;
		else
			err = -EBUSY;
	} else if (cmd_match(buf, "remove")) {
		if (rdev->raid_disk >= 0)
			err = -EBUSY;
		else {
			struct mddev *mddev = rdev->mddev;
			kick_rdev_from_array(rdev);
			if (mddev->pers)
				md_update_sb(mddev, 1);
			md_new_event(mddev);
			err = 0;
		}
	} else if (cmd_match(buf, "writemostly")) {
		set_bit(WriteMostly, &rdev->flags);
		err = 0;
	} else if (cmd_match(buf, "-writemostly")) {
		clear_bit(WriteMostly, &rdev->flags);
		err = 0;
	} else if (cmd_match(buf, "blocked")) {
		set_bit(Blocked, &rdev->flags);
		err = 0;
	} else if (cmd_match(buf, "-blocked")) {
		if (!test_bit(Faulty, &rdev->flags) &&
		    rdev->badblocks.unacked_exist) {
			/* metadata handler doesn't understand badblocks,
			 * so we need to fail the device
			 */
			md_error(rdev->mddev, rdev);
		}
		clear_bit(Blocked, &rdev->flags);
		clear_bit(BlockedBadBlocks, &rdev->flags);
		wake_up(&rdev->blocked_wait);
		set_bit(MD_RECOVERY_NEEDED, &rdev->mddev->recovery);
		md_wakeup_thread(rdev->mddev->thread);

		err = 0;
	} else if (cmd_match(buf, "insync") && rdev->raid_disk == -1) {
		set_bit(In_sync, &rdev->flags);
		err = 0;
	} else if (cmd_match(buf, "write_error")) {
		set_bit(WriteErrorSeen, &rdev->flags);
		err = 0;
	} else if (cmd_match(buf, "-write_error")) {
		clear_bit(WriteErrorSeen, &rdev->flags);
		err = 0;
	}
	if (!err)
		sysfs_notify_dirent_safe(rdev->sysfs_state);
	return err ? err : len;
}
static struct rdev_sysfs_entry rdev_state =
__ATTR(state, S_IRUGO|S_IWUSR, state_show, state_store);

static ssize_t
errors_show(struct md_rdev *rdev, char *page)
{
	return sprintf(page, "%d\n", atomic_read(&rdev->corrected_errors));
}

static ssize_t
errors_store(struct md_rdev *rdev, const char *buf, size_t len)
{
	char *e;
	unsigned long n = simple_strtoul(buf, &e, 10);
	if (*buf && (*e == 0 || *e == '\n')) {
		atomic_set(&rdev->corrected_errors, n);
		return len;
	}
	return -EINVAL;
}
static struct rdev_sysfs_entry rdev_errors =
__ATTR(errors, S_IRUGO|S_IWUSR, errors_show, errors_store);

static ssize_t
slot_show(struct md_rdev *rdev, char *page)
{
	if (rdev->raid_disk < 0)
		return sprintf(page, "none\n");
	else
		return sprintf(page, "%d\n", rdev->raid_disk);
}

static ssize_t
slot_store(struct md_rdev *rdev, const char *buf, size_t len)
{
	char *e;
	int err;
	int slot = simple_strtoul(buf, &e, 10);
	if (strncmp(buf, "none", 4)==0)
		slot = -1;
	else if (e==buf || (*e && *e!= '\n'))
		return -EINVAL;
	if (rdev->mddev->pers && slot == -1) {
		/* Setting 'slot' on an active array requires also
		 * updating the 'rd%d' link, and communicating
		 * with the personality with ->hot_*_disk.
		 * For now we only support removing
		 * failed/spare devices.  This normally happens automatically,
		 * but not when the metadata is externally managed.
		 */
		if (rdev->raid_disk == -1)
			return -EEXIST;
		/* personality does all needed checks */
		if (rdev->mddev->pers->hot_remove_disk == NULL)
			return -EINVAL;
		err = rdev->mddev->pers->
			hot_remove_disk(rdev->mddev, rdev->raid_disk);
		if (err)
			return err;
		sysfs_unlink_rdev(rdev->mddev, rdev);
		rdev->raid_disk = -1;
		set_bit(MD_RECOVERY_NEEDED, &rdev->mddev->recovery);
		md_wakeup_thread(rdev->mddev->thread);
	} else if (rdev->mddev->pers) {
		struct md_rdev *rdev2;
		/* Activating a spare .. or possibly reactivating
		 * if we ever get bitmaps working here.
		 */

		if (rdev->raid_disk != -1)
			return -EBUSY;

		if (test_bit(MD_RECOVERY_RUNNING, &rdev->mddev->recovery))
			return -EBUSY;

		if (rdev->mddev->pers->hot_add_disk == NULL)
			return -EINVAL;

		list_for_each_entry(rdev2, &rdev->mddev->disks, same_set)
			if (rdev2->raid_disk == slot)
				return -EEXIST;

		if (slot >= rdev->mddev->raid_disks &&
		    slot >= rdev->mddev->raid_disks + rdev->mddev->delta_disks)
			return -ENOSPC;

		rdev->raid_disk = slot;
		if (test_bit(In_sync, &rdev->flags))
			rdev->saved_raid_disk = slot;
		else
			rdev->saved_raid_disk = -1;
		clear_bit(In_sync, &rdev->flags);
		err = rdev->mddev->pers->
			hot_add_disk(rdev->mddev, rdev);
		if (err) {
			rdev->raid_disk = -1;
			return err;
		} else
			sysfs_notify_dirent_safe(rdev->sysfs_state);
		if (sysfs_link_rdev(rdev->mddev, rdev))
			/* failure here is OK */;
		/* don't wakeup anyone, leave that to userspace. */
	} else {
		if (slot >= rdev->mddev->raid_disks &&
		    slot >= rdev->mddev->raid_disks + rdev->mddev->delta_disks)
			return -ENOSPC;
		rdev->raid_disk = slot;
		/* assume it is working */
		clear_bit(Faulty, &rdev->flags);
		clear_bit(WriteMostly, &rdev->flags);
		set_bit(In_sync, &rdev->flags);
		sysfs_notify_dirent_safe(rdev->sysfs_state);
	}
	return len;
}


static struct rdev_sysfs_entry rdev_slot =
__ATTR(slot, S_IRUGO|S_IWUSR, slot_show, slot_store);

static ssize_t
offset_show(struct md_rdev *rdev, char *page)
{
	return sprintf(page, "%llu\n", (unsigned long long)rdev->data_offset);
}

static ssize_t
offset_store(struct md_rdev *rdev, const char *buf, size_t len)
{
	char *e;
	unsigned long long offset = simple_strtoull(buf, &e, 10);
	if (e==buf || (*e && *e != '\n'))
		return -EINVAL;
	if (rdev->mddev->pers && rdev->raid_disk >= 0)
		return -EBUSY;
	if (rdev->sectors && rdev->mddev->external)
		/* Must set offset before size, so overlap checks
		 * can be sane */
		return -EBUSY;
	rdev->data_offset = offset;
	return len;
}

static struct rdev_sysfs_entry rdev_offset =
__ATTR(offset, S_IRUGO|S_IWUSR, offset_show, offset_store);

static ssize_t
rdev_size_show(struct md_rdev *rdev, char *page)
{
	return sprintf(page, "%llu\n", (unsigned long long)rdev->sectors / 2);
}

static int overlaps(sector_t s1, sector_t l1, sector_t s2, sector_t l2)
{
	/* check if two start/length pairs overlap */
	if (s1+l1 <= s2)
		return 0;
	if (s2+l2 <= s1)
		return 0;
	return 1;
}

static int strict_blocks_to_sectors(const char *buf, sector_t *sectors)
{
	unsigned long long blocks;
	sector_t new;

	if (strict_strtoull(buf, 10, &blocks) < 0)
		return -EINVAL;

	if (blocks & 1ULL << (8 * sizeof(blocks) - 1))
		return -EINVAL; /* sector conversion overflow */

	new = blocks * 2;
	if (new != blocks * 2)
		return -EINVAL; /* unsigned long long to sector_t overflow */

	*sectors = new;
	return 0;
}

static ssize_t
rdev_size_store(struct md_rdev *rdev, const char *buf, size_t len)
{
	struct mddev *my_mddev = rdev->mddev;
	sector_t oldsectors = rdev->sectors;
	sector_t sectors;

	if (strict_blocks_to_sectors(buf, &sectors) < 0)
		return -EINVAL;
	if (my_mddev->pers && rdev->raid_disk >= 0) {
		if (my_mddev->persistent) {
			sectors = super_types[my_mddev->major_version].
				rdev_size_change(rdev, sectors);
			if (!sectors)
				return -EBUSY;
		} else if (!sectors)
			sectors = (i_size_read(rdev->bdev->bd_inode) >> 9) -
				rdev->data_offset;
	}
	if (sectors < my_mddev->dev_sectors)
		return -EINVAL; /* component must fit device */

	rdev->sectors = sectors;
	if (sectors > oldsectors && my_mddev->external) {
		/* need to check that all other rdevs with the same ->bdev
		 * do not overlap.  We need to unlock the mddev to avoid
		 * a deadlock.  We have already changed rdev->sectors, and if
		 * we have to change it back, we will have the lock again.
		 */
		struct mddev *mddev;
		int overlap = 0;
		struct list_head *tmp;

		mddev_unlock(my_mddev);
		for_each_mddev(mddev, tmp) {
			struct md_rdev *rdev2;

			mddev_lock(mddev);
			list_for_each_entry(rdev2, &mddev->disks, same_set)
				if (rdev->bdev == rdev2->bdev &&
				    rdev != rdev2 &&
				    overlaps(rdev->data_offset, rdev->sectors,
					     rdev2->data_offset,
					     rdev2->sectors)) {
					overlap = 1;
					break;
				}
			mddev_unlock(mddev);
			if (overlap) {
				mddev_put(mddev);
				break;
			}
		}
		mddev_lock(my_mddev);
		if (overlap) {
			/* Someone else could have slipped in a size
			 * change here, but doing so is just silly.
			 * We put oldsectors back because we *know* it is
			 * safe, and trust userspace not to race with
			 * itself
			 */
			rdev->sectors = oldsectors;
			return -EBUSY;
		}
	}
	return len;
}

static struct rdev_sysfs_entry rdev_size =
__ATTR(size, S_IRUGO|S_IWUSR, rdev_size_show, rdev_size_store);


static ssize_t recovery_start_show(struct md_rdev *rdev, char *page)
{
	unsigned long long recovery_start = rdev->recovery_offset;

	if (test_bit(In_sync, &rdev->flags) ||
	    recovery_start == MaxSector)
		return sprintf(page, "none\n");

	return sprintf(page, "%llu\n", recovery_start);
}

static ssize_t recovery_start_store(struct md_rdev *rdev, const char *buf, size_t len)
{
	unsigned long long recovery_start;

	if (cmd_match(buf, "none"))
		recovery_start = MaxSector;
	else if (strict_strtoull(buf, 10, &recovery_start))
		return -EINVAL;

	if (rdev->mddev->pers &&
	    rdev->raid_disk >= 0)
		return -EBUSY;

	rdev->recovery_offset = recovery_start;
	if (recovery_start == MaxSector)
		set_bit(In_sync, &rdev->flags);
	else
		clear_bit(In_sync, &rdev->flags);
	return len;
}

static struct rdev_sysfs_entry rdev_recovery_start =
__ATTR(recovery_start, S_IRUGO|S_IWUSR, recovery_start_show, recovery_start_store);


static ssize_t
badblocks_show(struct badblocks *bb, char *page, int unack);
static ssize_t
badblocks_store(struct badblocks *bb, const char *page, size_t len, int unack);

static ssize_t bb_show(struct md_rdev *rdev, char *page)
{
	return badblocks_show(&rdev->badblocks, page, 0);
}
static ssize_t bb_store(struct md_rdev *rdev, const char *page, size_t len)
{
	int rv = badblocks_store(&rdev->badblocks, page, len, 0);
	/* Maybe that ack was all we needed */
	if (test_and_clear_bit(BlockedBadBlocks, &rdev->flags))
		wake_up(&rdev->blocked_wait);
	return rv;
}
static struct rdev_sysfs_entry rdev_bad_blocks =
__ATTR(bad_blocks, S_IRUGO|S_IWUSR, bb_show, bb_store);


static ssize_t ubb_show(struct md_rdev *rdev, char *page)
{
	return badblocks_show(&rdev->badblocks, page, 1);
}
static ssize_t ubb_store(struct md_rdev *rdev, const char *page, size_t len)
{
	return badblocks_store(&rdev->badblocks, page, len, 1);
}
static struct rdev_sysfs_entry rdev_unack_bad_blocks =
__ATTR(unacknowledged_bad_blocks, S_IRUGO|S_IWUSR, ubb_show, ubb_store);

static struct attribute *rdev_default_attrs[] = {
	&rdev_state.attr,
	&rdev_errors.attr,
	&rdev_slot.attr,
	&rdev_offset.attr,
	&rdev_size.attr,
	&rdev_recovery_start.attr,
	&rdev_bad_blocks.attr,
	&rdev_unack_bad_blocks.attr,
	NULL,
};
static ssize_t
rdev_attr_show(struct kobject *kobj, struct attribute *attr, char *page)
{
	struct rdev_sysfs_entry *entry = container_of(attr, struct rdev_sysfs_entry, attr);
	struct md_rdev *rdev = container_of(kobj, struct md_rdev, kobj);
	struct mddev *mddev = rdev->mddev;
	ssize_t rv;

	if (!entry->show)
		return -EIO;

	rv = mddev ? mddev_lock(mddev) : -EBUSY;
	if (!rv) {
		if (rdev->mddev == NULL)
			rv = -EBUSY;
		else
			rv = entry->show(rdev, page);
		mddev_unlock(mddev);
	}
	return rv;
}

static ssize_t
rdev_attr_store(struct kobject *kobj, struct attribute *attr,
	      const char *page, size_t length)
{
	struct rdev_sysfs_entry *entry = container_of(attr, struct rdev_sysfs_entry, attr);
	struct md_rdev *rdev = container_of(kobj, struct md_rdev, kobj);
	ssize_t rv;
	struct mddev *mddev = rdev->mddev;

	if (!entry->store)
		return -EIO;
	if (!capable(CAP_SYS_ADMIN))
		return -EACCES;
	rv = mddev ? mddev_lock(mddev): -EBUSY;
	if (!rv) {
		if (rdev->mddev == NULL)
			rv = -EBUSY;
		else
			rv = entry->store(rdev, page, length);
		mddev_unlock(mddev);
	}
	return rv;
}

static void rdev_free(struct kobject *ko)
{
	struct md_rdev *rdev = container_of(ko, struct md_rdev, kobj);
	kfree(rdev);
}
static const struct sysfs_ops rdev_sysfs_ops = {
	.show		= rdev_attr_show,
	.store		= rdev_attr_store,
};
static struct kobj_type rdev_ktype = {
	.release	= rdev_free,
	.sysfs_ops	= &rdev_sysfs_ops,
	.default_attrs	= rdev_default_attrs,
};

int md_rdev_init(struct md_rdev *rdev)
{
	rdev->desc_nr = -1;
	rdev->saved_raid_disk = -1;
	rdev->raid_disk = -1;
	rdev->flags = 0;
	rdev->data_offset = 0;
	rdev->sb_events = 0;
	rdev->last_read_error.tv_sec  = 0;
	rdev->last_read_error.tv_nsec = 0;
	rdev->sb_loaded = 0;
	rdev->bb_page = NULL;
	atomic_set(&rdev->nr_pending, 0);
	atomic_set(&rdev->read_errors, 0);
	atomic_set(&rdev->corrected_errors, 0);

	INIT_LIST_HEAD(&rdev->same_set);
	init_waitqueue_head(&rdev->blocked_wait);

	/* Add space to store bad block list.
	 * This reserves the space even on arrays where it cannot
	 * be used - I wonder if that matters
	 */
	rdev->badblocks.count = 0;
	rdev->badblocks.shift = 0;
	rdev->badblocks.page = kmalloc(PAGE_SIZE, GFP_KERNEL);
	seqlock_init(&rdev->badblocks.lock);
	if (rdev->badblocks.page == NULL)
		return -ENOMEM;

	return 0;
}
EXPORT_SYMBOL_GPL(md_rdev_init);
/*
 * Import a device. If 'super_format' >= 0, then sanity check the superblock
 *
 * mark the device faulty if:
 *
 *   - the device is nonexistent (zero size)
 *   - the device has no valid superblock
 *
 * a faulty rdev _never_ has rdev->sb set.
 */
static struct md_rdev *md_import_device(dev_t newdev, int super_format, int super_minor)
{
	char b[BDEVNAME_SIZE];
	int err;
	struct md_rdev *rdev;
	sector_t size;

	rdev = kzalloc(sizeof(*rdev), GFP_KERNEL);
	if (!rdev) {
		printk(KERN_ERR "md: could not alloc mem for new device!\n");
		return ERR_PTR(-ENOMEM);
	}

	err = md_rdev_init(rdev);
	if (err)
		goto abort_free;
	err = alloc_disk_sb(rdev);
	if (err)
		goto abort_free;

	err = lock_rdev(rdev, newdev, super_format == -2);
	if (err)
		goto abort_free;

	kobject_init(&rdev->kobj, &rdev_ktype);

	size = i_size_read(rdev->bdev->bd_inode) >> BLOCK_SIZE_BITS;
	if (!size) {
		printk(KERN_WARNING 
			"md: %s has zero or unknown size, marking faulty!\n",
			bdevname(rdev->bdev,b));
		err = -EINVAL;
		goto abort_free;
	}

	if (super_format >= 0) {
		err = super_types[super_format].
			load_super(rdev, NULL, super_minor);
		if (err == -EINVAL) {
			printk(KERN_WARNING
				"md: %s does not have a valid v%d.%d "
			       "superblock, not importing!\n",
				bdevname(rdev->bdev,b),
			       super_format, super_minor);
			goto abort_free;
		}
		if (err < 0) {
			printk(KERN_WARNING 
				"md: could not read %s's sb, not importing!\n",
				bdevname(rdev->bdev,b));
			goto abort_free;
		}
	}
	if (super_format == -1)
		/* hot-add for 0.90, or non-persistent: so no badblocks */
		rdev->badblocks.shift = -1;

	return rdev;

abort_free:
	if (rdev->bdev)
		unlock_rdev(rdev);
	free_disk_sb(rdev);
	kfree(rdev->badblocks.page);
	kfree(rdev);
	return ERR_PTR(err);
}

/*
 * Check a full RAID array for plausibility
 */


static void analyze_sbs(struct mddev * mddev)
{
	int i;
	struct md_rdev *rdev, *freshest, *tmp;
	char b[BDEVNAME_SIZE];

	freshest = NULL;
	rdev_for_each(rdev, tmp, mddev)
		switch (super_types[mddev->major_version].
			load_super(rdev, freshest, mddev->minor_version)) {
		case 1:
			freshest = rdev;
			break;
		case 0:
			break;
		default:
			printk( KERN_ERR \
				"md: fatal superblock inconsistency in %s"
				" -- removing from array\n", 
				bdevname(rdev->bdev,b));
			kick_rdev_from_array(rdev);
		}


	super_types[mddev->major_version].
		validate_super(mddev, freshest);

	i = 0;
	rdev_for_each(rdev, tmp, mddev) {
		if (mddev->max_disks &&
		    (rdev->desc_nr >= mddev->max_disks ||
		     i > mddev->max_disks)) {
			printk(KERN_WARNING
			       "md: %s: %s: only %d devices permitted\n",
			       mdname(mddev), bdevname(rdev->bdev, b),
			       mddev->max_disks);
			kick_rdev_from_array(rdev);
			continue;
		}
		if (rdev != freshest)
			if (super_types[mddev->major_version].
			    validate_super(mddev, rdev)) {
				printk(KERN_WARNING "md: kicking non-fresh %s"
					" from array!\n",
					bdevname(rdev->bdev,b));
				kick_rdev_from_array(rdev);
				continue;
			}
		if (mddev->level == LEVEL_MULTIPATH) {
			rdev->desc_nr = i++;
			rdev->raid_disk = rdev->desc_nr;
			set_bit(In_sync, &rdev->flags);
		} else if (rdev->raid_disk >= (mddev->raid_disks - min(0, mddev->delta_disks))) {
			rdev->raid_disk = -1;
			clear_bit(In_sync, &rdev->flags);
		}
	}
}

/* Read a fixed-point number.
 * Numbers in sysfs attributes should be in "standard" units where
 * possible, so time should be in seconds.
 * However we internally use a a much smaller unit such as 
 * milliseconds or jiffies.
 * This function takes a decimal number with a possible fractional
 * component, and produces an integer which is the result of
 * multiplying that number by 10^'scale'.
 * all without any floating-point arithmetic.
 */
int strict_strtoul_scaled(const char *cp, unsigned long *res, int scale)
{
	unsigned long result = 0;
	long decimals = -1;
	while (isdigit(*cp) || (*cp == '.' && decimals < 0)) {
		if (*cp == '.')
			decimals = 0;
		else if (decimals < scale) {
			unsigned int value;
			value = *cp - '0';
			result = result * 10 + value;
			if (decimals >= 0)
				decimals++;
		}
		cp++;
	}
	if (*cp == '\n')
		cp++;
	if (*cp)
		return -EINVAL;
	if (decimals < 0)
		decimals = 0;
	while (decimals < scale) {
		result *= 10;
		decimals ++;
	}
	*res = result;
	return 0;
}


static void md_safemode_timeout(unsigned long data);

static ssize_t
safe_delay_show(struct mddev *mddev, char *page)
{
	int msec = (mddev->safemode_delay*1000)/HZ;
	return sprintf(page, "%d.%03d\n", msec/1000, msec%1000);
}
static ssize_t
safe_delay_store(struct mddev *mddev, const char *cbuf, size_t len)
{
	unsigned long msec;

	if (strict_strtoul_scaled(cbuf, &msec, 3) < 0)
		return -EINVAL;
	if (msec == 0)
		mddev->safemode_delay = 0;
	else {
		unsigned long old_delay = mddev->safemode_delay;
		mddev->safemode_delay = (msec*HZ)/1000;
		if (mddev->safemode_delay == 0)
			mddev->safemode_delay = 1;
		if (mddev->safemode_delay < old_delay)
			md_safemode_timeout((unsigned long)mddev);
	}
	return len;
}
static struct md_sysfs_entry md_safe_delay =
__ATTR(safe_mode_delay, S_IRUGO|S_IWUSR,safe_delay_show, safe_delay_store);

static ssize_t
level_show(struct mddev *mddev, char *page)
{
	struct md_personality *p = mddev->pers;
	if (p)
		return sprintf(page, "%s\n", p->name);
	else if (mddev->clevel[0])
		return sprintf(page, "%s\n", mddev->clevel);
	else if (mddev->level != LEVEL_NONE)
		return sprintf(page, "%d\n", mddev->level);
	else
		return 0;
}

static ssize_t
level_store(struct mddev *mddev, const char *buf, size_t len)
{
	char clevel[16];
	ssize_t rv = len;
	struct md_personality *pers;
	long level;
	void *priv;
	struct md_rdev *rdev;

	if (mddev->pers == NULL) {
		if (len == 0)
			return 0;
		if (len >= sizeof(mddev->clevel))
			return -ENOSPC;
		strncpy(mddev->clevel, buf, len);
		if (mddev->clevel[len-1] == '\n')
			len--;
		mddev->clevel[len] = 0;
		mddev->level = LEVEL_NONE;
		return rv;
	}

	/* request to change the personality.  Need to ensure:
	 *  - array is not engaged in resync/recovery/reshape
	 *  - old personality can be suspended
	 *  - new personality will access other array.
	 */

	if (mddev->sync_thread ||
	    mddev->reshape_position != MaxSector ||
	    mddev->sysfs_active)
		return -EBUSY;

	if (!mddev->pers->quiesce) {
		printk(KERN_WARNING "md: %s: %s does not support online personality change\n",
		       mdname(mddev), mddev->pers->name);
		return -EINVAL;
	}

	/* Now find the new personality */
	if (len == 0 || len >= sizeof(clevel))
		return -EINVAL;
	strncpy(clevel, buf, len);
	if (clevel[len-1] == '\n')
		len--;
	clevel[len] = 0;
	if (strict_strtol(clevel, 10, &level))
		level = LEVEL_NONE;

	if (request_module("md-%s", clevel) != 0)
		request_module("md-level-%s", clevel);
	spin_lock(&pers_lock);
	pers = find_pers(level, clevel);
	if (!pers || !try_module_get(pers->owner)) {
		spin_unlock(&pers_lock);
		printk(KERN_WARNING "md: personality %s not loaded\n", clevel);
		return -EINVAL;
	}
	spin_unlock(&pers_lock);

	if (pers == mddev->pers) {
		/* Nothing to do! */
		module_put(pers->owner);
		return rv;
	}
	if (!pers->takeover) {
		module_put(pers->owner);
		printk(KERN_WARNING "md: %s: %s does not support personality takeover\n",
		       mdname(mddev), clevel);
		return -EINVAL;
	}

	list_for_each_entry(rdev, &mddev->disks, same_set)
		rdev->new_raid_disk = rdev->raid_disk;

	/* ->takeover must set new_* and/or delta_disks
	 * if it succeeds, and may set them when it fails.
	 */
	priv = pers->takeover(mddev);
	if (IS_ERR(priv)) {
		mddev->new_level = mddev->level;
		mddev->new_layout = mddev->layout;
		mddev->new_chunk_sectors = mddev->chunk_sectors;
		mddev->raid_disks -= mddev->delta_disks;
		mddev->delta_disks = 0;
		module_put(pers->owner);
		printk(KERN_WARNING "md: %s: %s would not accept array\n",
		       mdname(mddev), clevel);
		return PTR_ERR(priv);
	}

	/* Looks like we have a winner */
	mddev_suspend(mddev);
	mddev->pers->stop(mddev);
	
	if (mddev->pers->sync_request == NULL &&
	    pers->sync_request != NULL) {
		/* need to add the md_redundancy_group */
		if (sysfs_create_group(&mddev->kobj, &md_redundancy_group))
			printk(KERN_WARNING
			       "md: cannot register extra attributes for %s\n",
			       mdname(mddev));
		mddev->sysfs_action = sysfs_get_dirent(mddev->kobj.sd, NULL, "sync_action");
	}		
	if (mddev->pers->sync_request != NULL &&
	    pers->sync_request == NULL) {
		/* need to remove the md_redundancy_group */
		if (mddev->to_remove == NULL)
			mddev->to_remove = &md_redundancy_group;
	}

	if (mddev->pers->sync_request == NULL &&
	    mddev->external) {
		/* We are converting from a no-redundancy array
		 * to a redundancy array and metadata is managed
		 * externally so we need to be sure that writes
		 * won't block due to a need to transition
		 *      clean->dirty
		 * until external management is started.
		 */
		mddev->in_sync = 0;
		mddev->safemode_delay = 0;
		mddev->safemode = 0;
	}

	list_for_each_entry(rdev, &mddev->disks, same_set) {
		if (rdev->raid_disk < 0)
			continue;
		if (rdev->new_raid_disk >= mddev->raid_disks)
			rdev->new_raid_disk = -1;
		if (rdev->new_raid_disk == rdev->raid_disk)
			continue;
		sysfs_unlink_rdev(mddev, rdev);
	}
	list_for_each_entry(rdev, &mddev->disks, same_set) {
		if (rdev->raid_disk < 0)
			continue;
		if (rdev->new_raid_disk == rdev->raid_disk)
			continue;
		rdev->raid_disk = rdev->new_raid_disk;
		if (rdev->raid_disk < 0)
			clear_bit(In_sync, &rdev->flags);
		else {
			if (sysfs_link_rdev(mddev, rdev))
				printk(KERN_WARNING "md: cannot register rd%d"
				       " for %s after level change\n",
				       rdev->raid_disk, mdname(mddev));
		}
	}

	module_put(mddev->pers->owner);
	mddev->pers = pers;
	mddev->private = priv;
	strlcpy(mddev->clevel, pers->name, sizeof(mddev->clevel));
	mddev->level = mddev->new_level;
	mddev->layout = mddev->new_layout;
	mddev->chunk_sectors = mddev->new_chunk_sectors;
	mddev->delta_disks = 0;
	mddev->degraded = 0;
	if (mddev->pers->sync_request == NULL) {
		/* this is now an array without redundancy, so
		 * it must always be in_sync
		 */
		mddev->in_sync = 1;
		del_timer_sync(&mddev->safemode_timer);
	}
	pers->run(mddev);
	mddev_resume(mddev);
	set_bit(MD_CHANGE_DEVS, &mddev->flags);
	set_bit(MD_RECOVERY_NEEDED, &mddev->recovery);
	md_wakeup_thread(mddev->thread);
	sysfs_notify(&mddev->kobj, NULL, "level");
	md_new_event(mddev);
	return rv;
}

static struct md_sysfs_entry md_level =
__ATTR(level, S_IRUGO|S_IWUSR, level_show, level_store);


static ssize_t
layout_show(struct mddev *mddev, char *page)
{
	/* just a number, not meaningful for all levels */
	if (mddev->reshape_position != MaxSector &&
	    mddev->layout != mddev->new_layout)
		return sprintf(page, "%d (%d)\n",
			       mddev->new_layout, mddev->layout);
	return sprintf(page, "%d\n", mddev->layout);
}

static ssize_t
layout_store(struct mddev *mddev, const char *buf, size_t len)
{
	char *e;
	unsigned long n = simple_strtoul(buf, &e, 10);

	if (!*buf || (*e && *e != '\n'))
		return -EINVAL;

	if (mddev->pers) {
		int err;
		if (mddev->pers->check_reshape == NULL)
			return -EBUSY;
		mddev->new_layout = n;
		err = mddev->pers->check_reshape(mddev);
		if (err) {
			mddev->new_layout = mddev->layout;
			return err;
		}
	} else {
		mddev->new_layout = n;
		if (mddev->reshape_position == MaxSector)
			mddev->layout = n;
	}
	return len;
}
static struct md_sysfs_entry md_layout =
__ATTR(layout, S_IRUGO|S_IWUSR, layout_show, layout_store);


static ssize_t
raid_disks_show(struct mddev *mddev, char *page)
{
	if (mddev->raid_disks == 0)
		return 0;
	if (mddev->reshape_position != MaxSector &&
	    mddev->delta_disks != 0)
		return sprintf(page, "%d (%d)\n", mddev->raid_disks,
			       mddev->raid_disks - mddev->delta_disks);
	return sprintf(page, "%d\n", mddev->raid_disks);
}

static int update_raid_disks(struct mddev *mddev, int raid_disks);

static ssize_t
raid_disks_store(struct mddev *mddev, const char *buf, size_t len)
{
	char *e;
	int rv = 0;
	unsigned long n = simple_strtoul(buf, &e, 10);

	if (!*buf || (*e && *e != '\n'))
		return -EINVAL;

	if (mddev->pers)
		rv = update_raid_disks(mddev, n);
	else if (mddev->reshape_position != MaxSector) {
		int olddisks = mddev->raid_disks - mddev->delta_disks;
		mddev->delta_disks = n - olddisks;
		mddev->raid_disks = n;
	} else
		mddev->raid_disks = n;
	return rv ? rv : len;
}
static struct md_sysfs_entry md_raid_disks =
__ATTR(raid_disks, S_IRUGO|S_IWUSR, raid_disks_show, raid_disks_store);

static ssize_t
chunk_size_show(struct mddev *mddev, char *page)
{
	if (mddev->reshape_position != MaxSector &&
	    mddev->chunk_sectors != mddev->new_chunk_sectors)
		return sprintf(page, "%d (%d)\n",
			       mddev->new_chunk_sectors << 9,
			       mddev->chunk_sectors << 9);
	return sprintf(page, "%d\n", mddev->chunk_sectors << 9);
}

static ssize_t
chunk_size_store(struct mddev *mddev, const char *buf, size_t len)
{
	char *e;
	unsigned long n = simple_strtoul(buf, &e, 10);

	if (!*buf || (*e && *e != '\n'))
		return -EINVAL;

	if (mddev->pers) {
		int err;
		if (mddev->pers->check_reshape == NULL)
			return -EBUSY;
		mddev->new_chunk_sectors = n >> 9;
		err = mddev->pers->check_reshape(mddev);
		if (err) {
			mddev->new_chunk_sectors = mddev->chunk_sectors;
			return err;
		}
	} else {
		mddev->new_chunk_sectors = n >> 9;
		if (mddev->reshape_position == MaxSector)
			mddev->chunk_sectors = n >> 9;
	}
	return len;
}
static struct md_sysfs_entry md_chunk_size =
__ATTR(chunk_size, S_IRUGO|S_IWUSR, chunk_size_show, chunk_size_store);

static ssize_t
resync_start_show(struct mddev *mddev, char *page)
{
	if (mddev->recovery_cp == MaxSector)
		return sprintf(page, "none\n");
	return sprintf(page, "%llu\n", (unsigned long long)mddev->recovery_cp);
}

static ssize_t
resync_start_store(struct mddev *mddev, const char *buf, size_t len)
{
	char *e;
	unsigned long long n = simple_strtoull(buf, &e, 10);

	if (mddev->pers && !test_bit(MD_RECOVERY_FROZEN, &mddev->recovery))
		return -EBUSY;
	if (cmd_match(buf, "none"))
		n = MaxSector;
	else if (!*buf || (*e && *e != '\n'))
		return -EINVAL;

	mddev->recovery_cp = n;
	return len;
}
static struct md_sysfs_entry md_resync_start =
__ATTR(resync_start, S_IRUGO|S_IWUSR, resync_start_show, resync_start_store);

/*
 * The array state can be:
 *
 * clear
 *     No devices, no size, no level
 *     Equivalent to STOP_ARRAY ioctl
 * inactive
 *     May have some settings, but array is not active
 *        all IO results in error
 *     When written, doesn't tear down array, but just stops it
 * suspended (not supported yet)
 *     All IO requests will block. The array can be reconfigured.
 *     Writing this, if accepted, will block until array is quiescent
 * readonly
 *     no resync can happen.  no superblocks get written.
 *     write requests fail
 * read-auto
 *     like readonly, but behaves like 'clean' on a write request.
 *
 * clean - no pending writes, but otherwise active.
 *     When written to inactive array, starts without resync
 *     If a write request arrives then
 *       if metadata is known, mark 'dirty' and switch to 'active'.
 *       if not known, block and switch to write-pending
 *     If written to an active array that has pending writes, then fails.
 * active
 *     fully active: IO and resync can be happening.
 *     When written to inactive array, starts with resync
 *
 * write-pending
 *     clean, but writes are blocked waiting for 'active' to be written.
 *
 * active-idle
 *     like active, but no writes have been seen for a while (100msec).
 *
 */
enum array_state { clear, inactive, suspended, readonly, read_auto, clean, active,
		   write_pending, active_idle, bad_word};
static char *array_states[] = {
	"clear", "inactive", "suspended", "readonly", "read-auto", "clean", "active",
	"write-pending", "active-idle", NULL };

static int match_word(const char *word, char **list)
{
	int n;
	for (n=0; list[n]; n++)
		if (cmd_match(word, list[n]))
			break;
	return n;
}

static ssize_t
array_state_show(struct mddev *mddev, char *page)
{
	enum array_state st = inactive;

	if (mddev->pers)
		switch(mddev->ro) {
		case 1:
			st = readonly;
			break;
		case 2:
			st = read_auto;
			break;
		case 0:
			if (mddev->in_sync)
				st = clean;
			else if (test_bit(MD_CHANGE_PENDING, &mddev->flags))
				st = write_pending;
			else if (mddev->safemode)
				st = active_idle;
			else
				st = active;
		}
	else {
		if (list_empty(&mddev->disks) &&
		    mddev->raid_disks == 0 &&
		    mddev->dev_sectors == 0)
			st = clear;
		else
			st = inactive;
	}
	return sprintf(page, "%s\n", array_states[st]);
}

static int do_md_stop(struct mddev * mddev, int ro, int is_open);
static int md_set_readonly(struct mddev * mddev, int is_open);
static int do_md_run(struct mddev * mddev);
static int restart_array(struct mddev *mddev);

static ssize_t
array_state_store(struct mddev *mddev, const char *buf, size_t len)
{
	int err = -EINVAL;
	enum array_state st = match_word(buf, array_states);
	switch(st) {
	case bad_word:
		break;
	case clear:
		/* stopping an active array */
		if (atomic_read(&mddev->openers) > 0)
			return -EBUSY;
		err = do_md_stop(mddev, 0, 0);
		break;
	case inactive:
		/* stopping an active array */
		if (mddev->pers) {
			if (atomic_read(&mddev->openers) > 0)
				return -EBUSY;
			err = do_md_stop(mddev, 2, 0);
		} else
			err = 0; /* already inactive */
		break;
	case suspended:
		break; /* not supported yet */
	case readonly:
		if (mddev->pers)
			err = md_set_readonly(mddev, 0);
		else {
			mddev->ro = 1;
			set_disk_ro(mddev->gendisk, 1);
			err = do_md_run(mddev);
		}
		break;
	case read_auto:
		if (mddev->pers) {
			if (mddev->ro == 0)
				err = md_set_readonly(mddev, 0);
			else if (mddev->ro == 1)
				err = restart_array(mddev);
			if (err == 0) {
				mddev->ro = 2;
				set_disk_ro(mddev->gendisk, 0);
			}
		} else {
			mddev->ro = 2;
			err = do_md_run(mddev);
		}
		break;
	case clean:
		if (mddev->pers) {
			restart_array(mddev);
			spin_lock_irq(&mddev->write_lock);
			if (atomic_read(&mddev->writes_pending) == 0) {
				if (mddev->in_sync == 0) {
					mddev->in_sync = 1;
					if (mddev->safemode == 1)
						mddev->safemode = 0;
					set_bit(MD_CHANGE_CLEAN, &mddev->flags);
				}
				err = 0;
			} else
				err = -EBUSY;
			spin_unlock_irq(&mddev->write_lock);
		} else
			err = -EINVAL;
		break;
	case active:
		if (mddev->pers) {
			restart_array(mddev);
			clear_bit(MD_CHANGE_PENDING, &mddev->flags);
			wake_up(&mddev->sb_wait);
			err = 0;
		} else {
			mddev->ro = 0;
			set_disk_ro(mddev->gendisk, 0);
			err = do_md_run(mddev);
		}
		break;
	case write_pending:
	case active_idle:
		/* these cannot be set */
		break;
	}
	if (err)
		return err;
	else {
		sysfs_notify_dirent_safe(mddev->sysfs_state);
		return len;
	}
}
static struct md_sysfs_entry md_array_state =
__ATTR(array_state, S_IRUGO|S_IWUSR, array_state_show, array_state_store);

static ssize_t
max_corrected_read_errors_show(struct mddev *mddev, char *page) {
	return sprintf(page, "%d\n",
		       atomic_read(&mddev->max_corr_read_errors));
}

static ssize_t
max_corrected_read_errors_store(struct mddev *mddev, const char *buf, size_t len)
{
	char *e;
	unsigned long n = simple_strtoul(buf, &e, 10);

	if (*buf && (*e == 0 || *e == '\n')) {
		atomic_set(&mddev->max_corr_read_errors, n);
		return len;
	}
	return -EINVAL;
}

static struct md_sysfs_entry max_corr_read_errors =
__ATTR(max_read_errors, S_IRUGO|S_IWUSR, max_corrected_read_errors_show,
	max_corrected_read_errors_store);

static ssize_t
null_show(struct mddev *mddev, char *page)
{
	return -EINVAL;
}

static ssize_t
new_dev_store(struct mddev *mddev, const char *buf, size_t len)
{
	/* buf must be %d:%d\n? giving major and minor numbers */
	/* The new device is added to the array.
	 * If the array has a persistent superblock, we read the
	 * superblock to initialise info and check validity.
	 * Otherwise, only checking done is that in bind_rdev_to_array,
	 * which mainly checks size.
	 */
	char *e;
	int major = simple_strtoul(buf, &e, 10);
	int minor;
	dev_t dev;
	struct md_rdev *rdev;
	int err;

	if (!*buf || *e != ':' || !e[1] || e[1] == '\n')
		return -EINVAL;
	minor = simple_strtoul(e+1, &e, 10);
	if (*e && *e != '\n')
		return -EINVAL;
	dev = MKDEV(major, minor);
	if (major != MAJOR(dev) ||
	    minor != MINOR(dev))
		return -EOVERFLOW;


	if (mddev->persistent) {
		rdev = md_import_device(dev, mddev->major_version,
					mddev->minor_version);
		if (!IS_ERR(rdev) && !list_empty(&mddev->disks)) {
			struct md_rdev *rdev0
				= list_entry(mddev->disks.next,
					     struct md_rdev, same_set);
			err = super_types[mddev->major_version]
				.load_super(rdev, rdev0, mddev->minor_version);
			if (err < 0)
				goto out;
		}
	} else if (mddev->external)
		rdev = md_import_device(dev, -2, -1);
	else
		rdev = md_import_device(dev, -1, -1);

	if (IS_ERR(rdev))
		return PTR_ERR(rdev);
	err = bind_rdev_to_array(rdev, mddev);
 out:
	if (err)
		export_rdev(rdev);
	return err ? err : len;
}

static struct md_sysfs_entry md_new_device =
__ATTR(new_dev, S_IWUSR, null_show, new_dev_store);

static ssize_t
bitmap_store(struct mddev *mddev, const char *buf, size_t len)
{
	char *end;
	unsigned long chunk, end_chunk;

	if (!mddev->bitmap)
		goto out;
	/* buf should be <chunk> <chunk> ... or <chunk>-<chunk> ... (range) */
	while (*buf) {
		chunk = end_chunk = simple_strtoul(buf, &end, 0);
		if (buf == end) break;
		if (*end == '-') { /* range */
			buf = end + 1;
			end_chunk = simple_strtoul(buf, &end, 0);
			if (buf == end) break;
		}
		if (*end && !isspace(*end)) break;
		bitmap_dirty_bits(mddev->bitmap, chunk, end_chunk);
		buf = skip_spaces(end);
	}
	bitmap_unplug(mddev->bitmap); /* flush the bits to disk */
out:
	return len;
}

static struct md_sysfs_entry md_bitmap =
__ATTR(bitmap_set_bits, S_IWUSR, null_show, bitmap_store);

static ssize_t
size_show(struct mddev *mddev, char *page)
{
	return sprintf(page, "%llu\n",
		(unsigned long long)mddev->dev_sectors / 2);
}

static int update_size(struct mddev *mddev, sector_t num_sectors);

static ssize_t
size_store(struct mddev *mddev, const char *buf, size_t len)
{
	/* If array is inactive, we can reduce the component size, but
	 * not increase it (except from 0).
	 * If array is active, we can try an on-line resize
	 */
	sector_t sectors;
	int err = strict_blocks_to_sectors(buf, &sectors);

	if (err < 0)
		return err;
	if (mddev->pers) {
		err = update_size(mddev, sectors);
		md_update_sb(mddev, 1);
	} else {
		if (mddev->dev_sectors == 0 ||
		    mddev->dev_sectors > sectors)
			mddev->dev_sectors = sectors;
		else
			err = -ENOSPC;
	}
	return err ? err : len;
}

static struct md_sysfs_entry md_size =
__ATTR(component_size, S_IRUGO|S_IWUSR, size_show, size_store);


/* Metdata version.
 * This is one of
 *   'none' for arrays with no metadata (good luck...)
 *   'external' for arrays with externally managed metadata,
 * or N.M for internally known formats
 */
static ssize_t
metadata_show(struct mddev *mddev, char *page)
{
	if (mddev->persistent)
		return sprintf(page, "%d.%d\n",
			       mddev->major_version, mddev->minor_version);
	else if (mddev->external)
		return sprintf(page, "external:%s\n", mddev->metadata_type);
	else
		return sprintf(page, "none\n");
}

static ssize_t
metadata_store(struct mddev *mddev, const char *buf, size_t len)
{
	int major, minor;
	char *e;
	/* Changing the details of 'external' metadata is
	 * always permitted.  Otherwise there must be
	 * no devices attached to the array.
	 */
	if (mddev->external && strncmp(buf, "external:", 9) == 0)
		;
	else if (!list_empty(&mddev->disks))
		return -EBUSY;

	if (cmd_match(buf, "none")) {
		mddev->persistent = 0;
		mddev->external = 0;
		mddev->major_version = 0;
		mddev->minor_version = 90;
		return len;
	}
	if (strncmp(buf, "external:", 9) == 0) {
		size_t namelen = len-9;
		if (namelen >= sizeof(mddev->metadata_type))
			namelen = sizeof(mddev->metadata_type)-1;
		strncpy(mddev->metadata_type, buf+9, namelen);
		mddev->metadata_type[namelen] = 0;
		if (namelen && mddev->metadata_type[namelen-1] == '\n')
			mddev->metadata_type[--namelen] = 0;
		mddev->persistent = 0;
		mddev->external = 1;
		mddev->major_version = 0;
		mddev->minor_version = 90;
		return len;
	}
	major = simple_strtoul(buf, &e, 10);
	if (e==buf || *e != '.')
		return -EINVAL;
	buf = e+1;
	minor = simple_strtoul(buf, &e, 10);
	if (e==buf || (*e && *e != '\n') )
		return -EINVAL;
	if (major >= ARRAY_SIZE(super_types) || super_types[major].name == NULL)
		return -ENOENT;
	mddev->major_version = major;
	mddev->minor_version = minor;
	mddev->persistent = 1;
	mddev->external = 0;
	return len;
}

static struct md_sysfs_entry md_metadata =
__ATTR(metadata_version, S_IRUGO|S_IWUSR, metadata_show, metadata_store);

static ssize_t
action_show(struct mddev *mddev, char *page)
{
	char *type = "idle";
	if (test_bit(MD_RECOVERY_FROZEN, &mddev->recovery))
		type = "frozen";
	else if (test_bit(MD_RECOVERY_RUNNING, &mddev->recovery) ||
	    (!mddev->ro && test_bit(MD_RECOVERY_NEEDED, &mddev->recovery))) {
		if (test_bit(MD_RECOVERY_RESHAPE, &mddev->recovery))
			type = "reshape";
		else if (test_bit(MD_RECOVERY_SYNC, &mddev->recovery)) {
			if (!test_bit(MD_RECOVERY_REQUESTED, &mddev->recovery))
				type = "resync";
			else if (test_bit(MD_RECOVERY_CHECK, &mddev->recovery))
				type = "check";
			else
				type = "repair";
		} else if (test_bit(MD_RECOVERY_RECOVER, &mddev->recovery))
			type = "recover";
	}
	return sprintf(page, "%s\n", type);
}

static void reap_sync_thread(struct mddev *mddev);

static ssize_t
action_store(struct mddev *mddev, const char *page, size_t len)
{
	if (!mddev->pers || !mddev->pers->sync_request)
		return -EINVAL;

	if (cmd_match(page, "frozen"))
		set_bit(MD_RECOVERY_FROZEN, &mddev->recovery);
	else
		clear_bit(MD_RECOVERY_FROZEN, &mddev->recovery);

	if (cmd_match(page, "idle") || cmd_match(page, "frozen")) {
		if (mddev->sync_thread) {
			set_bit(MD_RECOVERY_INTR, &mddev->recovery);
			reap_sync_thread(mddev);
		}
	} else if (test_bit(MD_RECOVERY_RUNNING, &mddev->recovery) ||
		   test_bit(MD_RECOVERY_NEEDED, &mddev->recovery))
		return -EBUSY;
	else if (cmd_match(page, "resync"))
		set_bit(MD_RECOVERY_NEEDED, &mddev->recovery);
	else if (cmd_match(page, "recover")) {
		set_bit(MD_RECOVERY_RECOVER, &mddev->recovery);
		set_bit(MD_RECOVERY_NEEDED, &mddev->recovery);
	} else if (cmd_match(page, "reshape")) {
		int err;
		if (mddev->pers->start_reshape == NULL)
			return -EINVAL;
		err = mddev->pers->start_reshape(mddev);
		if (err)
			return err;
		sysfs_notify(&mddev->kobj, NULL, "degraded");
	} else {
		if (cmd_match(page, "check"))
			set_bit(MD_RECOVERY_CHECK, &mddev->recovery);
		else if (!cmd_match(page, "repair"))
			return -EINVAL;
		set_bit(MD_RECOVERY_REQUESTED, &mddev->recovery);
		set_bit(MD_RECOVERY_SYNC, &mddev->recovery);
	}
	set_bit(MD_RECOVERY_NEEDED, &mddev->recovery);
	md_wakeup_thread(mddev->thread);
	sysfs_notify_dirent_safe(mddev->sysfs_action);
	return len;
}

static ssize_t
mismatch_cnt_show(struct mddev *mddev, char *page)
{
	return sprintf(page, "%llu\n",
		       (unsigned long long) mddev->resync_mismatches);
}

static struct md_sysfs_entry md_scan_mode =
__ATTR(sync_action, S_IRUGO|S_IWUSR, action_show, action_store);


static struct md_sysfs_entry md_mismatches = __ATTR_RO(mismatch_cnt);

static ssize_t
sync_min_show(struct mddev *mddev, char *page)
{
	return sprintf(page, "%d (%s)\n", speed_min(mddev),
		       mddev->sync_speed_min ? "local": "system");
}

static ssize_t
sync_min_store(struct mddev *mddev, const char *buf, size_t len)
{
	int min;
	char *e;
	if (strncmp(buf, "system", 6)==0) {
		mddev->sync_speed_min = 0;
		return len;
	}
	min = simple_strtoul(buf, &e, 10);
	if (buf == e || (*e && *e != '\n') || min <= 0)
		return -EINVAL;
	mddev->sync_speed_min = min;
	return len;
}

static struct md_sysfs_entry md_sync_min =
__ATTR(sync_speed_min, S_IRUGO|S_IWUSR, sync_min_show, sync_min_store);

static ssize_t
sync_max_show(struct mddev *mddev, char *page)
{
	return sprintf(page, "%d (%s)\n", speed_max(mddev),
		       mddev->sync_speed_max ? "local": "system");
}

static ssize_t
sync_max_store(struct mddev *mddev, const char *buf, size_t len)
{
	int max;
	char *e;
	if (strncmp(buf, "system", 6)==0) {
		mddev->sync_speed_max = 0;
		return len;
	}
	max = simple_strtoul(buf, &e, 10);
	if (buf == e || (*e && *e != '\n') || max <= 0)
		return -EINVAL;
	mddev->sync_speed_max = max;
	return len;
}

static struct md_sysfs_entry md_sync_max =
__ATTR(sync_speed_max, S_IRUGO|S_IWUSR, sync_max_show, sync_max_store);

static ssize_t
degraded_show(struct mddev *mddev, char *page)
{
	return sprintf(page, "%d\n", mddev->degraded);
}
static struct md_sysfs_entry md_degraded = __ATTR_RO(degraded);

static ssize_t
sync_force_parallel_show(struct mddev *mddev, char *page)
{
	return sprintf(page, "%d\n", mddev->parallel_resync);
}

static ssize_t
sync_force_parallel_store(struct mddev *mddev, const char *buf, size_t len)
{
	long n;

	if (strict_strtol(buf, 10, &n))
		return -EINVAL;

	if (n != 0 && n != 1)
		return -EINVAL;

	mddev->parallel_resync = n;

	if (mddev->sync_thread)
		wake_up(&resync_wait);

	return len;
}

/* force parallel resync, even with shared block devices */
static struct md_sysfs_entry md_sync_force_parallel =
__ATTR(sync_force_parallel, S_IRUGO|S_IWUSR,
       sync_force_parallel_show, sync_force_parallel_store);

static ssize_t
sync_speed_show(struct mddev *mddev, char *page)
{
	unsigned long resync, dt, db;
	if (mddev->curr_resync == 0)
		return sprintf(page, "none\n");
	resync = mddev->curr_mark_cnt - atomic_read(&mddev->recovery_active);
	dt = (jiffies - mddev->resync_mark) / HZ;
	if (!dt) dt++;
	db = resync - mddev->resync_mark_cnt;
	return sprintf(page, "%lu\n", db/dt/2); /* K/sec */
}

static struct md_sysfs_entry md_sync_speed = __ATTR_RO(sync_speed);

static ssize_t
sync_completed_show(struct mddev *mddev, char *page)
{
	unsigned long long max_sectors, resync;

	if (!test_bit(MD_RECOVERY_RUNNING, &mddev->recovery))
		return sprintf(page, "none\n");

	if (test_bit(MD_RECOVERY_SYNC, &mddev->recovery))
		max_sectors = mddev->resync_max_sectors;
	else
		max_sectors = mddev->dev_sectors;

	resync = mddev->curr_resync_completed;
	return sprintf(page, "%llu / %llu\n", resync, max_sectors);
}

static struct md_sysfs_entry md_sync_completed = __ATTR_RO(sync_completed);

static ssize_t
min_sync_show(struct mddev *mddev, char *page)
{
	return sprintf(page, "%llu\n",
		       (unsigned long long)mddev->resync_min);
}
static ssize_t
min_sync_store(struct mddev *mddev, const char *buf, size_t len)
{
	unsigned long long min;
	if (strict_strtoull(buf, 10, &min))
		return -EINVAL;
	if (min > mddev->resync_max)
		return -EINVAL;
	if (test_bit(MD_RECOVERY_RUNNING, &mddev->recovery))
		return -EBUSY;

	/* Must be a multiple of chunk_size */
	if (mddev->chunk_sectors) {
		sector_t temp = min;
		if (sector_div(temp, mddev->chunk_sectors))
			return -EINVAL;
	}
	mddev->resync_min = min;

	return len;
}

static struct md_sysfs_entry md_min_sync =
__ATTR(sync_min, S_IRUGO|S_IWUSR, min_sync_show, min_sync_store);

static ssize_t
max_sync_show(struct mddev *mddev, char *page)
{
	if (mddev->resync_max == MaxSector)
		return sprintf(page, "max\n");
	else
		return sprintf(page, "%llu\n",
			       (unsigned long long)mddev->resync_max);
}
static ssize_t
max_sync_store(struct mddev *mddev, const char *buf, size_t len)
{
	if (strncmp(buf, "max", 3) == 0)
		mddev->resync_max = MaxSector;
	else {
		unsigned long long max;
		if (strict_strtoull(buf, 10, &max))
			return -EINVAL;
		if (max < mddev->resync_min)
			return -EINVAL;
		if (max < mddev->resync_max &&
		    mddev->ro == 0 &&
		    test_bit(MD_RECOVERY_RUNNING, &mddev->recovery))
			return -EBUSY;

		/* Must be a multiple of chunk_size */
		if (mddev->chunk_sectors) {
			sector_t temp = max;
			if (sector_div(temp, mddev->chunk_sectors))
				return -EINVAL;
		}
		mddev->resync_max = max;
	}
	wake_up(&mddev->recovery_wait);
	return len;
}

static struct md_sysfs_entry md_max_sync =
__ATTR(sync_max, S_IRUGO|S_IWUSR, max_sync_show, max_sync_store);

static ssize_t
suspend_lo_show(struct mddev *mddev, char *page)
{
	return sprintf(page, "%llu\n", (unsigned long long)mddev->suspend_lo);
}

static ssize_t
suspend_lo_store(struct mddev *mddev, const char *buf, size_t len)
{
	char *e;
	unsigned long long new = simple_strtoull(buf, &e, 10);
	unsigned long long old = mddev->suspend_lo;

	if (mddev->pers == NULL || 
	    mddev->pers->quiesce == NULL)
		return -EINVAL;
	if (buf == e || (*e && *e != '\n'))
		return -EINVAL;

	mddev->suspend_lo = new;
	if (new >= old)
		/* Shrinking suspended region */
		mddev->pers->quiesce(mddev, 2);
	else {
		/* Expanding suspended region - need to wait */
		mddev->pers->quiesce(mddev, 1);
		mddev->pers->quiesce(mddev, 0);
	}
	return len;
}
static struct md_sysfs_entry md_suspend_lo =
__ATTR(suspend_lo, S_IRUGO|S_IWUSR, suspend_lo_show, suspend_lo_store);


static ssize_t
suspend_hi_show(struct mddev *mddev, char *page)
{
	return sprintf(page, "%llu\n", (unsigned long long)mddev->suspend_hi);
}

static ssize_t
suspend_hi_store(struct mddev *mddev, const char *buf, size_t len)
{
	char *e;
	unsigned long long new = simple_strtoull(buf, &e, 10);
	unsigned long long old = mddev->suspend_hi;

	if (mddev->pers == NULL ||
	    mddev->pers->quiesce == NULL)
		return -EINVAL;
	if (buf == e || (*e && *e != '\n'))
		return -EINVAL;

	mddev->suspend_hi = new;
	if (new <= old)
		/* Shrinking suspended region */
		mddev->pers->quiesce(mddev, 2);
	else {
		/* Expanding suspended region - need to wait */
		mddev->pers->quiesce(mddev, 1);
		mddev->pers->quiesce(mddev, 0);
	}
	return len;
}
static struct md_sysfs_entry md_suspend_hi =
__ATTR(suspend_hi, S_IRUGO|S_IWUSR, suspend_hi_show, suspend_hi_store);

static ssize_t
reshape_position_show(struct mddev *mddev, char *page)
{
	if (mddev->reshape_position != MaxSector)
		return sprintf(page, "%llu\n",
			       (unsigned long long)mddev->reshape_position);
	strcpy(page, "none\n");
	return 5;
}

static ssize_t
reshape_position_store(struct mddev *mddev, const char *buf, size_t len)
{
	char *e;
	unsigned long long new = simple_strtoull(buf, &e, 10);
	if (mddev->pers)
		return -EBUSY;
	if (buf == e || (*e && *e != '\n'))
		return -EINVAL;
	mddev->reshape_position = new;
	mddev->delta_disks = 0;
	mddev->new_level = mddev->level;
	mddev->new_layout = mddev->layout;
	mddev->new_chunk_sectors = mddev->chunk_sectors;
	return len;
}

static struct md_sysfs_entry md_reshape_position =
__ATTR(reshape_position, S_IRUGO|S_IWUSR, reshape_position_show,
       reshape_position_store);

static ssize_t
array_size_show(struct mddev *mddev, char *page)
{
	if (mddev->external_size)
		return sprintf(page, "%llu\n",
			       (unsigned long long)mddev->array_sectors/2);
	else
		return sprintf(page, "default\n");
}

static ssize_t
array_size_store(struct mddev *mddev, const char *buf, size_t len)
{
	sector_t sectors;

	if (strncmp(buf, "default", 7) == 0) {
		if (mddev->pers)
			sectors = mddev->pers->size(mddev, 0, 0);
		else
			sectors = mddev->array_sectors;

		mddev->external_size = 0;
	} else {
		if (strict_blocks_to_sectors(buf, &sectors) < 0)
			return -EINVAL;
		if (mddev->pers && mddev->pers->size(mddev, 0, 0) < sectors)
			return -E2BIG;

		mddev->external_size = 1;
	}

	mddev->array_sectors = sectors;
	if (mddev->pers) {
		set_capacity(mddev->gendisk, mddev->array_sectors);
		revalidate_disk(mddev->gendisk);
	}
	return len;
}

static struct md_sysfs_entry md_array_size =
__ATTR(array_size, S_IRUGO|S_IWUSR, array_size_show,
       array_size_store);

static struct attribute *md_default_attrs[] = {
	&md_level.attr,
	&md_layout.attr,
	&md_raid_disks.attr,
	&md_chunk_size.attr,
	&md_size.attr,
	&md_resync_start.attr,
	&md_metadata.attr,
	&md_new_device.attr,
	&md_safe_delay.attr,
	&md_array_state.attr,
	&md_reshape_position.attr,
	&md_array_size.attr,
	&max_corr_read_errors.attr,
	NULL,
};

static struct attribute *md_redundancy_attrs[] = {
	&md_scan_mode.attr,
	&md_mismatches.attr,
	&md_sync_min.attr,
	&md_sync_max.attr,
	&md_sync_speed.attr,
	&md_sync_force_parallel.attr,
	&md_sync_completed.attr,
	&md_min_sync.attr,
	&md_max_sync.attr,
	&md_suspend_lo.attr,
	&md_suspend_hi.attr,
	&md_bitmap.attr,
	&md_degraded.attr,
	NULL,
};
static struct attribute_group md_redundancy_group = {
	.name = NULL,
	.attrs = md_redundancy_attrs,
};


static ssize_t
md_attr_show(struct kobject *kobj, struct attribute *attr, char *page)
{
	struct md_sysfs_entry *entry = container_of(attr, struct md_sysfs_entry, attr);
	struct mddev *mddev = container_of(kobj, struct mddev, kobj);
	ssize_t rv;

	if (!entry->show)
		return -EIO;
	rv = mddev_lock(mddev);
	if (!rv) {
		rv = entry->show(mddev, page);
		mddev_unlock(mddev);
	}
	return rv;
}

static ssize_t
md_attr_store(struct kobject *kobj, struct attribute *attr,
	      const char *page, size_t length)
{
	struct md_sysfs_entry *entry = container_of(attr, struct md_sysfs_entry, attr);
	struct mddev *mddev = container_of(kobj, struct mddev, kobj);
	ssize_t rv;

	if (!entry->store)
		return -EIO;
	if (!capable(CAP_SYS_ADMIN))
		return -EACCES;
	rv = mddev_lock(mddev);
	if (mddev->hold_active == UNTIL_IOCTL)
		mddev->hold_active = 0;
	if (!rv) {
		rv = entry->store(mddev, page, length);
		mddev_unlock(mddev);
	}
	return rv;
}

static void md_free(struct kobject *ko)
{
	struct mddev *mddev = container_of(ko, struct mddev, kobj);

	if (mddev->sysfs_state)
		sysfs_put(mddev->sysfs_state);

	if (mddev->gendisk) {
		del_gendisk(mddev->gendisk);
		put_disk(mddev->gendisk);
	}
	if (mddev->queue)
		blk_cleanup_queue(mddev->queue);

	kfree(mddev);
}

static const struct sysfs_ops md_sysfs_ops = {
	.show	= md_attr_show,
	.store	= md_attr_store,
};
static struct kobj_type md_ktype = {
	.release	= md_free,
	.sysfs_ops	= &md_sysfs_ops,
	.default_attrs	= md_default_attrs,
};

int mdp_major = 0;

static void mddev_delayed_delete(struct work_struct *ws)
{
	struct mddev *mddev = container_of(ws, struct mddev, del_work);

	sysfs_remove_group(&mddev->kobj, &md_bitmap_group);
	kobject_del(&mddev->kobj);
	kobject_put(&mddev->kobj);
}

static int md_alloc(dev_t dev, char *name)
{
	static DEFINE_MUTEX(disks_mutex);
	struct mddev *mddev = mddev_find(dev);
	struct gendisk *disk;
	int partitioned;
	int shift;
	int unit;
	int error;

	if (!mddev)
		return -ENODEV;

	partitioned = (MAJOR(mddev->unit) != MD_MAJOR);
	shift = partitioned ? MdpMinorShift : 0;
	unit = MINOR(mddev->unit) >> shift;

	/* wait for any previous instance of this device to be
	 * completely removed (mddev_delayed_delete).
	 */
	flush_workqueue(md_misc_wq);

	mutex_lock(&disks_mutex);
	error = -EEXIST;
	if (mddev->gendisk)
		goto abort;

	if (name) {
		/* Need to ensure that 'name' is not a duplicate.
		 */
		struct mddev *mddev2;
		spin_lock(&all_mddevs_lock);

		list_for_each_entry(mddev2, &all_mddevs, all_mddevs)
			if (mddev2->gendisk &&
			    strcmp(mddev2->gendisk->disk_name, name) == 0) {
				spin_unlock(&all_mddevs_lock);
				goto abort;
			}
		spin_unlock(&all_mddevs_lock);
	}

	error = -ENOMEM;
	mddev->queue = blk_alloc_queue(GFP_KERNEL);
	if (!mddev->queue)
		goto abort;
	mddev->queue->queuedata = mddev;

	blk_queue_make_request(mddev->queue, md_make_request);

	disk = alloc_disk(1 << shift);
	if (!disk) {
		blk_cleanup_queue(mddev->queue);
		mddev->queue = NULL;
		goto abort;
	}
	disk->major = MAJOR(mddev->unit);
	disk->first_minor = unit << shift;
	if (name)
		strcpy(disk->disk_name, name);
	else if (partitioned)
		sprintf(disk->disk_name, "md_d%d", unit);
	else
		sprintf(disk->disk_name, "md%d", unit);
	disk->fops = &md_fops;
	disk->private_data = mddev;
	disk->queue = mddev->queue;
	blk_queue_flush(mddev->queue, REQ_FLUSH | REQ_FUA);
	/* Allow extended partitions.  This makes the
	 * 'mdp' device redundant, but we can't really
	 * remove it now.
	 */
	disk->flags |= GENHD_FL_EXT_DEVT;
	mddev->gendisk = disk;
	/* As soon as we call add_disk(), another thread could get
	 * through to md_open, so make sure it doesn't get too far
	 */
	mutex_lock(&mddev->open_mutex);
	add_disk(disk);

	error = kobject_init_and_add(&mddev->kobj, &md_ktype,
				     &disk_to_dev(disk)->kobj, "%s", "md");
	if (error) {
		/* This isn't possible, but as kobject_init_and_add is marked
		 * __must_check, we must do something with the result
		 */
		printk(KERN_WARNING "md: cannot register %s/md - name in use\n",
		       disk->disk_name);
		error = 0;
	}
	if (mddev->kobj.sd &&
	    sysfs_create_group(&mddev->kobj, &md_bitmap_group))
		printk(KERN_DEBUG "pointless warning\n");
	mutex_unlock(&mddev->open_mutex);
 abort:
	mutex_unlock(&disks_mutex);
	if (!error && mddev->kobj.sd) {
		kobject_uevent(&mddev->kobj, KOBJ_ADD);
		mddev->sysfs_state = sysfs_get_dirent_safe(mddev->kobj.sd, "array_state");
	}
	mddev_put(mddev);
	return error;
}

static struct kobject *md_probe(dev_t dev, int *part, void *data)
{
	md_alloc(dev, NULL);
	return NULL;
}

static int add_named_array(const char *val, struct kernel_param *kp)
{
	/* val must be "md_*" where * is not all digits.
	 * We allocate an array with a large free minor number, and
	 * set the name to val.  val must not already be an active name.
	 */
	int len = strlen(val);
	char buf[DISK_NAME_LEN];

	while (len && val[len-1] == '\n')
		len--;
	if (len >= DISK_NAME_LEN)
		return -E2BIG;
	strlcpy(buf, val, len+1);
	if (strncmp(buf, "md_", 3) != 0)
		return -EINVAL;
	return md_alloc(0, buf);
}

static void md_safemode_timeout(unsigned long data)
{
	struct mddev *mddev = (struct mddev *) data;

	if (!atomic_read(&mddev->writes_pending)) {
		mddev->safemode = 1;
		if (mddev->external)
			sysfs_notify_dirent_safe(mddev->sysfs_state);
	}
	md_wakeup_thread(mddev->thread);
}

static int start_dirty_degraded;

int md_run(struct mddev *mddev)
{
	int err;
	struct md_rdev *rdev;
	struct md_personality *pers;

	if (list_empty(&mddev->disks))
		/* cannot run an array with no devices.. */
		return -EINVAL;

	if (mddev->pers)
		return -EBUSY;
	/* Cannot run until previous stop completes properly */
	if (mddev->sysfs_active)
		return -EBUSY;

	/*
	 * Analyze all RAID superblock(s)
	 */
	if (!mddev->raid_disks) {
		if (!mddev->persistent)
			return -EINVAL;
		analyze_sbs(mddev);
	}

	if (mddev->level != LEVEL_NONE)
		request_module("md-level-%d", mddev->level);
	else if (mddev->clevel[0])
		request_module("md-%s", mddev->clevel);

	/*
	 * Drop all container device buffers, from now on
	 * the only valid external interface is through the md
	 * device.
	 */
	list_for_each_entry(rdev, &mddev->disks, same_set) {
		if (test_bit(Faulty, &rdev->flags))
			continue;
		sync_blockdev(rdev->bdev);
		invalidate_bdev(rdev->bdev);

		/* perform some consistency tests on the device.
		 * We don't want the data to overlap the metadata,
		 * Internal Bitmap issues have been handled elsewhere.
		 */
		if (rdev->meta_bdev) {
			/* Nothing to check */;
		} else if (rdev->data_offset < rdev->sb_start) {
			if (mddev->dev_sectors &&
			    rdev->data_offset + mddev->dev_sectors
			    > rdev->sb_start) {
				printk("md: %s: data overlaps metadata\n",
				       mdname(mddev));
				return -EINVAL;
			}
		} else {
			if (rdev->sb_start + rdev->sb_size/512
			    > rdev->data_offset) {
				printk("md: %s: metadata overlaps data\n",
				       mdname(mddev));
				return -EINVAL;
			}
		}
		sysfs_notify_dirent_safe(rdev->sysfs_state);
	}

	if (mddev->bio_set == NULL)
		mddev->bio_set = bioset_create(BIO_POOL_SIZE,
					       sizeof(struct mddev *));

	spin_lock(&pers_lock);
	pers = find_pers(mddev->level, mddev->clevel);
	if (!pers || !try_module_get(pers->owner)) {
		spin_unlock(&pers_lock);
		if (mddev->level != LEVEL_NONE)
			printk(KERN_WARNING "md: personality for level %d is not loaded!\n",
			       mddev->level);
		else
			printk(KERN_WARNING "md: personality for level %s is not loaded!\n",
			       mddev->clevel);
		return -EINVAL;
	}
	mddev->pers = pers;
	spin_unlock(&pers_lock);
	if (mddev->level != pers->level) {
		mddev->level = pers->level;
		mddev->new_level = pers->level;
	}
	strlcpy(mddev->clevel, pers->name, sizeof(mddev->clevel));

	if (mddev->reshape_position != MaxSector &&
	    pers->start_reshape == NULL) {
		/* This personality cannot handle reshaping... */
		mddev->pers = NULL;
		module_put(pers->owner);
		return -EINVAL;
	}

	if (pers->sync_request) {
		/* Warn if this is a potentially silly
		 * configuration.
		 */
		char b[BDEVNAME_SIZE], b2[BDEVNAME_SIZE];
		struct md_rdev *rdev2;
		int warned = 0;

		list_for_each_entry(rdev, &mddev->disks, same_set)
			list_for_each_entry(rdev2, &mddev->disks, same_set) {
				if (rdev < rdev2 &&
				    rdev->bdev->bd_contains ==
				    rdev2->bdev->bd_contains) {
					printk(KERN_WARNING
					       "%s: WARNING: %s appears to be"
					       " on the same physical disk as"
					       " %s.\n",
					       mdname(mddev),
					       bdevname(rdev->bdev,b),
					       bdevname(rdev2->bdev,b2));
					warned = 1;
				}
			}

		if (warned)
			printk(KERN_WARNING
			       "True protection against single-disk"
			       " failure might be compromised.\n");
	}

	mddev->recovery = 0;
	/* may be over-ridden by personality */
	mddev->resync_max_sectors = mddev->dev_sectors;

	mddev->ok_start_degraded = start_dirty_degraded;

	if (start_readonly && mddev->ro == 0)
		mddev->ro = 2; /* read-only, but switch on first write */

	err = mddev->pers->run(mddev);
	if (err)
		printk(KERN_ERR "md: pers->run() failed ...\n");
	else if (mddev->pers->size(mddev, 0, 0) < mddev->array_sectors) {
		WARN_ONCE(!mddev->external_size, "%s: default size too small,"
			  " but 'external_size' not in effect?\n", __func__);
		printk(KERN_ERR
		       "md: invalid array_size %llu > default size %llu\n",
		       (unsigned long long)mddev->array_sectors / 2,
		       (unsigned long long)mddev->pers->size(mddev, 0, 0) / 2);
		err = -EINVAL;
		mddev->pers->stop(mddev);
	}
	if (err == 0 && mddev->pers->sync_request) {
		err = bitmap_create(mddev);
		if (err) {
			printk(KERN_ERR "%s: failed to create bitmap (%d)\n",
			       mdname(mddev), err);
			mddev->pers->stop(mddev);
		}
	}
	if (err) {
		module_put(mddev->pers->owner);
		mddev->pers = NULL;
		bitmap_destroy(mddev);
		return err;
	}
	if (mddev->pers->sync_request) {
		if (mddev->kobj.sd &&
		    sysfs_create_group(&mddev->kobj, &md_redundancy_group))
			printk(KERN_WARNING
			       "md: cannot register extra attributes for %s\n",
			       mdname(mddev));
		mddev->sysfs_action = sysfs_get_dirent_safe(mddev->kobj.sd, "sync_action");
	} else if (mddev->ro == 2) /* auto-readonly not meaningful */
		mddev->ro = 0;

 	atomic_set(&mddev->writes_pending,0);
	atomic_set(&mddev->max_corr_read_errors,
		   MD_DEFAULT_MAX_CORRECTED_READ_ERRORS);
	mddev->safemode = 0;
	mddev->safemode_timer.function = md_safemode_timeout;
	mddev->safemode_timer.data = (unsigned long) mddev;
	mddev->safemode_delay = (200 * HZ)/1000 +1; /* 200 msec delay */
	mddev->in_sync = 1;
	smp_wmb();
	mddev->ready = 1;
	list_for_each_entry(rdev, &mddev->disks, same_set)
		if (rdev->raid_disk >= 0)
			if (sysfs_link_rdev(mddev, rdev))
				/* failure here is OK */;
	
	set_bit(MD_RECOVERY_NEEDED, &mddev->recovery);
	
	if (mddev->flags)
		md_update_sb(mddev, 0);

	md_new_event(mddev);
	sysfs_notify_dirent_safe(mddev->sysfs_state);
	sysfs_notify_dirent_safe(mddev->sysfs_action);
	sysfs_notify(&mddev->kobj, NULL, "degraded");
	return 0;
}
EXPORT_SYMBOL_GPL(md_run);

static int do_md_run(struct mddev *mddev)
{
	int err;

	err = md_run(mddev);
	if (err)
		goto out;
	err = bitmap_load(mddev);
	if (err) {
		bitmap_destroy(mddev);
		goto out;
	}

	md_wakeup_thread(mddev->thread);
	md_wakeup_thread(mddev->sync_thread); /* possibly kick off a reshape */

	set_capacity(mddev->gendisk, mddev->array_sectors);
	revalidate_disk(mddev->gendisk);
	mddev->changed = 1;
	kobject_uevent(&disk_to_dev(mddev->gendisk)->kobj, KOBJ_CHANGE);
out:
	return err;
}

static int restart_array(struct mddev *mddev)
{
	struct gendisk *disk = mddev->gendisk;

	/* Complain if it has no devices */
	if (list_empty(&mddev->disks))
		return -ENXIO;
	if (!mddev->pers)
		return -EINVAL;
	if (!mddev->ro)
		return -EBUSY;
	mddev->safemode = 0;
	mddev->ro = 0;
	set_disk_ro(disk, 0);
	printk(KERN_INFO "md: %s switched to read-write mode.\n",
		mdname(mddev));
	/* Kick recovery or resync if necessary */
	set_bit(MD_RECOVERY_NEEDED, &mddev->recovery);
	md_wakeup_thread(mddev->thread);
	md_wakeup_thread(mddev->sync_thread);
	sysfs_notify_dirent_safe(mddev->sysfs_state);
	return 0;
}

/* similar to deny_write_access, but accounts for our holding a reference
 * to the file ourselves */
static int deny_bitmap_write_access(struct file * file)
{
	struct inode *inode = file->f_mapping->host;

	spin_lock(&inode->i_lock);
	if (atomic_read(&inode->i_writecount) > 1) {
		spin_unlock(&inode->i_lock);
		return -ETXTBSY;
	}
	atomic_set(&inode->i_writecount, -1);
	spin_unlock(&inode->i_lock);

	return 0;
}

void restore_bitmap_write_access(struct file *file)
{
	struct inode *inode = file->f_mapping->host;

	spin_lock(&inode->i_lock);
	atomic_set(&inode->i_writecount, 1);
	spin_unlock(&inode->i_lock);
}

static void md_clean(struct mddev *mddev)
{
	mddev->array_sectors = 0;
	mddev->external_size = 0;
	mddev->dev_sectors = 0;
	mddev->raid_disks = 0;
	mddev->recovery_cp = 0;
	mddev->resync_min = 0;
	mddev->resync_max = MaxSector;
	mddev->reshape_position = MaxSector;
	mddev->external = 0;
	mddev->persistent = 0;
	mddev->level = LEVEL_NONE;
	mddev->clevel[0] = 0;
	mddev->flags = 0;
	mddev->ro = 0;
	mddev->metadata_type[0] = 0;
	mddev->chunk_sectors = 0;
	mddev->ctime = mddev->utime = 0;
	mddev->layout = 0;
	mddev->max_disks = 0;
	mddev->events = 0;
	mddev->can_decrease_events = 0;
	mddev->delta_disks = 0;
	mddev->new_level = LEVEL_NONE;
	mddev->new_layout = 0;
	mddev->new_chunk_sectors = 0;
	mddev->curr_resync = 0;
	mddev->resync_mismatches = 0;
	mddev->suspend_lo = mddev->suspend_hi = 0;
	mddev->sync_speed_min = mddev->sync_speed_max = 0;
	mddev->recovery = 0;
	mddev->in_sync = 0;
	mddev->changed = 0;
	mddev->degraded = 0;
	mddev->safemode = 0;
	mddev->bitmap_info.offset = 0;
	mddev->bitmap_info.default_offset = 0;
	mddev->bitmap_info.chunksize = 0;
	mddev->bitmap_info.daemon_sleep = 0;
	mddev->bitmap_info.max_write_behind = 0;
}

static void __md_stop_writes(struct mddev *mddev)
{
	if (mddev->sync_thread) {
		set_bit(MD_RECOVERY_FROZEN, &mddev->recovery);
		set_bit(MD_RECOVERY_INTR, &mddev->recovery);
		reap_sync_thread(mddev);
	}

	del_timer_sync(&mddev->safemode_timer);

	bitmap_flush(mddev);
	md_super_wait(mddev);

	if (!mddev->in_sync || mddev->flags) {
		/* mark array as shutdown cleanly */
		mddev->in_sync = 1;
		md_update_sb(mddev, 1);
	}
}

void md_stop_writes(struct mddev *mddev)
{
	mddev_lock(mddev);
	__md_stop_writes(mddev);
	mddev_unlock(mddev);
}
EXPORT_SYMBOL_GPL(md_stop_writes);

void md_stop(struct mddev *mddev)
{
	mddev->ready = 0;
	mddev->pers->stop(mddev);
	if (mddev->pers->sync_request && mddev->to_remove == NULL)
		mddev->to_remove = &md_redundancy_group;
	module_put(mddev->pers->owner);
	mddev->pers = NULL;
	clear_bit(MD_RECOVERY_FROZEN, &mddev->recovery);
}
EXPORT_SYMBOL_GPL(md_stop);

static int md_set_readonly(struct mddev *mddev, int is_open)
{
	int err = 0;
	mutex_lock(&mddev->open_mutex);
	if (atomic_read(&mddev->openers) > is_open) {
		printk("md: %s still in use.\n",mdname(mddev));
		err = -EBUSY;
		goto out;
	}
	if (mddev->pers) {
		__md_stop_writes(mddev);

		err  = -ENXIO;
		if (mddev->ro==1)
			goto out;
		mddev->ro = 1;
		set_disk_ro(mddev->gendisk, 1);
		clear_bit(MD_RECOVERY_FROZEN, &mddev->recovery);
		sysfs_notify_dirent_safe(mddev->sysfs_state);
		err = 0;	
	}
out:
	mutex_unlock(&mddev->open_mutex);
	return err;
}

/* mode:
 *   0 - completely stop and dis-assemble array
 *   2 - stop but do not disassemble array
 */
static int do_md_stop(struct mddev * mddev, int mode, int is_open)
{
	struct gendisk *disk = mddev->gendisk;
	struct md_rdev *rdev;

	mutex_lock(&mddev->open_mutex);
	if (atomic_read(&mddev->openers) > is_open ||
	    mddev->sysfs_active) {
		printk("md: %s still in use.\n",mdname(mddev));
		mutex_unlock(&mddev->open_mutex);
		return -EBUSY;
	}

	if (mddev->pers) {
		if (mddev->ro)
			set_disk_ro(disk, 0);

		__md_stop_writes(mddev);
		md_stop(mddev);
		mddev->queue->merge_bvec_fn = NULL;
		mddev->queue->backing_dev_info.congested_fn = NULL;

		/* tell userspace to handle 'inactive' */
		sysfs_notify_dirent_safe(mddev->sysfs_state);

		list_for_each_entry(rdev, &mddev->disks, same_set)
			if (rdev->raid_disk >= 0)
				sysfs_unlink_rdev(mddev, rdev);

		set_capacity(disk, 0);
		mutex_unlock(&mddev->open_mutex);
		mddev->changed = 1;
		revalidate_disk(disk);

		if (mddev->ro)
			mddev->ro = 0;
	} else
		mutex_unlock(&mddev->open_mutex);
	/*
	 * Free resources if final stop
	 */
	if (mode == 0) {
		printk(KERN_INFO "md: %s stopped.\n", mdname(mddev));

		bitmap_destroy(mddev);
		if (mddev->bitmap_info.file) {
			restore_bitmap_write_access(mddev->bitmap_info.file);
			fput(mddev->bitmap_info.file);
			mddev->bitmap_info.file = NULL;
		}
		mddev->bitmap_info.offset = 0;

		export_array(mddev);

		md_clean(mddev);
		kobject_uevent(&disk_to_dev(mddev->gendisk)->kobj, KOBJ_CHANGE);
		if (mddev->hold_active == UNTIL_STOP)
			mddev->hold_active = 0;
	}
	blk_integrity_unregister(disk);
	md_new_event(mddev);
	sysfs_notify_dirent_safe(mddev->sysfs_state);
	return 0;
}

#ifndef MODULE
static void autorun_array(struct mddev *mddev)
{
	struct md_rdev *rdev;
	int err;

	if (list_empty(&mddev->disks))
		return;

	printk(KERN_INFO "md: running: ");

	list_for_each_entry(rdev, &mddev->disks, same_set) {
		char b[BDEVNAME_SIZE];
		printk("<%s>", bdevname(rdev->bdev,b));
	}
	printk("\n");

	err = do_md_run(mddev);
	if (err) {
		printk(KERN_WARNING "md: do_md_run() returned %d\n", err);
		do_md_stop(mddev, 0, 0);
	}
}

/*
 * lets try to run arrays based on all disks that have arrived
 * until now. (those are in pending_raid_disks)
 *
 * the method: pick the first pending disk, collect all disks with
 * the same UUID, remove all from the pending list and put them into
 * the 'same_array' list. Then order this list based on superblock
 * update time (freshest comes first), kick out 'old' disks and
 * compare superblocks. If everything's fine then run it.
 *
 * If "unit" is allocated, then bump its reference count
 */
static void autorun_devices(int part)
{
	struct md_rdev *rdev0, *rdev, *tmp;
	struct mddev *mddev;
	char b[BDEVNAME_SIZE];

	printk(KERN_INFO "md: autorun ...\n");
	while (!list_empty(&pending_raid_disks)) {
		int unit;
		dev_t dev;
		LIST_HEAD(candidates);
		rdev0 = list_entry(pending_raid_disks.next,
					 struct md_rdev, same_set);

		printk(KERN_INFO "md: considering %s ...\n",
			bdevname(rdev0->bdev,b));
		INIT_LIST_HEAD(&candidates);
		rdev_for_each_list(rdev, tmp, &pending_raid_disks)
			if (super_90_load(rdev, rdev0, 0) >= 0) {
				printk(KERN_INFO "md:  adding %s ...\n",
					bdevname(rdev->bdev,b));
				list_move(&rdev->same_set, &candidates);
			}
		/*
		 * now we have a set of devices, with all of them having
		 * mostly sane superblocks. It's time to allocate the
		 * mddev.
		 */
		if (part) {
			dev = MKDEV(mdp_major,
				    rdev0->preferred_minor << MdpMinorShift);
			unit = MINOR(dev) >> MdpMinorShift;
		} else {
			dev = MKDEV(MD_MAJOR, rdev0->preferred_minor);
			unit = MINOR(dev);
		}
		if (rdev0->preferred_minor != unit) {
			printk(KERN_INFO "md: unit number in %s is bad: %d\n",
			       bdevname(rdev0->bdev, b), rdev0->preferred_minor);
			break;
		}

		md_probe(dev, NULL, NULL);
		mddev = mddev_find(dev);
		if (!mddev || !mddev->gendisk) {
			if (mddev)
				mddev_put(mddev);
			printk(KERN_ERR
				"md: cannot allocate memory for md drive.\n");
			break;
		}
		if (mddev_lock(mddev)) 
			printk(KERN_WARNING "md: %s locked, cannot run\n",
			       mdname(mddev));
		else if (mddev->raid_disks || mddev->major_version
			 || !list_empty(&mddev->disks)) {
			printk(KERN_WARNING 
				"md: %s already running, cannot run %s\n",
				mdname(mddev), bdevname(rdev0->bdev,b));
			mddev_unlock(mddev);
		} else {
			printk(KERN_INFO "md: created %s\n", mdname(mddev));
			mddev->persistent = 1;
			rdev_for_each_list(rdev, tmp, &candidates) {
				list_del_init(&rdev->same_set);
				if (bind_rdev_to_array(rdev, mddev))
					export_rdev(rdev);
			}
			autorun_array(mddev);
			mddev_unlock(mddev);
		}
		/* on success, candidates will be empty, on error
		 * it won't...
		 */
		rdev_for_each_list(rdev, tmp, &candidates) {
			list_del_init(&rdev->same_set);
			export_rdev(rdev);
		}
		mddev_put(mddev);
	}
	printk(KERN_INFO "md: ... autorun DONE.\n");
}
#endif /* !MODULE */

static int get_version(void __user * arg)
{
	mdu_version_t ver;

	ver.major = MD_MAJOR_VERSION;
	ver.minor = MD_MINOR_VERSION;
	ver.patchlevel = MD_PATCHLEVEL_VERSION;

	if (copy_to_user(arg, &ver, sizeof(ver)))
		return -EFAULT;

	return 0;
}

static int get_array_info(struct mddev * mddev, void __user * arg)
{
	mdu_array_info_t info;
	int nr,working,insync,failed,spare;
	struct md_rdev *rdev;

	nr=working=insync=failed=spare=0;
	list_for_each_entry(rdev, &mddev->disks, same_set) {
		nr++;
		if (test_bit(Faulty, &rdev->flags))
			failed++;
		else {
			working++;
			if (test_bit(In_sync, &rdev->flags))
				insync++;	
			else
				spare++;
		}
	}

	info.major_version = mddev->major_version;
	info.minor_version = mddev->minor_version;
	info.patch_version = MD_PATCHLEVEL_VERSION;
	info.ctime         = mddev->ctime;
	info.level         = mddev->level;
	info.size          = mddev->dev_sectors / 2;
	if (info.size != mddev->dev_sectors / 2) /* overflow */
		info.size = -1;
	info.nr_disks      = nr;
	info.raid_disks    = mddev->raid_disks;
	info.md_minor      = mddev->md_minor;
	info.not_persistent= !mddev->persistent;

	info.utime         = mddev->utime;
	info.state         = 0;
	if (mddev->in_sync)
		info.state = (1<<MD_SB_CLEAN);
	if (mddev->bitmap && mddev->bitmap_info.offset)
		info.state = (1<<MD_SB_BITMAP_PRESENT);
	info.active_disks  = insync;
	info.working_disks = working;
	info.failed_disks  = failed;
	info.spare_disks   = spare;

	info.layout        = mddev->layout;
	info.chunk_size    = mddev->chunk_sectors << 9;

	if (copy_to_user(arg, &info, sizeof(info)))
		return -EFAULT;

	return 0;
}

static int get_bitmap_file(struct mddev * mddev, void __user * arg)
{
	mdu_bitmap_file_t *file = NULL; /* too big for stack allocation */
	char *ptr, *buf = NULL;
	int err = -ENOMEM;

	if (md_allow_write(mddev))
		file = kmalloc(sizeof(*file), GFP_NOIO);
	else
		file = kmalloc(sizeof(*file), GFP_KERNEL);

	if (!file)
		goto out;

	/* bitmap disabled, zero the first byte and copy out */
	if (!mddev->bitmap || !mddev->bitmap->file) {
		file->pathname[0] = '\0';
		goto copy_out;
	}

	buf = kmalloc(sizeof(file->pathname), GFP_KERNEL);
	if (!buf)
		goto out;

	ptr = d_path(&mddev->bitmap->file->f_path, buf, sizeof(file->pathname));
	if (IS_ERR(ptr))
		goto out;

	strcpy(file->pathname, ptr);

copy_out:
	err = 0;
	if (copy_to_user(arg, file, sizeof(*file)))
		err = -EFAULT;
out:
	kfree(buf);
	kfree(file);
	return err;
}

static int get_disk_info(struct mddev * mddev, void __user * arg)
{
	mdu_disk_info_t info;
	struct md_rdev *rdev;

	if (copy_from_user(&info, arg, sizeof(info)))
		return -EFAULT;

	rdev = find_rdev_nr(mddev, info.number);
	if (rdev) {
		info.major = MAJOR(rdev->bdev->bd_dev);
		info.minor = MINOR(rdev->bdev->bd_dev);
		info.raid_disk = rdev->raid_disk;
		info.state = 0;
		if (test_bit(Faulty, &rdev->flags))
			info.state |= (1<<MD_DISK_FAULTY);
		else if (test_bit(In_sync, &rdev->flags)) {
			info.state |= (1<<MD_DISK_ACTIVE);
			info.state |= (1<<MD_DISK_SYNC);
		}
		if (test_bit(WriteMostly, &rdev->flags))
			info.state |= (1<<MD_DISK_WRITEMOSTLY);
	} else {
		info.major = info.minor = 0;
		info.raid_disk = -1;
		info.state = (1<<MD_DISK_REMOVED);
	}

	if (copy_to_user(arg, &info, sizeof(info)))
		return -EFAULT;

	return 0;
}

static int add_new_disk(struct mddev * mddev, mdu_disk_info_t *info)
{
	char b[BDEVNAME_SIZE], b2[BDEVNAME_SIZE];
	struct md_rdev *rdev;
	dev_t dev = MKDEV(info->major,info->minor);

	if (info->major != MAJOR(dev) || info->minor != MINOR(dev))
		return -EOVERFLOW;

	if (!mddev->raid_disks) {
		int err;
		/* expecting a device which has a superblock */
		rdev = md_import_device(dev, mddev->major_version, mddev->minor_version);
		if (IS_ERR(rdev)) {
			printk(KERN_WARNING 
				"md: md_import_device returned %ld\n",
				PTR_ERR(rdev));
			return PTR_ERR(rdev);
		}
		if (!list_empty(&mddev->disks)) {
			struct md_rdev *rdev0
				= list_entry(mddev->disks.next,
					     struct md_rdev, same_set);
			err = super_types[mddev->major_version]
				.load_super(rdev, rdev0, mddev->minor_version);
			if (err < 0) {
				printk(KERN_WARNING 
					"md: %s has different UUID to %s\n",
					bdevname(rdev->bdev,b), 
					bdevname(rdev0->bdev,b2));
				export_rdev(rdev);
				return -EINVAL;
			}
		}
		err = bind_rdev_to_array(rdev, mddev);
		if (err)
			export_rdev(rdev);
		return err;
	}

	/*
	 * add_new_disk can be used once the array is assembled
	 * to add "hot spares".  They must already have a superblock
	 * written
	 */
	if (mddev->pers) {
		int err;
		if (!mddev->pers->hot_add_disk) {
			printk(KERN_WARNING 
				"%s: personality does not support diskops!\n",
			       mdname(mddev));
			return -EINVAL;
		}
		if (mddev->persistent)
			rdev = md_import_device(dev, mddev->major_version,
						mddev->minor_version);
		else
			rdev = md_import_device(dev, -1, -1);
		if (IS_ERR(rdev)) {
			printk(KERN_WARNING 
				"md: md_import_device returned %ld\n",
				PTR_ERR(rdev));
			return PTR_ERR(rdev);
		}
		/* set saved_raid_disk if appropriate */
		if (!mddev->persistent) {
			if (info->state & (1<<MD_DISK_SYNC)  &&
			    info->raid_disk < mddev->raid_disks) {
				rdev->raid_disk = info->raid_disk;
				set_bit(In_sync, &rdev->flags);
			} else
				rdev->raid_disk = -1;
		} else
			super_types[mddev->major_version].
				validate_super(mddev, rdev);
		if ((info->state & (1<<MD_DISK_SYNC)) &&
		    (!test_bit(In_sync, &rdev->flags) ||
		     rdev->raid_disk != info->raid_disk)) {
			/* This was a hot-add request, but events doesn't
			 * match, so reject it.
			 */
			export_rdev(rdev);
			return -EINVAL;
		}

		if (test_bit(In_sync, &rdev->flags))
			rdev->saved_raid_disk = rdev->raid_disk;
		else
			rdev->saved_raid_disk = -1;

		clear_bit(In_sync, &rdev->flags); /* just to be sure */
		if (info->state & (1<<MD_DISK_WRITEMOSTLY))
			set_bit(WriteMostly, &rdev->flags);
		else
			clear_bit(WriteMostly, &rdev->flags);

		rdev->raid_disk = -1;
		err = bind_rdev_to_array(rdev, mddev);
		if (!err && !mddev->pers->hot_remove_disk) {
			/* If there is hot_add_disk but no hot_remove_disk
			 * then added disks for geometry changes,
			 * and should be added immediately.
			 */
			super_types[mddev->major_version].
				validate_super(mddev, rdev);
			err = mddev->pers->hot_add_disk(mddev, rdev);
			if (err)
				unbind_rdev_from_array(rdev);
		}
		if (err)
			export_rdev(rdev);
		else
			sysfs_notify_dirent_safe(rdev->sysfs_state);

		md_update_sb(mddev, 1);
		if (mddev->degraded)
			set_bit(MD_RECOVERY_RECOVER, &mddev->recovery);
		set_bit(MD_RECOVERY_NEEDED, &mddev->recovery);
		if (!err)
			md_new_event(mddev);
		md_wakeup_thread(mddev->thread);
		return err;
	}

	/* otherwise, add_new_disk is only allowed
	 * for major_version==0 superblocks
	 */
	if (mddev->major_version != 0) {
		printk(KERN_WARNING "%s: ADD_NEW_DISK not supported\n",
		       mdname(mddev));
		return -EINVAL;
	}

	if (!(info->state & (1<<MD_DISK_FAULTY))) {
		int err;
		rdev = md_import_device(dev, -1, 0);
		if (IS_ERR(rdev)) {
			printk(KERN_WARNING 
				"md: error, md_import_device() returned %ld\n",
				PTR_ERR(rdev));
			return PTR_ERR(rdev);
		}
		rdev->desc_nr = info->number;
		if (info->raid_disk < mddev->raid_disks)
			rdev->raid_disk = info->raid_disk;
		else
			rdev->raid_disk = -1;

		if (rdev->raid_disk < mddev->raid_disks)
			if (info->state & (1<<MD_DISK_SYNC))
				set_bit(In_sync, &rdev->flags);

		if (info->state & (1<<MD_DISK_WRITEMOSTLY))
			set_bit(WriteMostly, &rdev->flags);

		if (!mddev->persistent) {
			printk(KERN_INFO "md: nonpersistent superblock ...\n");
			rdev->sb_start = i_size_read(rdev->bdev->bd_inode) / 512;
		} else
			rdev->sb_start = calc_dev_sboffset(rdev);
		rdev->sectors = rdev->sb_start;

		err = bind_rdev_to_array(rdev, mddev);
		if (err) {
			export_rdev(rdev);
			return err;
		}
	}

	return 0;
}

static int hot_remove_disk(struct mddev * mddev, dev_t dev)
{
	char b[BDEVNAME_SIZE];
	struct md_rdev *rdev;

	rdev = find_rdev(mddev, dev);
	if (!rdev)
		return -ENXIO;

	if (rdev->raid_disk >= 0)
		goto busy;

	kick_rdev_from_array(rdev);
	md_update_sb(mddev, 1);
	md_new_event(mddev);

	return 0;
busy:
	printk(KERN_WARNING "md: cannot remove active disk %s from %s ...\n",
		bdevname(rdev->bdev,b), mdname(mddev));
	return -EBUSY;
}

static int hot_add_disk(struct mddev * mddev, dev_t dev)
{
	char b[BDEVNAME_SIZE];
	int err;
	struct md_rdev *rdev;

	if (!mddev->pers)
		return -ENODEV;

	if (mddev->major_version != 0) {
		printk(KERN_WARNING "%s: HOT_ADD may only be used with"
			" version-0 superblocks.\n",
			mdname(mddev));
		return -EINVAL;
	}
	if (!mddev->pers->hot_add_disk) {
		printk(KERN_WARNING 
			"%s: personality does not support diskops!\n",
			mdname(mddev));
		return -EINVAL;
	}

	rdev = md_import_device(dev, -1, 0);
	if (IS_ERR(rdev)) {
		printk(KERN_WARNING 
			"md: error, md_import_device() returned %ld\n",
			PTR_ERR(rdev));
		return -EINVAL;
	}

	if (mddev->persistent)
		rdev->sb_start = calc_dev_sboffset(rdev);
	else
		rdev->sb_start = i_size_read(rdev->bdev->bd_inode) / 512;

	rdev->sectors = rdev->sb_start;

	if (test_bit(Faulty, &rdev->flags)) {
		printk(KERN_WARNING 
			"md: can not hot-add faulty %s disk to %s!\n",
			bdevname(rdev->bdev,b), mdname(mddev));
		err = -EINVAL;
		goto abort_export;
	}
	clear_bit(In_sync, &rdev->flags);
	rdev->desc_nr = -1;
	rdev->saved_raid_disk = -1;
	err = bind_rdev_to_array(rdev, mddev);
	if (err)
		goto abort_export;

	/*
	 * The rest should better be atomic, we can have disk failures
	 * noticed in interrupt contexts ...
	 */

	rdev->raid_disk = -1;

	md_update_sb(mddev, 1);

	/*
	 * Kick recovery, maybe this spare has to be added to the
	 * array immediately.
	 */
	set_bit(MD_RECOVERY_NEEDED, &mddev->recovery);
	md_wakeup_thread(mddev->thread);
	md_new_event(mddev);
	return 0;

abort_export:
	export_rdev(rdev);
	return err;
}

static int set_bitmap_file(struct mddev *mddev, int fd)
{
	int err;

	if (mddev->pers) {
		if (!mddev->pers->quiesce)
			return -EBUSY;
		if (mddev->recovery || mddev->sync_thread)
			return -EBUSY;
		/* we should be able to change the bitmap.. */
	}


	if (fd >= 0) {
		if (mddev->bitmap)
			return -EEXIST; /* cannot add when bitmap is present */
		mddev->bitmap_info.file = fget(fd);

		if (mddev->bitmap_info.file == NULL) {
			printk(KERN_ERR "%s: error: failed to get bitmap file\n",
			       mdname(mddev));
			return -EBADF;
		}

		err = deny_bitmap_write_access(mddev->bitmap_info.file);
		if (err) {
			printk(KERN_ERR "%s: error: bitmap file is already in use\n",
			       mdname(mddev));
			fput(mddev->bitmap_info.file);
			mddev->bitmap_info.file = NULL;
			return err;
		}
		mddev->bitmap_info.offset = 0; /* file overrides offset */
	} else if (mddev->bitmap == NULL)
		return -ENOENT; /* cannot remove what isn't there */
	err = 0;
	if (mddev->pers) {
		mddev->pers->quiesce(mddev, 1);
		if (fd >= 0) {
			err = bitmap_create(mddev);
			if (!err)
				err = bitmap_load(mddev);
		}
		if (fd < 0 || err) {
			bitmap_destroy(mddev);
			fd = -1; /* make sure to put the file */
		}
		mddev->pers->quiesce(mddev, 0);
	}
	if (fd < 0) {
		if (mddev->bitmap_info.file) {
			restore_bitmap_write_access(mddev->bitmap_info.file);
			fput(mddev->bitmap_info.file);
		}
		mddev->bitmap_info.file = NULL;
	}

	return err;
}

/*
 * set_array_info is used two different ways
 * The original usage is when creating a new array.
 * In this usage, raid_disks is > 0 and it together with
 *  level, size, not_persistent,layout,chunksize determine the
 *  shape of the array.
 *  This will always create an array with a type-0.90.0 superblock.
 * The newer usage is when assembling an array.
 *  In this case raid_disks will be 0, and the major_version field is
 *  use to determine which style super-blocks are to be found on the devices.
 *  The minor and patch _version numbers are also kept incase the
 *  super_block handler wishes to interpret them.
 */
static int set_array_info(struct mddev * mddev, mdu_array_info_t *info)
{

	if (info->raid_disks == 0) {
		/* just setting version number for superblock loading */
		if (info->major_version < 0 ||
		    info->major_version >= ARRAY_SIZE(super_types) ||
		    super_types[info->major_version].name == NULL) {
			/* maybe try to auto-load a module? */
			printk(KERN_INFO 
				"md: superblock version %d not known\n",
				info->major_version);
			return -EINVAL;
		}
		mddev->major_version = info->major_version;
		mddev->minor_version = info->minor_version;
		mddev->patch_version = info->patch_version;
		mddev->persistent = !info->not_persistent;
		/* ensure mddev_put doesn't delete this now that there
		 * is some minimal configuration.
		 */
		mddev->ctime         = get_seconds();
		return 0;
	}
	mddev->major_version = MD_MAJOR_VERSION;
	mddev->minor_version = MD_MINOR_VERSION;
	mddev->patch_version = MD_PATCHLEVEL_VERSION;
	mddev->ctime         = get_seconds();

	mddev->level         = info->level;
	mddev->clevel[0]     = 0;
	mddev->dev_sectors   = 2 * (sector_t)info->size;
	mddev->raid_disks    = info->raid_disks;
	/* don't set md_minor, it is determined by which /dev/md* was
	 * openned
	 */
	if (info->state & (1<<MD_SB_CLEAN))
		mddev->recovery_cp = MaxSector;
	else
		mddev->recovery_cp = 0;
	mddev->persistent    = ! info->not_persistent;
	mddev->external	     = 0;

	mddev->layout        = info->layout;
	mddev->chunk_sectors = info->chunk_size >> 9;

	mddev->max_disks     = MD_SB_DISKS;

	if (mddev->persistent)
		mddev->flags         = 0;
	set_bit(MD_CHANGE_DEVS, &mddev->flags);

	mddev->bitmap_info.default_offset = MD_SB_BYTES >> 9;
	mddev->bitmap_info.offset = 0;

	mddev->reshape_position = MaxSector;

	/*
	 * Generate a 128 bit UUID
	 */
	get_random_bytes(mddev->uuid, 16);

	mddev->new_level = mddev->level;
	mddev->new_chunk_sectors = mddev->chunk_sectors;
	mddev->new_layout = mddev->layout;
	mddev->delta_disks = 0;

	return 0;
}

void md_set_array_sectors(struct mddev *mddev, sector_t array_sectors)
{
	WARN(!mddev_is_locked(mddev), "%s: unlocked mddev!\n", __func__);

	if (mddev->external_size)
		return;

	mddev->array_sectors = array_sectors;
}
EXPORT_SYMBOL(md_set_array_sectors);

static int update_size(struct mddev *mddev, sector_t num_sectors)
{
	struct md_rdev *rdev;
	int rv;
	int fit = (num_sectors == 0);

	if (mddev->pers->resize == NULL)
		return -EINVAL;
	/* The "num_sectors" is the number of sectors of each device that
	 * is used.  This can only make sense for arrays with redundancy.
	 * linear and raid0 always use whatever space is available. We can only
	 * consider changing this number if no resync or reconstruction is
	 * happening, and if the new size is acceptable. It must fit before the
	 * sb_start or, if that is <data_offset, it must fit before the size
	 * of each device.  If num_sectors is zero, we find the largest size
	 * that fits.
	 */
	if (mddev->sync_thread)
		return -EBUSY;
	if (mddev->bitmap)
		/* Sorry, cannot grow a bitmap yet, just remove it,
		 * grow, and re-add.
		 */
		return -EBUSY;
	list_for_each_entry(rdev, &mddev->disks, same_set) {
		sector_t avail = rdev->sectors;

		if (fit && (num_sectors == 0 || num_sectors > avail))
			num_sectors = avail;
		if (avail < num_sectors)
			return -ENOSPC;
	}
	rv = mddev->pers->resize(mddev, num_sectors);
	if (!rv)
		revalidate_disk(mddev->gendisk);
	return rv;
}

static int update_raid_disks(struct mddev *mddev, int raid_disks)
{
	int rv;
	/* change the number of raid disks */
	if (mddev->pers->check_reshape == NULL)
		return -EINVAL;
	if (raid_disks <= 0 ||
	    (mddev->max_disks && raid_disks >= mddev->max_disks))
		return -EINVAL;
	if (mddev->sync_thread || mddev->reshape_position != MaxSector)
		return -EBUSY;
	mddev->delta_disks = raid_disks - mddev->raid_disks;

	rv = mddev->pers->check_reshape(mddev);
	if (rv < 0)
		mddev->delta_disks = 0;
	return rv;
}


/*
 * update_array_info is used to change the configuration of an
 * on-line array.
 * The version, ctime,level,size,raid_disks,not_persistent, layout,chunk_size
 * fields in the info are checked against the array.
 * Any differences that cannot be handled will cause an error.
 * Normally, only one change can be managed at a time.
 */
static int update_array_info(struct mddev *mddev, mdu_array_info_t *info)
{
	int rv = 0;
	int cnt = 0;
	int state = 0;

	/* calculate expected state,ignoring low bits */
	if (mddev->bitmap && mddev->bitmap_info.offset)
		state |= (1 << MD_SB_BITMAP_PRESENT);

	if (mddev->major_version != info->major_version ||
	    mddev->minor_version != info->minor_version ||
/*	    mddev->patch_version != info->patch_version || */
	    mddev->ctime         != info->ctime         ||
	    mddev->level         != info->level         ||
/*	    mddev->layout        != info->layout        || */
	    !mddev->persistent	 != info->not_persistent||
	    mddev->chunk_sectors != info->chunk_size >> 9 ||
	    /* ignore bottom 8 bits of state, and allow SB_BITMAP_PRESENT to change */
	    ((state^info->state) & 0xfffffe00)
		)
		return -EINVAL;
	/* Check there is only one change */
	if (info->size >= 0 && mddev->dev_sectors / 2 != info->size)
		cnt++;
	if (mddev->raid_disks != info->raid_disks)
		cnt++;
	if (mddev->layout != info->layout)
		cnt++;
	if ((state ^ info->state) & (1<<MD_SB_BITMAP_PRESENT))
		cnt++;
	if (cnt == 0)
		return 0;
	if (cnt > 1)
		return -EINVAL;

	if (mddev->layout != info->layout) {
		/* Change layout
		 * we don't need to do anything at the md level, the
		 * personality will take care of it all.
		 */
		if (mddev->pers->check_reshape == NULL)
			return -EINVAL;
		else {
			mddev->new_layout = info->layout;
			rv = mddev->pers->check_reshape(mddev);
			if (rv)
				mddev->new_layout = mddev->layout;
			return rv;
		}
	}
	if (info->size >= 0 && mddev->dev_sectors / 2 != info->size)
		rv = update_size(mddev, (sector_t)info->size * 2);

	if (mddev->raid_disks    != info->raid_disks)
		rv = update_raid_disks(mddev, info->raid_disks);

	if ((state ^ info->state) & (1<<MD_SB_BITMAP_PRESENT)) {
		if (mddev->pers->quiesce == NULL)
			return -EINVAL;
		if (mddev->recovery || mddev->sync_thread)
			return -EBUSY;
		if (info->state & (1<<MD_SB_BITMAP_PRESENT)) {
			/* add the bitmap */
			if (mddev->bitmap)
				return -EEXIST;
			if (mddev->bitmap_info.default_offset == 0)
				return -EINVAL;
			mddev->bitmap_info.offset =
				mddev->bitmap_info.default_offset;
			mddev->pers->quiesce(mddev, 1);
			rv = bitmap_create(mddev);
			if (!rv)
				rv = bitmap_load(mddev);
			if (rv)
				bitmap_destroy(mddev);
			mddev->pers->quiesce(mddev, 0);
		} else {
			/* remove the bitmap */
			if (!mddev->bitmap)
				return -ENOENT;
			if (mddev->bitmap->file)
				return -EINVAL;
			mddev->pers->quiesce(mddev, 1);
			bitmap_destroy(mddev);
			mddev->pers->quiesce(mddev, 0);
			mddev->bitmap_info.offset = 0;
		}
	}
	md_update_sb(mddev, 1);
	return rv;
}

static int set_disk_faulty(struct mddev *mddev, dev_t dev)
{
	struct md_rdev *rdev;

	if (mddev->pers == NULL)
		return -ENODEV;

	rdev = find_rdev(mddev, dev);
	if (!rdev)
		return -ENODEV;

	md_error(mddev, rdev);
	if (!test_bit(Faulty, &rdev->flags))
		return -EBUSY;
	return 0;
}

/*
 * We have a problem here : there is no easy way to give a CHS
 * virtual geometry. We currently pretend that we have a 2 heads
 * 4 sectors (with a BIG number of cylinders...). This drives
 * dosfs just mad... ;-)
 */
static int md_getgeo(struct block_device *bdev, struct hd_geometry *geo)
{
	struct mddev *mddev = bdev->bd_disk->private_data;

	geo->heads = 2;
	geo->sectors = 4;
	geo->cylinders = mddev->array_sectors / 8;
	return 0;
}

static int md_ioctl(struct block_device *bdev, fmode_t mode,
			unsigned int cmd, unsigned long arg)
{
	int err = 0;
	void __user *argp = (void __user *)arg;
	struct mddev *mddev = NULL;
	int ro;

	if (!capable(CAP_SYS_ADMIN))
		return -EACCES;

	/*
	 * Commands dealing with the RAID driver but not any
	 * particular array:
	 */
	switch (cmd)
	{
		case RAID_VERSION:
			err = get_version(argp);
			goto done;

		case PRINT_RAID_DEBUG:
			err = 0;
			md_print_devices();
			goto done;

#ifndef MODULE
		case RAID_AUTORUN:
			err = 0;
			autostart_arrays(arg);
			goto done;
#endif
		default:;
	}

	/*
	 * Commands creating/starting a new array:
	 */

	mddev = bdev->bd_disk->private_data;

	if (!mddev) {
		BUG();
		goto abort;
	}

	err = mddev_lock(mddev);
	if (err) {
		printk(KERN_INFO 
			"md: ioctl lock interrupted, reason %d, cmd %d\n",
			err, cmd);
		goto abort;
	}

	switch (cmd)
	{
		case SET_ARRAY_INFO:
			{
				mdu_array_info_t info;
				if (!arg)
					memset(&info, 0, sizeof(info));
				else if (copy_from_user(&info, argp, sizeof(info))) {
					err = -EFAULT;
					goto abort_unlock;
				}
				if (mddev->pers) {
					err = update_array_info(mddev, &info);
					if (err) {
						printk(KERN_WARNING "md: couldn't update"
						       " array info. %d\n", err);
						goto abort_unlock;
					}
					goto done_unlock;
				}
				if (!list_empty(&mddev->disks)) {
					printk(KERN_WARNING
					       "md: array %s already has disks!\n",
					       mdname(mddev));
					err = -EBUSY;
					goto abort_unlock;
				}
				if (mddev->raid_disks) {
					printk(KERN_WARNING
					       "md: array %s already initialised!\n",
					       mdname(mddev));
					err = -EBUSY;
					goto abort_unlock;
				}
				err = set_array_info(mddev, &info);
				if (err) {
					printk(KERN_WARNING "md: couldn't set"
					       " array info. %d\n", err);
					goto abort_unlock;
				}
			}
			goto done_unlock;

		default:;
	}

	/*
	 * Commands querying/configuring an existing array:
	 */
	/* if we are not initialised yet, only ADD_NEW_DISK, STOP_ARRAY,
	 * RUN_ARRAY, and GET_ and SET_BITMAP_FILE are allowed */
	if ((!mddev->raid_disks && !mddev->external)
	    && cmd != ADD_NEW_DISK && cmd != STOP_ARRAY
	    && cmd != RUN_ARRAY && cmd != SET_BITMAP_FILE
	    && cmd != GET_BITMAP_FILE) {
		err = -ENODEV;
		goto abort_unlock;
	}

	/*
	 * Commands even a read-only array can execute:
	 */
	switch (cmd)
	{
		case GET_ARRAY_INFO:
			err = get_array_info(mddev, argp);
			goto done_unlock;

		case GET_BITMAP_FILE:
			err = get_bitmap_file(mddev, argp);
			goto done_unlock;

		case GET_DISK_INFO:
			err = get_disk_info(mddev, argp);
			goto done_unlock;

		case RESTART_ARRAY_RW:
			err = restart_array(mddev);
			goto done_unlock;

		case STOP_ARRAY:
			err = do_md_stop(mddev, 0, 1);
			goto done_unlock;

		case STOP_ARRAY_RO:
			err = md_set_readonly(mddev, 1);
			goto done_unlock;

		case BLKROSET:
			if (get_user(ro, (int __user *)(arg))) {
				err = -EFAULT;
				goto done_unlock;
			}
			err = -EINVAL;

			/* if the bdev is going readonly the value of mddev->ro
			 * does not matter, no writes are coming
			 */
			if (ro)
				goto done_unlock;

			/* are we are already prepared for writes? */
			if (mddev->ro != 1)
				goto done_unlock;

			/* transitioning to readauto need only happen for
			 * arrays that call md_write_start
			 */
			if (mddev->pers) {
				err = restart_array(mddev);
				if (err == 0) {
					mddev->ro = 2;
					set_disk_ro(mddev->gendisk, 0);
				}
			}
			goto done_unlock;
	}

	/*
	 * The remaining ioctls are changing the state of the
	 * superblock, so we do not allow them on read-only arrays.
	 * However non-MD ioctls (e.g. get-size) will still come through
	 * here and hit the 'default' below, so only disallow
	 * 'md' ioctls, and switch to rw mode if started auto-readonly.
	 */
	if (_IOC_TYPE(cmd) == MD_MAJOR && mddev->ro && mddev->pers) {
		if (mddev->ro == 2) {
			mddev->ro = 0;
			sysfs_notify_dirent_safe(mddev->sysfs_state);
			set_bit(MD_RECOVERY_NEEDED, &mddev->recovery);
			md_wakeup_thread(mddev->thread);
		} else {
			err = -EROFS;
			goto abort_unlock;
		}
	}

	switch (cmd)
	{
		case ADD_NEW_DISK:
		{
			mdu_disk_info_t info;
			if (copy_from_user(&info, argp, sizeof(info)))
				err = -EFAULT;
			else
				err = add_new_disk(mddev, &info);
			goto done_unlock;
		}

		case HOT_REMOVE_DISK:
			err = hot_remove_disk(mddev, new_decode_dev(arg));
			goto done_unlock;

		case HOT_ADD_DISK:
			err = hot_add_disk(mddev, new_decode_dev(arg));
			goto done_unlock;

		case SET_DISK_FAULTY:
			err = set_disk_faulty(mddev, new_decode_dev(arg));
			goto done_unlock;

		case RUN_ARRAY:
			err = do_md_run(mddev);
			goto done_unlock;

		case SET_BITMAP_FILE:
			err = set_bitmap_file(mddev, (int)arg);
			goto done_unlock;

		default:
			err = -EINVAL;
			goto abort_unlock;
	}

done_unlock:
abort_unlock:
	if (mddev->hold_active == UNTIL_IOCTL &&
	    err != -EINVAL)
		mddev->hold_active = 0;
	mddev_unlock(mddev);

	return err;
done:
	if (err)
		MD_BUG();
abort:
	return err;
}
#ifdef CONFIG_COMPAT
static int md_compat_ioctl(struct block_device *bdev, fmode_t mode,
		    unsigned int cmd, unsigned long arg)
{
	switch (cmd) {
	case HOT_REMOVE_DISK:
	case HOT_ADD_DISK:
	case SET_DISK_FAULTY:
	case SET_BITMAP_FILE:
		/* These take in integer arg, do not convert */
		break;
	default:
		arg = (unsigned long)compat_ptr(arg);
		break;
	}

	return md_ioctl(bdev, mode, cmd, arg);
}
#endif /* CONFIG_COMPAT */

static int md_open(struct block_device *bdev, fmode_t mode)
{
	/*
	 * Succeed if we can lock the mddev, which confirms that
	 * it isn't being stopped right now.
	 */
	struct mddev *mddev = mddev_find(bdev->bd_dev);
	int err;

	if (mddev->gendisk != bdev->bd_disk) {
		/* we are racing with mddev_put which is discarding this
		 * bd_disk.
		 */
		mddev_put(mddev);
		/* Wait until bdev->bd_disk is definitely gone */
		flush_workqueue(md_misc_wq);
		/* Then retry the open from the top */
		return -ERESTARTSYS;
	}
	BUG_ON(mddev != bdev->bd_disk->private_data);

	if ((err = mutex_lock_interruptible(&mddev->open_mutex)))
		goto out;

	err = 0;
	atomic_inc(&mddev->openers);
	mutex_unlock(&mddev->open_mutex);

	check_disk_change(bdev);
 out:
	return err;
}

static int md_release(struct gendisk *disk, fmode_t mode)
{
 	struct mddev *mddev = disk->private_data;

	BUG_ON(!mddev);
	atomic_dec(&mddev->openers);
	mddev_put(mddev);

	return 0;
}

static int md_media_changed(struct gendisk *disk)
{
	struct mddev *mddev = disk->private_data;

	return mddev->changed;
}

static int md_revalidate(struct gendisk *disk)
{
	struct mddev *mddev = disk->private_data;

	mddev->changed = 0;
	return 0;
}
static const struct block_device_operations md_fops =
{
	.owner		= THIS_MODULE,
	.open		= md_open,
	.release	= md_release,
	.ioctl		= md_ioctl,
#ifdef CONFIG_COMPAT
	.compat_ioctl	= md_compat_ioctl,
#endif
	.getgeo		= md_getgeo,
	.media_changed  = md_media_changed,
	.revalidate_disk= md_revalidate,
};

static int md_thread(void * arg)
{
	struct md_thread *thread = arg;

	/*
	 * md_thread is a 'system-thread', it's priority should be very
	 * high. We avoid resource deadlocks individually in each
	 * raid personality. (RAID5 does preallocation) We also use RR and
	 * the very same RT priority as kswapd, thus we will never get
	 * into a priority inversion deadlock.
	 *
	 * we definitely have to have equal or higher priority than
	 * bdflush, otherwise bdflush will deadlock if there are too
	 * many dirty RAID5 blocks.
	 */

	allow_signal(SIGKILL);
	while (!kthread_should_stop()) {

		/* We need to wait INTERRUPTIBLE so that
		 * we don't add to the load-average.
		 * That means we need to be sure no signals are
		 * pending
		 */
		if (signal_pending(current))
			flush_signals(current);

		wait_event_interruptible_timeout
			(thread->wqueue,
			 test_bit(THREAD_WAKEUP, &thread->flags)
			 || kthread_should_stop(),
			 thread->timeout);

		clear_bit(THREAD_WAKEUP, &thread->flags);
		if (!kthread_should_stop())
			thread->run(thread->mddev);
	}

	return 0;
}

void md_wakeup_thread(struct md_thread *thread)
{
	if (thread) {
		pr_debug("md: waking up MD thread %s.\n", thread->tsk->comm);
		set_bit(THREAD_WAKEUP, &thread->flags);
		wake_up(&thread->wqueue);
	}
}

struct md_thread *md_register_thread(void (*run) (struct mddev *), struct mddev *mddev,
				 const char *name)
{
	struct md_thread *thread;

	thread = kzalloc(sizeof(struct md_thread), GFP_KERNEL);
	if (!thread)
		return NULL;

	init_waitqueue_head(&thread->wqueue);

	thread->run = run;
	thread->mddev = mddev;
	thread->timeout = MAX_SCHEDULE_TIMEOUT;
	thread->tsk = kthread_run(md_thread, thread,
				  "%s_%s",
				  mdname(thread->mddev),
				  name ?: mddev->pers->name);
	if (IS_ERR(thread->tsk)) {
		kfree(thread);
		return NULL;
	}
	return thread;
}

void md_unregister_thread(struct md_thread **threadp)
{
	struct md_thread *thread = *threadp;
	if (!thread)
		return;
	pr_debug("interrupting MD-thread pid %d\n", task_pid_nr(thread->tsk));
	/* Locking ensures that mddev_unlock does not wake_up a
	 * non-existent thread
	 */
	spin_lock(&pers_lock);
	*threadp = NULL;
	spin_unlock(&pers_lock);

	kthread_stop(thread->tsk);
	kfree(thread);
}

void md_error(struct mddev *mddev, struct md_rdev *rdev)
{
	if (!mddev) {
		MD_BUG();
		return;
	}

	if (!rdev || test_bit(Faulty, &rdev->flags))
		return;

	if (!mddev->pers || !mddev->pers->error_handler)
		return;
	mddev->pers->error_handler(mddev,rdev);
	if (mddev->degraded)
		set_bit(MD_RECOVERY_RECOVER, &mddev->recovery);
	sysfs_notify_dirent_safe(rdev->sysfs_state);
	set_bit(MD_RECOVERY_INTR, &mddev->recovery);
	set_bit(MD_RECOVERY_NEEDED, &mddev->recovery);
	md_wakeup_thread(mddev->thread);
	if (mddev->event_work.func)
		queue_work(md_misc_wq, &mddev->event_work);
	md_new_event_inintr(mddev);
}

/* seq_file implementation /proc/mdstat */

static void status_unused(struct seq_file *seq)
{
	int i = 0;
	struct md_rdev *rdev;

	seq_printf(seq, "unused devices: ");

	list_for_each_entry(rdev, &pending_raid_disks, same_set) {
		char b[BDEVNAME_SIZE];
		i++;
		seq_printf(seq, "%s ",
			      bdevname(rdev->bdev,b));
	}
	if (!i)
		seq_printf(seq, "<none>");

	seq_printf(seq, "\n");
}


static void status_resync(struct seq_file *seq, struct mddev * mddev)
{
	sector_t max_sectors, resync, res;
	unsigned long dt, db;
	sector_t rt;
	int scale;
	unsigned int per_milli;

	resync = mddev->curr_resync - atomic_read(&mddev->recovery_active);

	if (test_bit(MD_RECOVERY_SYNC, &mddev->recovery))
		max_sectors = mddev->resync_max_sectors;
	else
		max_sectors = mddev->dev_sectors;

	/*
	 * Should not happen.
	 */
	if (!max_sectors) {
		MD_BUG();
		return;
	}
	/* Pick 'scale' such that (resync>>scale)*1000 will fit
	 * in a sector_t, and (max_sectors>>scale) will fit in a
	 * u32, as those are the requirements for sector_div.
	 * Thus 'scale' must be at least 10
	 */
	scale = 10;
	if (sizeof(sector_t) > sizeof(unsigned long)) {
		while ( max_sectors/2 > (1ULL<<(scale+32)))
			scale++;
	}
	res = (resync>>scale)*1000;
	sector_div(res, (u32)((max_sectors>>scale)+1));

	per_milli = res;
	{
		int i, x = per_milli/50, y = 20-x;
		seq_printf(seq, "[");
		for (i = 0; i < x; i++)
			seq_printf(seq, "=");
		seq_printf(seq, ">");
		for (i = 0; i < y; i++)
			seq_printf(seq, ".");
		seq_printf(seq, "] ");
	}
	seq_printf(seq, " %s =%3u.%u%% (%llu/%llu)",
		   (test_bit(MD_RECOVERY_RESHAPE, &mddev->recovery)?
		    "reshape" :
		    (test_bit(MD_RECOVERY_CHECK, &mddev->recovery)?
		     "check" :
		     (test_bit(MD_RECOVERY_SYNC, &mddev->recovery) ?
		      "resync" : "recovery"))),
		   per_milli/10, per_milli % 10,
		   (unsigned long long) resync/2,
		   (unsigned long long) max_sectors/2);

	/*
	 * dt: time from mark until now
	 * db: blocks written from mark until now
	 * rt: remaining time
	 *
	 * rt is a sector_t, so could be 32bit or 64bit.
	 * So we divide before multiply in case it is 32bit and close
	 * to the limit.
	 * We scale the divisor (db) by 32 to avoid losing precision
	 * near the end of resync when the number of remaining sectors
	 * is close to 'db'.
	 * We then divide rt by 32 after multiplying by db to compensate.
	 * The '+1' avoids division by zero if db is very small.
	 */
	dt = ((jiffies - mddev->resync_mark) / HZ);
	if (!dt) dt++;
	db = (mddev->curr_mark_cnt - atomic_read(&mddev->recovery_active))
		- mddev->resync_mark_cnt;

	rt = max_sectors - resync;    /* number of remaining sectors */
	sector_div(rt, db/32+1);
	rt *= dt;
	rt >>= 5;

	seq_printf(seq, " finish=%lu.%lumin", (unsigned long)rt / 60,
		   ((unsigned long)rt % 60)/6);

	seq_printf(seq, " speed=%ldK/sec", db/2/dt);
}

static void *md_seq_start(struct seq_file *seq, loff_t *pos)
{
	struct list_head *tmp;
	loff_t l = *pos;
	struct mddev *mddev;

	if (l >= 0x10000)
		return NULL;
	if (!l--)
		/* header */
		return (void*)1;

	spin_lock(&all_mddevs_lock);
	list_for_each(tmp,&all_mddevs)
		if (!l--) {
			mddev = list_entry(tmp, struct mddev, all_mddevs);
			mddev_get(mddev);
			spin_unlock(&all_mddevs_lock);
			return mddev;
		}
	spin_unlock(&all_mddevs_lock);
	if (!l--)
		return (void*)2;/* tail */
	return NULL;
}

static void *md_seq_next(struct seq_file *seq, void *v, loff_t *pos)
{
	struct list_head *tmp;
	struct mddev *next_mddev, *mddev = v;
	
	++*pos;
	if (v == (void*)2)
		return NULL;

	spin_lock(&all_mddevs_lock);
	if (v == (void*)1)
		tmp = all_mddevs.next;
	else
		tmp = mddev->all_mddevs.next;
	if (tmp != &all_mddevs)
		next_mddev = mddev_get(list_entry(tmp,struct mddev,all_mddevs));
	else {
		next_mddev = (void*)2;
		*pos = 0x10000;
	}		
	spin_unlock(&all_mddevs_lock);

	if (v != (void*)1)
		mddev_put(mddev);
	return next_mddev;

}

static void md_seq_stop(struct seq_file *seq, void *v)
{
	struct mddev *mddev = v;

	if (mddev && v != (void*)1 && v != (void*)2)
		mddev_put(mddev);
}

static int md_seq_show(struct seq_file *seq, void *v)
{
	struct mddev *mddev = v;
	sector_t sectors;
	struct md_rdev *rdev;
	struct bitmap *bitmap;

	if (v == (void*)1) {
		struct md_personality *pers;
		seq_printf(seq, "Personalities : ");
		spin_lock(&pers_lock);
		list_for_each_entry(pers, &pers_list, list)
			seq_printf(seq, "[%s] ", pers->name);

		spin_unlock(&pers_lock);
		seq_printf(seq, "\n");
		seq->poll_event = atomic_read(&md_event_count);
		return 0;
	}
	if (v == (void*)2) {
		status_unused(seq);
		return 0;
	}

	if (mddev_lock(mddev) < 0)
		return -EINTR;

	if (mddev->pers || mddev->raid_disks || !list_empty(&mddev->disks)) {
		seq_printf(seq, "%s : %sactive", mdname(mddev),
						mddev->pers ? "" : "in");
		if (mddev->pers) {
			if (mddev->ro==1)
				seq_printf(seq, " (read-only)");
			if (mddev->ro==2)
				seq_printf(seq, " (auto-read-only)");
			seq_printf(seq, " %s", mddev->pers->name);
		}

		sectors = 0;
		list_for_each_entry(rdev, &mddev->disks, same_set) {
			char b[BDEVNAME_SIZE];
			seq_printf(seq, " %s[%d]",
				bdevname(rdev->bdev,b), rdev->desc_nr);
			if (test_bit(WriteMostly, &rdev->flags))
				seq_printf(seq, "(W)");
			if (test_bit(Faulty, &rdev->flags)) {
				seq_printf(seq, "(F)");
				continue;
			} else if (rdev->raid_disk < 0)
				seq_printf(seq, "(S)"); /* spare */
			sectors += rdev->sectors;
		}

		if (!list_empty(&mddev->disks)) {
			if (mddev->pers)
				seq_printf(seq, "\n      %llu blocks",
					   (unsigned long long)
					   mddev->array_sectors / 2);
			else
				seq_printf(seq, "\n      %llu blocks",
					   (unsigned long long)sectors / 2);
		}
		if (mddev->persistent) {
			if (mddev->major_version != 0 ||
			    mddev->minor_version != 90) {
				seq_printf(seq," super %d.%d",
					   mddev->major_version,
					   mddev->minor_version);
			}
		} else if (mddev->external)
			seq_printf(seq, " super external:%s",
				   mddev->metadata_type);
		else
			seq_printf(seq, " super non-persistent");

		if (mddev->pers) {
			mddev->pers->status(seq, mddev);
	 		seq_printf(seq, "\n      ");
			if (mddev->pers->sync_request) {
				if (mddev->curr_resync > 2) {
					status_resync(seq, mddev);
					seq_printf(seq, "\n      ");
				} else if (mddev->curr_resync == 1 || mddev->curr_resync == 2)
					seq_printf(seq, "\tresync=DELAYED\n      ");
				else if (mddev->recovery_cp < MaxSector)
					seq_printf(seq, "\tresync=PENDING\n      ");
			}
		} else
			seq_printf(seq, "\n       ");

		if ((bitmap = mddev->bitmap)) {
			unsigned long chunk_kb;
			unsigned long flags;
			spin_lock_irqsave(&bitmap->lock, flags);
			chunk_kb = mddev->bitmap_info.chunksize >> 10;
			seq_printf(seq, "bitmap: %lu/%lu pages [%luKB], "
				"%lu%s chunk",
				bitmap->pages - bitmap->missing_pages,
				bitmap->pages,
				(bitmap->pages - bitmap->missing_pages)
					<< (PAGE_SHIFT - 10),
				chunk_kb ? chunk_kb : mddev->bitmap_info.chunksize,
				chunk_kb ? "KB" : "B");
			if (bitmap->file) {
				seq_printf(seq, ", file: ");
				seq_path(seq, &bitmap->file->f_path, " \t\n");
			}

			seq_printf(seq, "\n");
			spin_unlock_irqrestore(&bitmap->lock, flags);
		}

		seq_printf(seq, "\n");
	}
	mddev_unlock(mddev);
	
	return 0;
}

static const struct seq_operations md_seq_ops = {
	.start  = md_seq_start,
	.next   = md_seq_next,
	.stop   = md_seq_stop,
	.show   = md_seq_show,
};

static int md_seq_open(struct inode *inode, struct file *file)
{
	struct seq_file *seq;
	int error;

	error = seq_open(file, &md_seq_ops);
	if (error)
		return error;

	seq = file->private_data;
	seq->poll_event = atomic_read(&md_event_count);
	return error;
}

static unsigned int mdstat_poll(struct file *filp, poll_table *wait)
{
	struct seq_file *seq = filp->private_data;
	int mask;

	poll_wait(filp, &md_event_waiters, wait);

	/* always allow read */
	mask = POLLIN | POLLRDNORM;

	if (seq->poll_event != atomic_read(&md_event_count))
		mask |= POLLERR | POLLPRI;
	return mask;
}

static const struct file_operations md_seq_fops = {
	.owner		= THIS_MODULE,
	.open           = md_seq_open,
	.read           = seq_read,
	.llseek         = seq_lseek,
	.release	= seq_release_private,
	.poll		= mdstat_poll,
};

int register_md_personality(struct md_personality *p)
{
	spin_lock(&pers_lock);
	list_add_tail(&p->list, &pers_list);
	printk(KERN_INFO "md: %s personality registered for level %d\n", p->name, p->level);
	spin_unlock(&pers_lock);
	return 0;
}

int unregister_md_personality(struct md_personality *p)
{
	printk(KERN_INFO "md: %s personality unregistered\n", p->name);
	spin_lock(&pers_lock);
	list_del_init(&p->list);
	spin_unlock(&pers_lock);
	return 0;
}

static int is_mddev_idle(struct mddev *mddev, int init)
{
	struct md_rdev * rdev;
	int idle;
	int curr_events;

	idle = 1;
	rcu_read_lock();
	rdev_for_each_rcu(rdev, mddev) {
		struct gendisk *disk = rdev->bdev->bd_contains->bd_disk;
		curr_events = (int)part_stat_read(&disk->part0, sectors[0]) +
			      (int)part_stat_read(&disk->part0, sectors[1]) -
			      atomic_read(&disk->sync_io);
		/* sync IO will cause sync_io to increase before the disk_stats
		 * as sync_io is counted when a request starts, and
		 * disk_stats is counted when it completes.
		 * So resync activity will cause curr_events to be smaller than
		 * when there was no such activity.
		 * non-sync IO will cause disk_stat to increase without
		 * increasing sync_io so curr_events will (eventually)
		 * be larger than it was before.  Once it becomes
		 * substantially larger, the test below will cause
		 * the array to appear non-idle, and resync will slow
		 * down.
		 * If there is a lot of outstanding resync activity when
		 * we set last_event to curr_events, then all that activity
		 * completing might cause the array to appear non-idle
		 * and resync will be slowed down even though there might
		 * not have been non-resync activity.  This will only
		 * happen once though.  'last_events' will soon reflect
		 * the state where there is little or no outstanding
		 * resync requests, and further resync activity will
		 * always make curr_events less than last_events.
		 *
		 */
		if (init || curr_events - rdev->last_events > 64) {
			rdev->last_events = curr_events;
			idle = 0;
		}
	}
	rcu_read_unlock();
	return idle;
}

void md_done_sync(struct mddev *mddev, int blocks, int ok)
{
	/* another "blocks" (512byte) blocks have been synced */
	atomic_sub(blocks, &mddev->recovery_active);
	wake_up(&mddev->recovery_wait);
	if (!ok) {
		set_bit(MD_RECOVERY_INTR, &mddev->recovery);
		md_wakeup_thread(mddev->thread);
		// stop recovery, signal do_sync ....
	}
}


/* md_write_start(mddev, bi)
 * If we need to update some array metadata (e.g. 'active' flag
 * in superblock) before writing, schedule a superblock update
 * and wait for it to complete.
 */
void md_write_start(struct mddev *mddev, struct bio *bi)
{
	int did_change = 0;
	if (bio_data_dir(bi) != WRITE)
		return;

	BUG_ON(mddev->ro == 1);
	if (mddev->ro == 2) {
		/* need to switch to read/write */
		mddev->ro = 0;
		set_bit(MD_RECOVERY_NEEDED, &mddev->recovery);
		md_wakeup_thread(mddev->thread);
		md_wakeup_thread(mddev->sync_thread);
		did_change = 1;
	}
	atomic_inc(&mddev->writes_pending);
	if (mddev->safemode == 1)
		mddev->safemode = 0;
	if (mddev->in_sync) {
		spin_lock_irq(&mddev->write_lock);
		if (mddev->in_sync) {
			mddev->in_sync = 0;
			set_bit(MD_CHANGE_CLEAN, &mddev->flags);
			set_bit(MD_CHANGE_PENDING, &mddev->flags);
			md_wakeup_thread(mddev->thread);
			did_change = 1;
		}
		spin_unlock_irq(&mddev->write_lock);
	}
	if (did_change)
		sysfs_notify_dirent_safe(mddev->sysfs_state);
	wait_event(mddev->sb_wait,
		   !test_bit(MD_CHANGE_PENDING, &mddev->flags));
}

void md_write_end(struct mddev *mddev)
{
	if (atomic_dec_and_test(&mddev->writes_pending)) {
		if (mddev->safemode == 2)
			md_wakeup_thread(mddev->thread);
		else if (mddev->safemode_delay)
			mod_timer(&mddev->safemode_timer, jiffies + mddev->safemode_delay);
	}
}

/* md_allow_write(mddev)
 * Calling this ensures that the array is marked 'active' so that writes
 * may proceed without blocking.  It is important to call this before
 * attempting a GFP_KERNEL allocation while holding the mddev lock.
 * Must be called with mddev_lock held.
 *
 * In the ->external case MD_CHANGE_CLEAN can not be cleared until mddev->lock
 * is dropped, so return -EAGAIN after notifying userspace.
 */
int md_allow_write(struct mddev *mddev)
{
	if (!mddev->pers)
		return 0;
	if (mddev->ro)
		return 0;
	if (!mddev->pers->sync_request)
		return 0;

	spin_lock_irq(&mddev->write_lock);
	if (mddev->in_sync) {
		mddev->in_sync = 0;
		set_bit(MD_CHANGE_CLEAN, &mddev->flags);
		set_bit(MD_CHANGE_PENDING, &mddev->flags);
		if (mddev->safemode_delay &&
		    mddev->safemode == 0)
			mddev->safemode = 1;
		spin_unlock_irq(&mddev->write_lock);
		md_update_sb(mddev, 0);
		sysfs_notify_dirent_safe(mddev->sysfs_state);
	} else
		spin_unlock_irq(&mddev->write_lock);

	if (test_bit(MD_CHANGE_PENDING, &mddev->flags))
		return -EAGAIN;
	else
		return 0;
}
EXPORT_SYMBOL_GPL(md_allow_write);

#define SYNC_MARKS	10
#define	SYNC_MARK_STEP	(3*HZ)
void md_do_sync(struct mddev *mddev)
{
	struct mddev *mddev2;
	unsigned int currspeed = 0,
		 window;
	sector_t max_sectors,j, io_sectors;
	unsigned long mark[SYNC_MARKS];
	sector_t mark_cnt[SYNC_MARKS];
	int last_mark,m;
	struct list_head *tmp;
	sector_t last_check;
	int skipped = 0;
	struct md_rdev *rdev;
	char *desc;

	/* just incase thread restarts... */
	if (test_bit(MD_RECOVERY_DONE, &mddev->recovery))
		return;
	if (mddev->ro) /* never try to sync a read-only array */
		return;

	if (test_bit(MD_RECOVERY_SYNC, &mddev->recovery)) {
		if (test_bit(MD_RECOVERY_CHECK, &mddev->recovery))
			desc = "data-check";
		else if (test_bit(MD_RECOVERY_REQUESTED, &mddev->recovery))
			desc = "requested-resync";
		else
			desc = "resync";
	} else if (test_bit(MD_RECOVERY_RESHAPE, &mddev->recovery))
		desc = "reshape";
	else
		desc = "recovery";

	/* we overload curr_resync somewhat here.
	 * 0 == not engaged in resync at all
	 * 2 == checking that there is no conflict with another sync
	 * 1 == like 2, but have yielded to allow conflicting resync to
	 *		commense
	 * other == active in resync - this many blocks
	 *
	 * Before starting a resync we must have set curr_resync to
	 * 2, and then checked that every "conflicting" array has curr_resync
	 * less than ours.  When we find one that is the same or higher
	 * we wait on resync_wait.  To avoid deadlock, we reduce curr_resync
	 * to 1 if we choose to yield (based arbitrarily on address of mddev structure).
	 * This will mean we have to start checking from the beginning again.
	 *
	 */

	do {
		mddev->curr_resync = 2;

	try_again:
		if (kthread_should_stop())
			set_bit(MD_RECOVERY_INTR, &mddev->recovery);

		if (test_bit(MD_RECOVERY_INTR, &mddev->recovery))
			goto skip;
		for_each_mddev(mddev2, tmp) {
			if (mddev2 == mddev)
				continue;
			if (!mddev->parallel_resync
			&&  mddev2->curr_resync
			&&  match_mddev_units(mddev, mddev2)) {
				DEFINE_WAIT(wq);
				if (mddev < mddev2 && mddev->curr_resync == 2) {
					/* arbitrarily yield */
					mddev->curr_resync = 1;
					wake_up(&resync_wait);
				}
				if (mddev > mddev2 && mddev->curr_resync == 1)
					/* no need to wait here, we can wait the next
					 * time 'round when curr_resync == 2
					 */
					continue;
				/* We need to wait 'interruptible' so as not to
				 * contribute to the load average, and not to
				 * be caught by 'softlockup'
				 */
				prepare_to_wait(&resync_wait, &wq, TASK_INTERRUPTIBLE);
				if (!kthread_should_stop() &&
				    mddev2->curr_resync >= mddev->curr_resync) {
					printk(KERN_INFO "md: delaying %s of %s"
					       " until %s has finished (they"
					       " share one or more physical units)\n",
					       desc, mdname(mddev), mdname(mddev2));
					mddev_put(mddev2);
					if (signal_pending(current))
						flush_signals(current);
					schedule();
					finish_wait(&resync_wait, &wq);
					goto try_again;
				}
				finish_wait(&resync_wait, &wq);
			}
		}
	} while (mddev->curr_resync < 2);

	j = 0;
	if (test_bit(MD_RECOVERY_SYNC, &mddev->recovery)) {
		/* resync follows the size requested by the personality,
		 * which defaults to physical size, but can be virtual size
		 */
		max_sectors = mddev->resync_max_sectors;
		mddev->resync_mismatches = 0;
		/* we don't use the checkpoint if there's a bitmap */
		if (test_bit(MD_RECOVERY_REQUESTED, &mddev->recovery))
			j = mddev->resync_min;
		else if (!mddev->bitmap)
			j = mddev->recovery_cp;

	} else if (test_bit(MD_RECOVERY_RESHAPE, &mddev->recovery))
		max_sectors = mddev->dev_sectors;
	else {
		/* recovery follows the physical size of devices */
		max_sectors = mddev->dev_sectors;
		j = MaxSector;
		rcu_read_lock();
		list_for_each_entry_rcu(rdev, &mddev->disks, same_set)
			if (rdev->raid_disk >= 0 &&
			    !test_bit(Faulty, &rdev->flags) &&
			    !test_bit(In_sync, &rdev->flags) &&
			    rdev->recovery_offset < j)
				j = rdev->recovery_offset;
		rcu_read_unlock();
	}

	printk(KERN_INFO "md: %s of RAID array %s\n", desc, mdname(mddev));
	printk(KERN_INFO "md: minimum _guaranteed_  speed:"
		" %d KB/sec/disk.\n", speed_min(mddev));
	printk(KERN_INFO "md: using maximum available idle IO bandwidth "
	       "(but not more than %d KB/sec) for %s.\n",
	       speed_max(mddev), desc);

	is_mddev_idle(mddev, 1); /* this initializes IO event counters */

	io_sectors = 0;
	for (m = 0; m < SYNC_MARKS; m++) {
		mark[m] = jiffies;
		mark_cnt[m] = io_sectors;
	}
	last_mark = 0;
	mddev->resync_mark = mark[last_mark];
	mddev->resync_mark_cnt = mark_cnt[last_mark];

	/*
	 * Tune reconstruction:
	 */
	window = 32*(PAGE_SIZE/512);
	printk(KERN_INFO "md: using %dk window, over a total of %lluk.\n",
		window/2, (unsigned long long)max_sectors/2);

	atomic_set(&mddev->recovery_active, 0);
	last_check = 0;

	if (j>2) {
		printk(KERN_INFO 
		       "md: resuming %s of %s from checkpoint.\n",
		       desc, mdname(mddev));
		mddev->curr_resync = j;
	}
	mddev->curr_resync_completed = j;

	while (j < max_sectors) {
		sector_t sectors;

		skipped = 0;

		if (!test_bit(MD_RECOVERY_RESHAPE, &mddev->recovery) &&
		    ((mddev->curr_resync > mddev->curr_resync_completed &&
		      (mddev->curr_resync - mddev->curr_resync_completed)
		      > (max_sectors >> 4)) ||
		     (j - mddev->curr_resync_completed)*2
		     >= mddev->resync_max - mddev->curr_resync_completed
			    )) {
			/* time to update curr_resync_completed */
			wait_event(mddev->recovery_wait,
				   atomic_read(&mddev->recovery_active) == 0);
			mddev->curr_resync_completed = j;
			set_bit(MD_CHANGE_CLEAN, &mddev->flags);
			sysfs_notify(&mddev->kobj, NULL, "sync_completed");
		}

		while (j >= mddev->resync_max && !kthread_should_stop()) {
			/* As this condition is controlled by user-space,
			 * we can block indefinitely, so use '_interruptible'
			 * to avoid triggering warnings.
			 */
			flush_signals(current); /* just in case */
			wait_event_interruptible(mddev->recovery_wait,
						 mddev->resync_max > j
						 || kthread_should_stop());
		}

		if (kthread_should_stop())
			goto interrupted;

		sectors = mddev->pers->sync_request(mddev, j, &skipped,
						  currspeed < speed_min(mddev));
		if (sectors == 0) {
			set_bit(MD_RECOVERY_INTR, &mddev->recovery);
			goto out;
		}

		if (!skipped) { /* actual IO requested */
			io_sectors += sectors;
			atomic_add(sectors, &mddev->recovery_active);
		}

		if (test_bit(MD_RECOVERY_INTR, &mddev->recovery))
			break;

		j += sectors;
		if (j>1) mddev->curr_resync = j;
		mddev->curr_mark_cnt = io_sectors;
		if (last_check == 0)
			/* this is the earliest that rebuild will be
			 * visible in /proc/mdstat
			 */
			md_new_event(mddev);

		if (last_check + window > io_sectors || j == max_sectors)
			continue;

		last_check = io_sectors;
	repeat:
		if (time_after_eq(jiffies, mark[last_mark] + SYNC_MARK_STEP )) {
			/* step marks */
			int next = (last_mark+1) % SYNC_MARKS;

			mddev->resync_mark = mark[next];
			mddev->resync_mark_cnt = mark_cnt[next];
			mark[next] = jiffies;
			mark_cnt[next] = io_sectors - atomic_read(&mddev->recovery_active);
			last_mark = next;
		}


		if (kthread_should_stop())
			goto interrupted;


		/*
		 * this loop exits only if either when we are slower than
		 * the 'hard' speed limit, or the system was IO-idle for
		 * a jiffy.
		 * the system might be non-idle CPU-wise, but we only care
		 * about not overloading the IO subsystem. (things like an
		 * e2fsck being done on the RAID array should execute fast)
		 */
		cond_resched();

		currspeed = ((unsigned long)(io_sectors-mddev->resync_mark_cnt))/2
			/((jiffies-mddev->resync_mark)/HZ +1) +1;

		if (currspeed > speed_min(mddev)) {
			if ((currspeed > speed_max(mddev)) ||
					!is_mddev_idle(mddev, 0)) {
				msleep(500);
				goto repeat;
			}
		}
	}
	printk(KERN_INFO "md: %s: %s done.\n",mdname(mddev), desc);
	/*
	 * this also signals 'finished resyncing' to md_stop
	 */
 out:
	wait_event(mddev->recovery_wait, !atomic_read(&mddev->recovery_active));

	/* tell personality that we are finished */
	mddev->pers->sync_request(mddev, max_sectors, &skipped, 1);

	if (!test_bit(MD_RECOVERY_CHECK, &mddev->recovery) &&
	    mddev->curr_resync > 2) {
		if (test_bit(MD_RECOVERY_SYNC, &mddev->recovery)) {
			if (test_bit(MD_RECOVERY_INTR, &mddev->recovery)) {
				if (mddev->curr_resync >= mddev->recovery_cp) {
					printk(KERN_INFO
					       "md: checkpointing %s of %s.\n",
					       desc, mdname(mddev));
					mddev->recovery_cp = mddev->curr_resync;
				}
			} else
				mddev->recovery_cp = MaxSector;
		} else {
			if (!test_bit(MD_RECOVERY_INTR, &mddev->recovery))
				mddev->curr_resync = MaxSector;
			rcu_read_lock();
			list_for_each_entry_rcu(rdev, &mddev->disks, same_set)
				if (rdev->raid_disk >= 0 &&
				    mddev->delta_disks >= 0 &&
				    !test_bit(Faulty, &rdev->flags) &&
				    !test_bit(In_sync, &rdev->flags) &&
				    rdev->recovery_offset < mddev->curr_resync)
					rdev->recovery_offset = mddev->curr_resync;
			rcu_read_unlock();
		}
	}
	set_bit(MD_CHANGE_DEVS, &mddev->flags);

 skip:
	if (!test_bit(MD_RECOVERY_INTR, &mddev->recovery)) {
		/* We completed so min/max setting can be forgotten if used. */
		if (test_bit(MD_RECOVERY_REQUESTED, &mddev->recovery))
			mddev->resync_min = 0;
		mddev->resync_max = MaxSector;
	} else if (test_bit(MD_RECOVERY_REQUESTED, &mddev->recovery))
		mddev->resync_min = mddev->curr_resync_completed;
	mddev->curr_resync = 0;
	wake_up(&resync_wait);
	set_bit(MD_RECOVERY_DONE, &mddev->recovery);
	md_wakeup_thread(mddev->thread);
	return;

 interrupted:
	/*
	 * got a signal, exit.
	 */
	printk(KERN_INFO
	       "md: md_do_sync() got signal ... exiting\n");
	set_bit(MD_RECOVERY_INTR, &mddev->recovery);
	goto out;

}
EXPORT_SYMBOL_GPL(md_do_sync);

static int remove_and_add_spares(struct mddev *mddev)
{
	struct md_rdev *rdev;
	int spares = 0;

	mddev->curr_resync_completed = 0;

	list_for_each_entry(rdev, &mddev->disks, same_set)
		if (rdev->raid_disk >= 0 &&
		    !test_bit(Blocked, &rdev->flags) &&
		    (test_bit(Faulty, &rdev->flags) ||
		     ! test_bit(In_sync, &rdev->flags)) &&
		    atomic_read(&rdev->nr_pending)==0) {
			if (mddev->pers->hot_remove_disk(
				    mddev, rdev->raid_disk)==0) {
				sysfs_unlink_rdev(mddev, rdev);
				rdev->raid_disk = -1;
			}
		}

	if (mddev->degraded) {
		list_for_each_entry(rdev, &mddev->disks, same_set) {
			if (rdev->raid_disk >= 0 &&
			    !test_bit(In_sync, &rdev->flags) &&
			    !test_bit(Faulty, &rdev->flags))
				spares++;
			if (rdev->raid_disk < 0
			    && !test_bit(Faulty, &rdev->flags)) {
				rdev->recovery_offset = 0;
				if (mddev->pers->
				    hot_add_disk(mddev, rdev) == 0) {
					if (sysfs_link_rdev(mddev, rdev))
						/* failure here is OK */;
					spares++;
					md_new_event(mddev);
					set_bit(MD_CHANGE_DEVS, &mddev->flags);
				} else
					break;
			}
		}
	}
	return spares;
}

static void reap_sync_thread(struct mddev *mddev)
{
	struct md_rdev *rdev;

	/* resync has finished, collect result */
	md_unregister_thread(&mddev->sync_thread);
	if (!test_bit(MD_RECOVERY_INTR, &mddev->recovery) &&
	    !test_bit(MD_RECOVERY_REQUESTED, &mddev->recovery)) {
		/* success...*/
		/* activate any spares */
		if (mddev->pers->spare_active(mddev))
			sysfs_notify(&mddev->kobj, NULL,
				     "degraded");
	}
	if (test_bit(MD_RECOVERY_RESHAPE, &mddev->recovery) &&
	    mddev->pers->finish_reshape)
		mddev->pers->finish_reshape(mddev);

	/* If array is no-longer degraded, then any saved_raid_disk
	 * information must be scrapped.  Also if any device is now
	 * In_sync we must scrape the saved_raid_disk for that device
	 * do the superblock for an incrementally recovered device
	 * written out.
	 */
	list_for_each_entry(rdev, &mddev->disks, same_set)
		if (!mddev->degraded ||
		    test_bit(In_sync, &rdev->flags))
			rdev->saved_raid_disk = -1;

	md_update_sb(mddev, 1);
	clear_bit(MD_RECOVERY_RUNNING, &mddev->recovery);
	clear_bit(MD_RECOVERY_SYNC, &mddev->recovery);
	clear_bit(MD_RECOVERY_RESHAPE, &mddev->recovery);
	clear_bit(MD_RECOVERY_REQUESTED, &mddev->recovery);
	clear_bit(MD_RECOVERY_CHECK, &mddev->recovery);
	/* flag recovery needed just to double check */
	set_bit(MD_RECOVERY_NEEDED, &mddev->recovery);
	sysfs_notify_dirent_safe(mddev->sysfs_action);
	md_new_event(mddev);
	if (mddev->event_work.func)
		queue_work(md_misc_wq, &mddev->event_work);
}

/*
 * This routine is regularly called by all per-raid-array threads to
 * deal with generic issues like resync and super-block update.
 * Raid personalities that don't have a thread (linear/raid0) do not
 * need this as they never do any recovery or update the superblock.
 *
 * It does not do any resync itself, but rather "forks" off other threads
 * to do that as needed.
 * When it is determined that resync is needed, we set MD_RECOVERY_RUNNING in
 * "->recovery" and create a thread at ->sync_thread.
 * When the thread finishes it sets MD_RECOVERY_DONE
 * and wakeups up this thread which will reap the thread and finish up.
 * This thread also removes any faulty devices (with nr_pending == 0).
 *
 * The overall approach is:
 *  1/ if the superblock needs updating, update it.
 *  2/ If a recovery thread is running, don't do anything else.
 *  3/ If recovery has finished, clean up, possibly marking spares active.
 *  4/ If there are any faulty devices, remove them.
 *  5/ If array is degraded, try to add spares devices
 *  6/ If array has spares or is not in-sync, start a resync thread.
 */
void md_check_recovery(struct mddev *mddev)
{
	if (mddev->suspended)
		return;

	if (mddev->bitmap)
		bitmap_daemon_work(mddev);

	if (signal_pending(current)) {
		if (mddev->pers->sync_request && !mddev->external) {
			printk(KERN_INFO "md: %s in immediate safe mode\n",
			       mdname(mddev));
			mddev->safemode = 2;
		}
		flush_signals(current);
	}

	if (mddev->ro && !test_bit(MD_RECOVERY_NEEDED, &mddev->recovery))
		return;
	if ( ! (
		(mddev->flags & ~ (1<<MD_CHANGE_PENDING)) ||
		test_bit(MD_RECOVERY_NEEDED, &mddev->recovery) ||
		test_bit(MD_RECOVERY_DONE, &mddev->recovery) ||
		(mddev->external == 0 && mddev->safemode == 1) ||
		(mddev->safemode == 2 && ! atomic_read(&mddev->writes_pending)
		 && !mddev->in_sync && mddev->recovery_cp == MaxSector)
		))
		return;

	if (mddev_trylock(mddev)) {
		int spares = 0;

		if (mddev->ro) {
			/* Only thing we do on a ro array is remove
			 * failed devices.
			 */
			struct md_rdev *rdev;
			list_for_each_entry(rdev, &mddev->disks, same_set)
				if (rdev->raid_disk >= 0 &&
				    !test_bit(Blocked, &rdev->flags) &&
				    test_bit(Faulty, &rdev->flags) &&
				    atomic_read(&rdev->nr_pending)==0) {
					if (mddev->pers->hot_remove_disk(
						    mddev, rdev->raid_disk)==0) {
						sysfs_unlink_rdev(mddev, rdev);
						rdev->raid_disk = -1;
					}
				}
			clear_bit(MD_RECOVERY_NEEDED, &mddev->recovery);
			goto unlock;
		}

		if (!mddev->external) {
			int did_change = 0;
			spin_lock_irq(&mddev->write_lock);
			if (mddev->safemode &&
			    !atomic_read(&mddev->writes_pending) &&
			    !mddev->in_sync &&
			    mddev->recovery_cp == MaxSector) {
				mddev->in_sync = 1;
				did_change = 1;
				set_bit(MD_CHANGE_CLEAN, &mddev->flags);
			}
			if (mddev->safemode == 1)
				mddev->safemode = 0;
			spin_unlock_irq(&mddev->write_lock);
			if (did_change)
				sysfs_notify_dirent_safe(mddev->sysfs_state);
		}

		if (mddev->flags)
			md_update_sb(mddev, 0);

		if (test_bit(MD_RECOVERY_RUNNING, &mddev->recovery) &&
		    !test_bit(MD_RECOVERY_DONE, &mddev->recovery)) {
			/* resync/recovery still happening */
			clear_bit(MD_RECOVERY_NEEDED, &mddev->recovery);
			goto unlock;
		}
		if (mddev->sync_thread) {
			reap_sync_thread(mddev);
			goto unlock;
		}
		/* Set RUNNING before clearing NEEDED to avoid
		 * any transients in the value of "sync_action".
		 */
		set_bit(MD_RECOVERY_RUNNING, &mddev->recovery);
		clear_bit(MD_RECOVERY_NEEDED, &mddev->recovery);
		/* Clear some bits that don't mean anything, but
		 * might be left set
		 */
		clear_bit(MD_RECOVERY_INTR, &mddev->recovery);
		clear_bit(MD_RECOVERY_DONE, &mddev->recovery);

		if (test_bit(MD_RECOVERY_FROZEN, &mddev->recovery))
			goto unlock;
		/* no recovery is running.
		 * remove any failed drives, then
		 * add spares if possible.
		 * Spare are also removed and re-added, to allow
		 * the personality to fail the re-add.
		 */

		if (mddev->reshape_position != MaxSector) {
			if (mddev->pers->check_reshape == NULL ||
			    mddev->pers->check_reshape(mddev) != 0)
				/* Cannot proceed */
				goto unlock;
			set_bit(MD_RECOVERY_RESHAPE, &mddev->recovery);
			clear_bit(MD_RECOVERY_RECOVER, &mddev->recovery);
		} else if ((spares = remove_and_add_spares(mddev))) {
			clear_bit(MD_RECOVERY_SYNC, &mddev->recovery);
			clear_bit(MD_RECOVERY_CHECK, &mddev->recovery);
			clear_bit(MD_RECOVERY_REQUESTED, &mddev->recovery);
			set_bit(MD_RECOVERY_RECOVER, &mddev->recovery);
		} else if (mddev->recovery_cp < MaxSector) {
			set_bit(MD_RECOVERY_SYNC, &mddev->recovery);
			clear_bit(MD_RECOVERY_RECOVER, &mddev->recovery);
		} else if (!test_bit(MD_RECOVERY_SYNC, &mddev->recovery))
			/* nothing to be done ... */
			goto unlock;

		if (mddev->pers->sync_request) {
			if (spares && mddev->bitmap && ! mddev->bitmap->file) {
				/* We are adding a device or devices to an array
				 * which has the bitmap stored on all devices.
				 * So make sure all bitmap pages get written
				 */
				bitmap_write_all(mddev->bitmap);
			}
			mddev->sync_thread = md_register_thread(md_do_sync,
								mddev,
								"resync");
			if (!mddev->sync_thread) {
				printk(KERN_ERR "%s: could not start resync"
					" thread...\n", 
					mdname(mddev));
				/* leave the spares where they are, it shouldn't hurt */
				clear_bit(MD_RECOVERY_RUNNING, &mddev->recovery);
				clear_bit(MD_RECOVERY_SYNC, &mddev->recovery);
				clear_bit(MD_RECOVERY_RESHAPE, &mddev->recovery);
				clear_bit(MD_RECOVERY_REQUESTED, &mddev->recovery);
				clear_bit(MD_RECOVERY_CHECK, &mddev->recovery);
			} else
				md_wakeup_thread(mddev->sync_thread);
			sysfs_notify_dirent_safe(mddev->sysfs_action);
			md_new_event(mddev);
		}
	unlock:
		if (!mddev->sync_thread) {
			clear_bit(MD_RECOVERY_RUNNING, &mddev->recovery);
			if (test_and_clear_bit(MD_RECOVERY_RECOVER,
					       &mddev->recovery))
				if (mddev->sysfs_action)
					sysfs_notify_dirent_safe(mddev->sysfs_action);
		}
		mddev_unlock(mddev);
	}
}

void md_wait_for_blocked_rdev(struct md_rdev *rdev, struct mddev *mddev)
{
	sysfs_notify_dirent_safe(rdev->sysfs_state);
	wait_event_timeout(rdev->blocked_wait,
			   !test_bit(Blocked, &rdev->flags) &&
			   !test_bit(BlockedBadBlocks, &rdev->flags),
			   msecs_to_jiffies(5000));
	rdev_dec_pending(rdev, mddev);
}
EXPORT_SYMBOL(md_wait_for_blocked_rdev);


/* Bad block management.
 * We can record which blocks on each device are 'bad' and so just
 * fail those blocks, or that stripe, rather than the whole device.
 * Entries in the bad-block table are 64bits wide.  This comprises:
 * Length of bad-range, in sectors: 0-511 for lengths 1-512
 * Start of bad-range, sector offset, 54 bits (allows 8 exbibytes)
 *  A 'shift' can be set so that larger blocks are tracked and
 *  consequently larger devices can be covered.
 * 'Acknowledged' flag - 1 bit. - the most significant bit.
 *
 * Locking of the bad-block table uses a seqlock so md_is_badblock
 * might need to retry if it is very unlucky.
 * We will sometimes want to check for bad blocks in a bi_end_io function,
 * so we use the write_seqlock_irq variant.
 *
 * When looking for a bad block we specify a range and want to
 * know if any block in the range is bad.  So we binary-search
 * to the last range that starts at-or-before the given endpoint,
 * (or "before the sector after the target range")
 * then see if it ends after the given start.
 * We return
 *  0 if there are no known bad blocks in the range
 *  1 if there are known bad block which are all acknowledged
 * -1 if there are bad blocks which have not yet been acknowledged in metadata.
 * plus the start/length of the first bad section we overlap.
 */
int md_is_badblock(struct badblocks *bb, sector_t s, int sectors,
		   sector_t *first_bad, int *bad_sectors)
{
	int hi;
	int lo = 0;
	u64 *p = bb->page;
	int rv = 0;
	sector_t target = s + sectors;
	unsigned seq;

	if (bb->shift > 0) {
		/* round the start down, and the end up */
		s >>= bb->shift;
		target += (1<<bb->shift) - 1;
		target >>= bb->shift;
		sectors = target - s;
	}
	/* 'target' is now the first block after the bad range */

retry:
	seq = read_seqbegin(&bb->lock);

	hi = bb->count;

	/* Binary search between lo and hi for 'target'
	 * i.e. for the last range that starts before 'target'
	 */
	/* INVARIANT: ranges before 'lo' and at-or-after 'hi'
	 * are known not to be the last range before target.
	 * VARIANT: hi-lo is the number of possible
	 * ranges, and decreases until it reaches 1
	 */
	while (hi - lo > 1) {
		int mid = (lo + hi) / 2;
		sector_t a = BB_OFFSET(p[mid]);
		if (a < target)
			/* This could still be the one, earlier ranges
			 * could not. */
			lo = mid;
		else
			/* This and later ranges are definitely out. */
			hi = mid;
	}
	/* 'lo' might be the last that started before target, but 'hi' isn't */
	if (hi > lo) {
		/* need to check all range that end after 's' to see if
		 * any are unacknowledged.
		 */
		while (lo >= 0 &&
		       BB_OFFSET(p[lo]) + BB_LEN(p[lo]) > s) {
			if (BB_OFFSET(p[lo]) < target) {
				/* starts before the end, and finishes after
				 * the start, so they must overlap
				 */
				if (rv != -1 && BB_ACK(p[lo]))
					rv = 1;
				else
					rv = -1;
				*first_bad = BB_OFFSET(p[lo]);
				*bad_sectors = BB_LEN(p[lo]);
			}
			lo--;
		}
	}

	if (read_seqretry(&bb->lock, seq))
		goto retry;

	return rv;
}
EXPORT_SYMBOL_GPL(md_is_badblock);

/*
 * Add a range of bad blocks to the table.
 * This might extend the table, or might contract it
 * if two adjacent ranges can be merged.
 * We binary-search to find the 'insertion' point, then
 * decide how best to handle it.
 */
static int md_set_badblocks(struct badblocks *bb, sector_t s, int sectors,
			    int acknowledged)
{
	u64 *p;
	int lo, hi;
	int rv = 1;

	if (bb->shift < 0)
		/* badblocks are disabled */
		return 0;

	if (bb->shift) {
		/* round the start down, and the end up */
		sector_t next = s + sectors;
		s >>= bb->shift;
		next += (1<<bb->shift) - 1;
		next >>= bb->shift;
		sectors = next - s;
	}

	write_seqlock_irq(&bb->lock);

	p = bb->page;
	lo = 0;
	hi = bb->count;
	/* Find the last range that starts at-or-before 's' */
	while (hi - lo > 1) {
		int mid = (lo + hi) / 2;
		sector_t a = BB_OFFSET(p[mid]);
		if (a <= s)
			lo = mid;
		else
			hi = mid;
	}
	if (hi > lo && BB_OFFSET(p[lo]) > s)
		hi = lo;

	if (hi > lo) {
		/* we found a range that might merge with the start
		 * of our new range
		 */
		sector_t a = BB_OFFSET(p[lo]);
		sector_t e = a + BB_LEN(p[lo]);
		int ack = BB_ACK(p[lo]);
		if (e >= s) {
			/* Yes, we can merge with a previous range */
			if (s == a && s + sectors >= e)
				/* new range covers old */
				ack = acknowledged;
			else
				ack = ack && acknowledged;

			if (e < s + sectors)
				e = s + sectors;
			if (e - a <= BB_MAX_LEN) {
				p[lo] = BB_MAKE(a, e-a, ack);
				s = e;
			} else {
				/* does not all fit in one range,
				 * make p[lo] maximal
				 */
				if (BB_LEN(p[lo]) != BB_MAX_LEN)
					p[lo] = BB_MAKE(a, BB_MAX_LEN, ack);
				s = a + BB_MAX_LEN;
			}
			sectors = e - s;
		}
	}
	if (sectors && hi < bb->count) {
		/* 'hi' points to the first range that starts after 's'.
		 * Maybe we can merge with the start of that range */
		sector_t a = BB_OFFSET(p[hi]);
		sector_t e = a + BB_LEN(p[hi]);
		int ack = BB_ACK(p[hi]);
		if (a <= s + sectors) {
			/* merging is possible */
			if (e <= s + sectors) {
				/* full overlap */
				e = s + sectors;
				ack = acknowledged;
			} else
				ack = ack && acknowledged;

			a = s;
			if (e - a <= BB_MAX_LEN) {
				p[hi] = BB_MAKE(a, e-a, ack);
				s = e;
			} else {
				p[hi] = BB_MAKE(a, BB_MAX_LEN, ack);
				s = a + BB_MAX_LEN;
			}
			sectors = e - s;
			lo = hi;
			hi++;
		}
	}
	if (sectors == 0 && hi < bb->count) {
		/* we might be able to combine lo and hi */
		/* Note: 's' is at the end of 'lo' */
		sector_t a = BB_OFFSET(p[hi]);
		int lolen = BB_LEN(p[lo]);
		int hilen = BB_LEN(p[hi]);
		int newlen = lolen + hilen - (s - a);
		if (s >= a && newlen < BB_MAX_LEN) {
			/* yes, we can combine them */
			int ack = BB_ACK(p[lo]) && BB_ACK(p[hi]);
			p[lo] = BB_MAKE(BB_OFFSET(p[lo]), newlen, ack);
			memmove(p + hi, p + hi + 1,
				(bb->count - hi - 1) * 8);
			bb->count--;
		}
	}
	while (sectors) {
		/* didn't merge (it all).
		 * Need to add a range just before 'hi' */
		if (bb->count >= MD_MAX_BADBLOCKS) {
			/* No room for more */
			rv = 0;
			break;
		} else {
			int this_sectors = sectors;
			memmove(p + hi + 1, p + hi,
				(bb->count - hi) * 8);
			bb->count++;

			if (this_sectors > BB_MAX_LEN)
				this_sectors = BB_MAX_LEN;
			p[hi] = BB_MAKE(s, this_sectors, acknowledged);
			sectors -= this_sectors;
			s += this_sectors;
		}
	}

	bb->changed = 1;
	if (!acknowledged)
		bb->unacked_exist = 1;
	write_sequnlock_irq(&bb->lock);

	return rv;
}

int rdev_set_badblocks(struct md_rdev *rdev, sector_t s, int sectors,
		       int acknowledged)
{
	int rv = md_set_badblocks(&rdev->badblocks,
				  s + rdev->data_offset, sectors, acknowledged);
	if (rv) {
		/* Make sure they get written out promptly */
		set_bit(MD_CHANGE_CLEAN, &rdev->mddev->flags);
		md_wakeup_thread(rdev->mddev->thread);
	}
	return rv;
}
EXPORT_SYMBOL_GPL(rdev_set_badblocks);

/*
 * Remove a range of bad blocks from the table.
 * This may involve extending the table if we spilt a region,
 * but it must not fail.  So if the table becomes full, we just
 * drop the remove request.
 */
static int md_clear_badblocks(struct badblocks *bb, sector_t s, int sectors)
{
	u64 *p;
	int lo, hi;
	sector_t target = s + sectors;
	int rv = 0;

	if (bb->shift > 0) {
		/* When clearing we round the start up and the end down.
		 * This should not matter as the shift should align with
		 * the block size and no rounding should ever be needed.
		 * However it is better the think a block is bad when it
		 * isn't than to think a block is not bad when it is.
		 */
		s += (1<<bb->shift) - 1;
		s >>= bb->shift;
		target >>= bb->shift;
		sectors = target - s;
	}

	write_seqlock_irq(&bb->lock);

	p = bb->page;
	lo = 0;
	hi = bb->count;
	/* Find the last range that starts before 'target' */
	while (hi - lo > 1) {
		int mid = (lo + hi) / 2;
		sector_t a = BB_OFFSET(p[mid]);
		if (a < target)
			lo = mid;
		else
			hi = mid;
	}
	if (hi > lo) {
		/* p[lo] is the last range that could overlap the
		 * current range.  Earlier ranges could also overlap,
		 * but only this one can overlap the end of the range.
		 */
		if (BB_OFFSET(p[lo]) + BB_LEN(p[lo]) > target) {
			/* Partial overlap, leave the tail of this range */
			int ack = BB_ACK(p[lo]);
			sector_t a = BB_OFFSET(p[lo]);
			sector_t end = a + BB_LEN(p[lo]);

			if (a < s) {
				/* we need to split this range */
				if (bb->count >= MD_MAX_BADBLOCKS) {
					rv = 0;
					goto out;
				}
				memmove(p+lo+1, p+lo, (bb->count - lo) * 8);
				bb->count++;
				p[lo] = BB_MAKE(a, s-a, ack);
				lo++;
			}
			p[lo] = BB_MAKE(target, end - target, ack);
			/* there is no longer an overlap */
			hi = lo;
			lo--;
		}
		while (lo >= 0 &&
		       BB_OFFSET(p[lo]) + BB_LEN(p[lo]) > s) {
			/* This range does overlap */
			if (BB_OFFSET(p[lo]) < s) {
				/* Keep the early parts of this range. */
				int ack = BB_ACK(p[lo]);
				sector_t start = BB_OFFSET(p[lo]);
				p[lo] = BB_MAKE(start, s - start, ack);
				/* now low doesn't overlap, so.. */
				break;
			}
			lo--;
		}
		/* 'lo' is strictly before, 'hi' is strictly after,
		 * anything between needs to be discarded
		 */
		if (hi - lo > 1) {
			memmove(p+lo+1, p+hi, (bb->count - hi) * 8);
			bb->count -= (hi - lo - 1);
		}
	}

	bb->changed = 1;
out:
	write_sequnlock_irq(&bb->lock);
	return rv;
}

int rdev_clear_badblocks(struct md_rdev *rdev, sector_t s, int sectors)
{
	return md_clear_badblocks(&rdev->badblocks,
				  s + rdev->data_offset,
				  sectors);
}
EXPORT_SYMBOL_GPL(rdev_clear_badblocks);

/*
 * Acknowledge all bad blocks in a list.
 * This only succeeds if ->changed is clear.  It is used by
 * in-kernel metadata updates
 */
void md_ack_all_badblocks(struct badblocks *bb)
{
	if (bb->page == NULL || bb->changed)
		/* no point even trying */
		return;
	write_seqlock_irq(&bb->lock);

	if (bb->changed == 0) {
		u64 *p = bb->page;
		int i;
		for (i = 0; i < bb->count ; i++) {
			if (!BB_ACK(p[i])) {
				sector_t start = BB_OFFSET(p[i]);
				int len = BB_LEN(p[i]);
				p[i] = BB_MAKE(start, len, 1);
			}
		}
		bb->unacked_exist = 0;
	}
	write_sequnlock_irq(&bb->lock);
}
EXPORT_SYMBOL_GPL(md_ack_all_badblocks);

/* sysfs access to bad-blocks list.
 * We present two files.
 * 'bad-blocks' lists sector numbers and lengths of ranges that
 *    are recorded as bad.  The list is truncated to fit within
 *    the one-page limit of sysfs.
 *    Writing "sector length" to this file adds an acknowledged
 *    bad block list.
 * 'unacknowledged-bad-blocks' lists bad blocks that have not yet
 *    been acknowledged.  Writing to this file adds bad blocks
 *    without acknowledging them.  This is largely for testing.
 */

static ssize_t
badblocks_show(struct badblocks *bb, char *page, int unack)
{
	size_t len;
	int i;
	u64 *p = bb->page;
	unsigned seq;

	if (bb->shift < 0)
		return 0;

retry:
	seq = read_seqbegin(&bb->lock);

	len = 0;
	i = 0;

	while (len < PAGE_SIZE && i < bb->count) {
		sector_t s = BB_OFFSET(p[i]);
		unsigned int length = BB_LEN(p[i]);
		int ack = BB_ACK(p[i]);
		i++;

		if (unack && ack)
			continue;

		len += snprintf(page+len, PAGE_SIZE-len, "%llu %u\n",
				(unsigned long long)s << bb->shift,
				length << bb->shift);
	}
	if (unack && len == 0)
		bb->unacked_exist = 0;

	if (read_seqretry(&bb->lock, seq))
		goto retry;

	return len;
}

#define DO_DEBUG 1

static ssize_t
badblocks_store(struct badblocks *bb, const char *page, size_t len, int unack)
{
	unsigned long long sector;
	int length;
	char newline;
#ifdef DO_DEBUG
	/* Allow clearing via sysfs *only* for testing/debugging.
	 * Normally only a successful write may clear a badblock
	 */
	int clear = 0;
	if (page[0] == '-') {
		clear = 1;
		page++;
	}
#endif /* DO_DEBUG */

	switch (sscanf(page, "%llu %d%c", &sector, &length, &newline)) {
	case 3:
		if (newline != '\n')
			return -EINVAL;
	case 2:
		if (length <= 0)
			return -EINVAL;
		break;
	default:
		return -EINVAL;
	}

#ifdef DO_DEBUG
	if (clear) {
		md_clear_badblocks(bb, sector, length);
		return len;
	}
#endif /* DO_DEBUG */
	if (md_set_badblocks(bb, sector, length, !unack))
		return len;
	else
		return -ENOSPC;
}

static int md_notify_reboot(struct notifier_block *this,
			    unsigned long code, void *x)
{
	struct list_head *tmp;
	struct mddev *mddev;
	int need_delay = 0;

	if ((code == SYS_DOWN) || (code == SYS_HALT) || (code == SYS_POWER_OFF)) {

		printk(KERN_INFO "md: stopping all md devices.\n");

		for_each_mddev(mddev, tmp) {
			if (mddev_trylock(mddev)) {
				/* Force a switch to readonly even array
				 * appears to still be in use.  Hence
				 * the '100'.
				 */
				md_set_readonly(mddev, 100);
				mddev_unlock(mddev);
			}
			need_delay = 1;
		}
		/*
		 * certain more exotic SCSI devices are known to be
		 * volatile wrt too early system reboots. While the
		 * right place to handle this issue is the given
		 * driver, we do want to have a safe RAID driver ...
		 */
		if (need_delay)
			mdelay(1000*1);
	}
	return NOTIFY_DONE;
}

static struct notifier_block md_notifier = {
	.notifier_call	= md_notify_reboot,
	.next		= NULL,
	.priority	= INT_MAX, /* before any real devices */
};

static void md_geninit(void)
{
	pr_debug("md: sizeof(mdp_super_t) = %d\n", (int)sizeof(mdp_super_t));

	proc_create("mdstat", S_IRUGO, NULL, &md_seq_fops);
}

static int __init md_init(void)
{
	int ret = -ENOMEM;

	md_wq = alloc_workqueue("md", WQ_MEM_RECLAIM, 0);
	if (!md_wq)
		goto err_wq;

	md_misc_wq = alloc_workqueue("md_misc", 0, 0);
	if (!md_misc_wq)
		goto err_misc_wq;

	if ((ret = register_blkdev(MD_MAJOR, "md")) < 0)
		goto err_md;

	if ((ret = register_blkdev(0, "mdp")) < 0)
		goto err_mdp;
	mdp_major = ret;

	blk_register_region(MKDEV(MD_MAJOR, 0), 1UL<<MINORBITS, THIS_MODULE,
			    md_probe, NULL, NULL);
	blk_register_region(MKDEV(mdp_major, 0), 1UL<<MINORBITS, THIS_MODULE,
			    md_probe, NULL, NULL);

	register_reboot_notifier(&md_notifier);
	raid_table_header = register_sysctl_table(raid_root_table);

	md_geninit();
	return 0;

err_mdp:
	unregister_blkdev(MD_MAJOR, "md");
err_md:
	destroy_workqueue(md_misc_wq);
err_misc_wq:
	destroy_workqueue(md_wq);
err_wq:
	return ret;
}

#ifndef MODULE

/*
 * Searches all registered partitions for autorun RAID arrays
 * at boot time.
 */

static LIST_HEAD(all_detected_devices);
struct detected_devices_node {
	struct list_head list;
	dev_t dev;
};

void md_autodetect_dev(dev_t dev)
{
	struct detected_devices_node *node_detected_dev;

	node_detected_dev = kzalloc(sizeof(*node_detected_dev), GFP_KERNEL);
	if (node_detected_dev) {
		node_detected_dev->dev = dev;
		list_add_tail(&node_detected_dev->list, &all_detected_devices);
	} else {
		printk(KERN_CRIT "md: md_autodetect_dev: kzalloc failed"
			", skipping dev(%d,%d)\n", MAJOR(dev), MINOR(dev));
	}
}


static void autostart_arrays(int part)
{
	struct md_rdev *rdev;
	struct detected_devices_node *node_detected_dev;
	dev_t dev;
	int i_scanned, i_passed;

	i_scanned = 0;
	i_passed = 0;

	printk(KERN_INFO "md: Autodetecting RAID arrays.\n");

	while (!list_empty(&all_detected_devices) && i_scanned < INT_MAX) {
		i_scanned++;
		node_detected_dev = list_entry(all_detected_devices.next,
					struct detected_devices_node, list);
		list_del(&node_detected_dev->list);
		dev = node_detected_dev->dev;
		kfree(node_detected_dev);
		rdev = md_import_device(dev,0, 90);
		if (IS_ERR(rdev))
			continue;

		if (test_bit(Faulty, &rdev->flags)) {
			MD_BUG();
			continue;
		}
		set_bit(AutoDetected, &rdev->flags);
		list_add(&rdev->same_set, &pending_raid_disks);
		i_passed++;
	}

	printk(KERN_INFO "md: Scanned %d and added %d devices.\n",
						i_scanned, i_passed);

	autorun_devices(part);
}

#endif /* !MODULE */

static __exit void md_exit(void)
{
	struct mddev *mddev;
	struct list_head *tmp;

	blk_unregister_region(MKDEV(MD_MAJOR,0), 1U << MINORBITS);
	blk_unregister_region(MKDEV(mdp_major,0), 1U << MINORBITS);

	unregister_blkdev(MD_MAJOR,"md");
	unregister_blkdev(mdp_major, "mdp");
	unregister_reboot_notifier(&md_notifier);
	unregister_sysctl_table(raid_table_header);
	remove_proc_entry("mdstat", NULL);
	for_each_mddev(mddev, tmp) {
		export_array(mddev);
		mddev->hold_active = 0;
	}
	destroy_workqueue(md_misc_wq);
	destroy_workqueue(md_wq);
}

subsys_initcall(md_init);
module_exit(md_exit)

static int get_ro(char *buffer, struct kernel_param *kp)
{
	return sprintf(buffer, "%d", start_readonly);
}
static int set_ro(const char *val, struct kernel_param *kp)
{
	char *e;
	int num = simple_strtoul(val, &e, 10);
	if (*val && (*e == '\0' || *e == '\n')) {
		start_readonly = num;
		return 0;
	}
	return -EINVAL;
}

module_param_call(start_ro, set_ro, get_ro, NULL, S_IRUSR|S_IWUSR);
module_param(start_dirty_degraded, int, S_IRUGO|S_IWUSR);

module_param_call(new_array, add_named_array, NULL, NULL, S_IWUSR);

EXPORT_SYMBOL(register_md_personality);
EXPORT_SYMBOL(unregister_md_personality);
EXPORT_SYMBOL(md_error);
EXPORT_SYMBOL(md_done_sync);
EXPORT_SYMBOL(md_write_start);
EXPORT_SYMBOL(md_write_end);
EXPORT_SYMBOL(md_register_thread);
EXPORT_SYMBOL(md_unregister_thread);
EXPORT_SYMBOL(md_wakeup_thread);
EXPORT_SYMBOL(md_check_recovery);
MODULE_LICENSE("GPL");
MODULE_DESCRIPTION("MD RAID framework");
MODULE_ALIAS("md");
MODULE_ALIAS_BLOCKDEV_MAJOR(MD_MAJOR);<|MERGE_RESOLUTION|>--- conflicted
+++ resolved
@@ -335,12 +335,7 @@
 static void md_make_request(struct request_queue *q, struct bio *bio)
 {
 	const int rw = bio_data_dir(bio);
-<<<<<<< HEAD
 	struct mddev *mddev = q->queuedata;
-	int rv;
-=======
-	mddev_t *mddev = q->queuedata;
->>>>>>> 6dd9ad7d
 	int cpu;
 	unsigned int sectors;
 
