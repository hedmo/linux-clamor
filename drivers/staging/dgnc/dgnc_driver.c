--- conflicted
+++ resolved
@@ -295,33 +295,6 @@
 static int dgnc_start(void)
 {
 	unsigned long flags;
-<<<<<<< HEAD
-	struct device *dev;
-
-	rc = register_chrdev(0, "dgnc", &dgnc_board_fops);
-	if (rc < 0) {
-		pr_err(DRVSTR ": Can't register dgnc driver device (%d)\n", rc);
-		return rc;
-	}
-	dgnc_major = rc;
-
-	dgnc_class = class_create(THIS_MODULE, "dgnc_mgmt");
-	if (IS_ERR(dgnc_class)) {
-		rc = PTR_ERR(dgnc_class);
-		pr_err(DRVSTR ": Can't create dgnc_mgmt class (%d)\n", rc);
-		goto failed_class;
-	}
-
-	dev = device_create(dgnc_class, NULL,
-			    MKDEV(dgnc_major, 0),
-			NULL, "dgnc_mgmt");
-	if (IS_ERR(dev)) {
-		rc = PTR_ERR(dev);
-		pr_err(DRVSTR ": Can't create device (%d)\n", rc);
-		goto failed_device;
-	}
-=======
->>>>>>> 661e50bc
 
 	/* Start the poller */
 	spin_lock_irqsave(&dgnc_poll_lock, flags);
