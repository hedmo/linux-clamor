--- conflicted
+++ resolved
@@ -589,11 +589,7 @@
 		if (sta_id == IWL_INVALID_STATION) {
 			IWL_DEBUG_DROP(priv, "Dropping - INVALID STATION: %pM\n",
 				       hdr->addr1);
-<<<<<<< HEAD
-			goto drop_unlock;
-=======
 			goto drop_unlock_priv;
->>>>>>> 56299378
 		}
 	}
 
