/*
 * Copyright (c) 2004, 2005 Topspin Communications.  All rights reserved.
 * Copyright (c) 2005, 2006, 2007, 2008 Mellanox Technologies. All rights reserved.
 * Copyright (c) 2005, 2006, 2007 Cisco Systems, Inc.  All rights reserved.
 *
 * This software is available to you under a choice of one of two
 * licenses.  You may choose to be licensed under the terms of the GNU
 * General Public License (GPL) Version 2, available from the file
 * COPYING in the main directory of this source tree, or the
 * OpenIB.org BSD license below:
 *
 *     Redistribution and use in source and binary forms, with or
 *     without modification, are permitted provided that the following
 *     conditions are met:
 *
 *      - Redistributions of source code must retain the above
 *        copyright notice, this list of conditions and the following
 *        disclaimer.
 *
 *      - Redistributions in binary form must reproduce the above
 *        copyright notice, this list of conditions and the following
 *        disclaimer in the documentation and/or other materials
 *        provided with the distribution.
 *
 * THE SOFTWARE IS PROVIDED "AS IS", WITHOUT WARRANTY OF ANY KIND,
 * EXPRESS OR IMPLIED, INCLUDING BUT NOT LIMITED TO THE WARRANTIES OF
 * MERCHANTABILITY, FITNESS FOR A PARTICULAR PURPOSE AND
 * NONINFRINGEMENT. IN NO EVENT SHALL THE AUTHORS OR COPYRIGHT HOLDERS
 * BE LIABLE FOR ANY CLAIM, DAMAGES OR OTHER LIABILITY, WHETHER IN AN
 * ACTION OF CONTRACT, TORT OR OTHERWISE, ARISING FROM, OUT OF OR IN
 * CONNECTION WITH THE SOFTWARE OR THE USE OR OTHER DEALINGS IN THE
 * SOFTWARE.
 */

#include <linux/etherdevice.h>
#include <linux/mlx4/cmd.h>
#include <linux/module.h>
#include <linux/cache.h>

#include "fw.h"
#include "icm.h"

enum {
	MLX4_COMMAND_INTERFACE_MIN_REV		= 2,
	MLX4_COMMAND_INTERFACE_MAX_REV		= 3,
	MLX4_COMMAND_INTERFACE_NEW_PORT_CMDS	= 3,
};

extern void __buggy_use_of_MLX4_GET(void);
extern void __buggy_use_of_MLX4_PUT(void);

static bool enable_qos;
module_param(enable_qos, bool, 0444);
MODULE_PARM_DESC(enable_qos, "Enable Quality of Service support in the HCA (default: off)");

#define MLX4_GET(dest, source, offset)				      \
	do {							      \
		void *__p = (char *) (source) + (offset);	      \
		switch (sizeof (dest)) {			      \
		case 1: (dest) = *(u8 *) __p;	    break;	      \
		case 2: (dest) = be16_to_cpup(__p); break;	      \
		case 4: (dest) = be32_to_cpup(__p); break;	      \
		case 8: (dest) = be64_to_cpup(__p); break;	      \
		default: __buggy_use_of_MLX4_GET();		      \
		}						      \
	} while (0)

#define MLX4_PUT(dest, source, offset)				      \
	do {							      \
		void *__d = ((char *) (dest) + (offset));	      \
		switch (sizeof(source)) {			      \
		case 1: *(u8 *) __d = (source);		       break; \
		case 2:	*(__be16 *) __d = cpu_to_be16(source); break; \
		case 4:	*(__be32 *) __d = cpu_to_be32(source); break; \
		case 8:	*(__be64 *) __d = cpu_to_be64(source); break; \
		default: __buggy_use_of_MLX4_PUT();		      \
		}						      \
	} while (0)

static void dump_dev_cap_flags(struct mlx4_dev *dev, u64 flags)
{
	static const char *fname[] = {
		[ 0] = "RC transport",
		[ 1] = "UC transport",
		[ 2] = "UD transport",
		[ 3] = "XRC transport",
		[ 4] = "reliable multicast",
		[ 5] = "FCoIB support",
		[ 6] = "SRQ support",
		[ 7] = "IPoIB checksum offload",
		[ 8] = "P_Key violation counter",
		[ 9] = "Q_Key violation counter",
		[10] = "VMM",
		[12] = "DPDP",
		[15] = "Big LSO headers",
		[16] = "MW support",
		[17] = "APM support",
		[18] = "Atomic ops support",
		[19] = "Raw multicast support",
		[20] = "Address vector port checking support",
		[21] = "UD multicast support",
		[24] = "Demand paging support",
		[25] = "Router support",
		[30] = "IBoE support",
		[32] = "Unicast loopback support",
		[34] = "FCS header control",
		[38] = "Wake On LAN support",
		[40] = "UDP RSS support",
		[41] = "Unicast VEP steering support",
		[42] = "Multicast VEP steering support",
		[48] = "Counters support",
		[59] = "Port management change event support",
		[61] = "64 byte EQE support",
		[62] = "64 byte CQE support",
	};
	int i;

	mlx4_dbg(dev, "DEV_CAP flags:\n");
	for (i = 0; i < ARRAY_SIZE(fname); ++i)
		if (fname[i] && (flags & (1LL << i)))
			mlx4_dbg(dev, "    %s\n", fname[i]);
}

static void dump_dev_cap_flags2(struct mlx4_dev *dev, u64 flags)
{
	static const char * const fname[] = {
		[0] = "RSS support",
		[1] = "RSS Toeplitz Hash Function support",
		[2] = "RSS XOR Hash Function support",
		[3] = "Device manage flow steering support",
		[4] = "Automatic mac reassignment support"
	};
	int i;

	for (i = 0; i < ARRAY_SIZE(fname); ++i)
		if (fname[i] && (flags & (1LL << i)))
			mlx4_dbg(dev, "    %s\n", fname[i]);
}

int mlx4_MOD_STAT_CFG(struct mlx4_dev *dev, struct mlx4_mod_stat_cfg *cfg)
{
	struct mlx4_cmd_mailbox *mailbox;
	u32 *inbox;
	int err = 0;

#define MOD_STAT_CFG_IN_SIZE		0x100

#define MOD_STAT_CFG_PG_SZ_M_OFFSET	0x002
#define MOD_STAT_CFG_PG_SZ_OFFSET	0x003

	mailbox = mlx4_alloc_cmd_mailbox(dev);
	if (IS_ERR(mailbox))
		return PTR_ERR(mailbox);
	inbox = mailbox->buf;

	memset(inbox, 0, MOD_STAT_CFG_IN_SIZE);

	MLX4_PUT(inbox, cfg->log_pg_sz, MOD_STAT_CFG_PG_SZ_OFFSET);
	MLX4_PUT(inbox, cfg->log_pg_sz_m, MOD_STAT_CFG_PG_SZ_M_OFFSET);

	err = mlx4_cmd(dev, mailbox->dma, 0, 0, MLX4_CMD_MOD_STAT_CFG,
			MLX4_CMD_TIME_CLASS_A, MLX4_CMD_NATIVE);

	mlx4_free_cmd_mailbox(dev, mailbox);
	return err;
}

int mlx4_QUERY_FUNC_CAP_wrapper(struct mlx4_dev *dev, int slave,
				struct mlx4_vhcr *vhcr,
				struct mlx4_cmd_mailbox *inbox,
				struct mlx4_cmd_mailbox *outbox,
				struct mlx4_cmd_info *cmd)
{
	u8	field;
	u32	size;
	int	err = 0;

#define QUERY_FUNC_CAP_FLAGS_OFFSET		0x0
#define QUERY_FUNC_CAP_NUM_PORTS_OFFSET		0x1
#define QUERY_FUNC_CAP_PF_BHVR_OFFSET		0x4
#define QUERY_FUNC_CAP_FMR_OFFSET		0x8
#define QUERY_FUNC_CAP_QP_QUOTA_OFFSET		0x10
#define QUERY_FUNC_CAP_CQ_QUOTA_OFFSET		0x14
#define QUERY_FUNC_CAP_SRQ_QUOTA_OFFSET		0x18
#define QUERY_FUNC_CAP_MPT_QUOTA_OFFSET		0x20
#define QUERY_FUNC_CAP_MTT_QUOTA_OFFSET		0x24
#define QUERY_FUNC_CAP_MCG_QUOTA_OFFSET		0x28
#define QUERY_FUNC_CAP_MAX_EQ_OFFSET		0x2c
#define QUERY_FUNC_CAP_RESERVED_EQ_OFFSET	0x30

#define QUERY_FUNC_CAP_FMR_FLAG			0x80
#define QUERY_FUNC_CAP_FLAG_RDMA		0x40
#define QUERY_FUNC_CAP_FLAG_ETH			0x80

/* when opcode modifier = 1 */
#define QUERY_FUNC_CAP_PHYS_PORT_OFFSET		0x3
#define QUERY_FUNC_CAP_RDMA_PROPS_OFFSET	0x8
#define QUERY_FUNC_CAP_ETH_PROPS_OFFSET		0xc

#define QUERY_FUNC_CAP_QP0_TUNNEL		0x10
#define QUERY_FUNC_CAP_QP0_PROXY		0x14
#define QUERY_FUNC_CAP_QP1_TUNNEL		0x18
#define QUERY_FUNC_CAP_QP1_PROXY		0x1c

#define QUERY_FUNC_CAP_ETH_PROPS_FORCE_MAC	0x40
#define QUERY_FUNC_CAP_ETH_PROPS_FORCE_VLAN	0x80

#define QUERY_FUNC_CAP_RDMA_PROPS_FORCE_PHY_WQE_GID 0x80

	if (vhcr->op_modifier == 1) {
		field = 0;
		/* ensure force vlan and force mac bits are not set */
		MLX4_PUT(outbox->buf, field, QUERY_FUNC_CAP_ETH_PROPS_OFFSET);
		/* ensure that phy_wqe_gid bit is not set */
		MLX4_PUT(outbox->buf, field, QUERY_FUNC_CAP_RDMA_PROPS_OFFSET);

		field = vhcr->in_modifier; /* phys-port = logical-port */
		MLX4_PUT(outbox->buf, field, QUERY_FUNC_CAP_PHYS_PORT_OFFSET);

		/* size is now the QP number */
		size = dev->phys_caps.base_tunnel_sqpn + 8 * slave + field - 1;
		MLX4_PUT(outbox->buf, size, QUERY_FUNC_CAP_QP0_TUNNEL);

		size += 2;
		MLX4_PUT(outbox->buf, size, QUERY_FUNC_CAP_QP1_TUNNEL);

		size = dev->phys_caps.base_proxy_sqpn + 8 * slave + field - 1;
		MLX4_PUT(outbox->buf, size, QUERY_FUNC_CAP_QP0_PROXY);

		size += 2;
		MLX4_PUT(outbox->buf, size, QUERY_FUNC_CAP_QP1_PROXY);

	} else if (vhcr->op_modifier == 0) {
		/* enable rdma and ethernet interfaces */
		field = (QUERY_FUNC_CAP_FLAG_ETH | QUERY_FUNC_CAP_FLAG_RDMA);
		MLX4_PUT(outbox->buf, field, QUERY_FUNC_CAP_FLAGS_OFFSET);

		field = dev->caps.num_ports;
		MLX4_PUT(outbox->buf, field, QUERY_FUNC_CAP_NUM_PORTS_OFFSET);

		size = dev->caps.function_caps; /* set PF behaviours */
		MLX4_PUT(outbox->buf, size, QUERY_FUNC_CAP_PF_BHVR_OFFSET);

		field = 0; /* protected FMR support not available as yet */
		MLX4_PUT(outbox->buf, field, QUERY_FUNC_CAP_FMR_OFFSET);

		size = dev->caps.num_qps;
		MLX4_PUT(outbox->buf, size, QUERY_FUNC_CAP_QP_QUOTA_OFFSET);

		size = dev->caps.num_srqs;
		MLX4_PUT(outbox->buf, size, QUERY_FUNC_CAP_SRQ_QUOTA_OFFSET);

		size = dev->caps.num_cqs;
		MLX4_PUT(outbox->buf, size, QUERY_FUNC_CAP_CQ_QUOTA_OFFSET);

		size = dev->caps.num_eqs;
		MLX4_PUT(outbox->buf, size, QUERY_FUNC_CAP_MAX_EQ_OFFSET);

		size = dev->caps.reserved_eqs;
		MLX4_PUT(outbox->buf, size, QUERY_FUNC_CAP_RESERVED_EQ_OFFSET);

		size = dev->caps.num_mpts;
		MLX4_PUT(outbox->buf, size, QUERY_FUNC_CAP_MPT_QUOTA_OFFSET);

		size = dev->caps.num_mtts;
		MLX4_PUT(outbox->buf, size, QUERY_FUNC_CAP_MTT_QUOTA_OFFSET);

		size = dev->caps.num_mgms + dev->caps.num_amgms;
		MLX4_PUT(outbox->buf, size, QUERY_FUNC_CAP_MCG_QUOTA_OFFSET);

	} else
		err = -EINVAL;

	return err;
}

int mlx4_QUERY_FUNC_CAP(struct mlx4_dev *dev, u32 gen_or_port,
			struct mlx4_func_cap *func_cap)
{
	struct mlx4_cmd_mailbox *mailbox;
	u32			*outbox;
	u8			field, op_modifier;
	u32			size;
	int			err = 0;

	op_modifier = !!gen_or_port; /* 0 = general, 1 = logical port */

	mailbox = mlx4_alloc_cmd_mailbox(dev);
	if (IS_ERR(mailbox))
		return PTR_ERR(mailbox);

	err = mlx4_cmd_box(dev, 0, mailbox->dma, gen_or_port, op_modifier,
			   MLX4_CMD_QUERY_FUNC_CAP,
			   MLX4_CMD_TIME_CLASS_A, MLX4_CMD_WRAPPED);
	if (err)
		goto out;

	outbox = mailbox->buf;

	if (!op_modifier) {
		MLX4_GET(field, outbox, QUERY_FUNC_CAP_FLAGS_OFFSET);
		if (!(field & (QUERY_FUNC_CAP_FLAG_ETH | QUERY_FUNC_CAP_FLAG_RDMA))) {
			mlx4_err(dev, "The host supports neither eth nor rdma interfaces\n");
			err = -EPROTONOSUPPORT;
			goto out;
		}
		func_cap->flags = field;

		MLX4_GET(field, outbox, QUERY_FUNC_CAP_NUM_PORTS_OFFSET);
		func_cap->num_ports = field;

		MLX4_GET(size, outbox, QUERY_FUNC_CAP_PF_BHVR_OFFSET);
		func_cap->pf_context_behaviour = size;

		MLX4_GET(size, outbox, QUERY_FUNC_CAP_QP_QUOTA_OFFSET);
		func_cap->qp_quota = size & 0xFFFFFF;

		MLX4_GET(size, outbox, QUERY_FUNC_CAP_SRQ_QUOTA_OFFSET);
		func_cap->srq_quota = size & 0xFFFFFF;

		MLX4_GET(size, outbox, QUERY_FUNC_CAP_CQ_QUOTA_OFFSET);
		func_cap->cq_quota = size & 0xFFFFFF;

		MLX4_GET(size, outbox, QUERY_FUNC_CAP_MAX_EQ_OFFSET);
		func_cap->max_eq = size & 0xFFFFFF;

		MLX4_GET(size, outbox, QUERY_FUNC_CAP_RESERVED_EQ_OFFSET);
		func_cap->reserved_eq = size & 0xFFFFFF;

		MLX4_GET(size, outbox, QUERY_FUNC_CAP_MPT_QUOTA_OFFSET);
		func_cap->mpt_quota = size & 0xFFFFFF;

		MLX4_GET(size, outbox, QUERY_FUNC_CAP_MTT_QUOTA_OFFSET);
		func_cap->mtt_quota = size & 0xFFFFFF;

		MLX4_GET(size, outbox, QUERY_FUNC_CAP_MCG_QUOTA_OFFSET);
		func_cap->mcg_quota = size & 0xFFFFFF;
		goto out;
	}

	/* logical port query */
	if (gen_or_port > dev->caps.num_ports) {
		err = -EINVAL;
		goto out;
	}

	if (dev->caps.port_type[gen_or_port] == MLX4_PORT_TYPE_ETH) {
		MLX4_GET(field, outbox, QUERY_FUNC_CAP_ETH_PROPS_OFFSET);
		if (field & QUERY_FUNC_CAP_ETH_PROPS_FORCE_VLAN) {
			mlx4_err(dev, "VLAN is enforced on this port\n");
			err = -EPROTONOSUPPORT;
			goto out;
		}

		if (field & QUERY_FUNC_CAP_ETH_PROPS_FORCE_MAC) {
			mlx4_err(dev, "Force mac is enabled on this port\n");
			err = -EPROTONOSUPPORT;
			goto out;
		}
	} else if (dev->caps.port_type[gen_or_port] == MLX4_PORT_TYPE_IB) {
		MLX4_GET(field, outbox, QUERY_FUNC_CAP_RDMA_PROPS_OFFSET);
		if (field & QUERY_FUNC_CAP_RDMA_PROPS_FORCE_PHY_WQE_GID) {
			mlx4_err(dev, "phy_wqe_gid is "
				 "enforced on this ib port\n");
			err = -EPROTONOSUPPORT;
			goto out;
		}
	}

	MLX4_GET(field, outbox, QUERY_FUNC_CAP_PHYS_PORT_OFFSET);
	func_cap->physical_port = field;
	if (func_cap->physical_port != gen_or_port) {
		err = -ENOSYS;
		goto out;
	}

	MLX4_GET(size, outbox, QUERY_FUNC_CAP_QP0_TUNNEL);
	func_cap->qp0_tunnel_qpn = size & 0xFFFFFF;

	MLX4_GET(size, outbox, QUERY_FUNC_CAP_QP0_PROXY);
	func_cap->qp0_proxy_qpn = size & 0xFFFFFF;

	MLX4_GET(size, outbox, QUERY_FUNC_CAP_QP1_TUNNEL);
	func_cap->qp1_tunnel_qpn = size & 0xFFFFFF;

	MLX4_GET(size, outbox, QUERY_FUNC_CAP_QP1_PROXY);
	func_cap->qp1_proxy_qpn = size & 0xFFFFFF;

	/* All other resources are allocated by the master, but we still report
	 * 'num' and 'reserved' capabilities as follows:
	 * - num remains the maximum resource index
	 * - 'num - reserved' is the total available objects of a resource, but
	 *   resource indices may be less than 'reserved'
	 * TODO: set per-resource quotas */

out:
	mlx4_free_cmd_mailbox(dev, mailbox);

	return err;
}

int mlx4_QUERY_DEV_CAP(struct mlx4_dev *dev, struct mlx4_dev_cap *dev_cap)
{
	struct mlx4_cmd_mailbox *mailbox;
	u32 *outbox;
	u8 field;
	u32 field32, flags, ext_flags;
	u16 size;
	u16 stat_rate;
	int err;
	int i;

#define QUERY_DEV_CAP_OUT_SIZE		       0x100
#define QUERY_DEV_CAP_MAX_SRQ_SZ_OFFSET		0x10
#define QUERY_DEV_CAP_MAX_QP_SZ_OFFSET		0x11
#define QUERY_DEV_CAP_RSVD_QP_OFFSET		0x12
#define QUERY_DEV_CAP_MAX_QP_OFFSET		0x13
#define QUERY_DEV_CAP_RSVD_SRQ_OFFSET		0x14
#define QUERY_DEV_CAP_MAX_SRQ_OFFSET		0x15
#define QUERY_DEV_CAP_RSVD_EEC_OFFSET		0x16
#define QUERY_DEV_CAP_MAX_EEC_OFFSET		0x17
#define QUERY_DEV_CAP_MAX_CQ_SZ_OFFSET		0x19
#define QUERY_DEV_CAP_RSVD_CQ_OFFSET		0x1a
#define QUERY_DEV_CAP_MAX_CQ_OFFSET		0x1b
#define QUERY_DEV_CAP_MAX_MPT_OFFSET		0x1d
#define QUERY_DEV_CAP_RSVD_EQ_OFFSET		0x1e
#define QUERY_DEV_CAP_MAX_EQ_OFFSET		0x1f
#define QUERY_DEV_CAP_RSVD_MTT_OFFSET		0x20
#define QUERY_DEV_CAP_MAX_MRW_SZ_OFFSET		0x21
#define QUERY_DEV_CAP_RSVD_MRW_OFFSET		0x22
#define QUERY_DEV_CAP_MAX_MTT_SEG_OFFSET	0x23
#define QUERY_DEV_CAP_MAX_AV_OFFSET		0x27
#define QUERY_DEV_CAP_MAX_REQ_QP_OFFSET		0x29
#define QUERY_DEV_CAP_MAX_RES_QP_OFFSET		0x2b
#define QUERY_DEV_CAP_MAX_GSO_OFFSET		0x2d
#define QUERY_DEV_CAP_RSS_OFFSET		0x2e
#define QUERY_DEV_CAP_MAX_RDMA_OFFSET		0x2f
#define QUERY_DEV_CAP_RSZ_SRQ_OFFSET		0x33
#define QUERY_DEV_CAP_ACK_DELAY_OFFSET		0x35
#define QUERY_DEV_CAP_MTU_WIDTH_OFFSET		0x36
#define QUERY_DEV_CAP_VL_PORT_OFFSET		0x37
#define QUERY_DEV_CAP_MAX_MSG_SZ_OFFSET		0x38
#define QUERY_DEV_CAP_MAX_GID_OFFSET		0x3b
#define QUERY_DEV_CAP_RATE_SUPPORT_OFFSET	0x3c
#define QUERY_DEV_CAP_MAX_PKEY_OFFSET		0x3f
#define QUERY_DEV_CAP_EXT_FLAGS_OFFSET		0x40
#define QUERY_DEV_CAP_FLAGS_OFFSET		0x44
#define QUERY_DEV_CAP_RSVD_UAR_OFFSET		0x48
#define QUERY_DEV_CAP_UAR_SZ_OFFSET		0x49
#define QUERY_DEV_CAP_PAGE_SZ_OFFSET		0x4b
#define QUERY_DEV_CAP_BF_OFFSET			0x4c
#define QUERY_DEV_CAP_LOG_BF_REG_SZ_OFFSET	0x4d
#define QUERY_DEV_CAP_LOG_MAX_BF_REGS_PER_PAGE_OFFSET	0x4e
#define QUERY_DEV_CAP_LOG_MAX_BF_PAGES_OFFSET	0x4f
#define QUERY_DEV_CAP_MAX_SG_SQ_OFFSET		0x51
#define QUERY_DEV_CAP_MAX_DESC_SZ_SQ_OFFSET	0x52
#define QUERY_DEV_CAP_MAX_SG_RQ_OFFSET		0x55
#define QUERY_DEV_CAP_MAX_DESC_SZ_RQ_OFFSET	0x56
#define QUERY_DEV_CAP_MAX_QP_MCG_OFFSET		0x61
#define QUERY_DEV_CAP_RSVD_MCG_OFFSET		0x62
#define QUERY_DEV_CAP_MAX_MCG_OFFSET		0x63
#define QUERY_DEV_CAP_RSVD_PD_OFFSET		0x64
#define QUERY_DEV_CAP_MAX_PD_OFFSET		0x65
#define QUERY_DEV_CAP_RSVD_XRC_OFFSET		0x66
#define QUERY_DEV_CAP_MAX_XRC_OFFSET		0x67
#define QUERY_DEV_CAP_MAX_COUNTERS_OFFSET	0x68
#define QUERY_DEV_CAP_FLOW_STEERING_RANGE_EN_OFFSET	0x76
#define QUERY_DEV_CAP_FLOW_STEERING_MAX_QP_OFFSET	0x77
#define QUERY_DEV_CAP_RDMARC_ENTRY_SZ_OFFSET	0x80
#define QUERY_DEV_CAP_QPC_ENTRY_SZ_OFFSET	0x82
#define QUERY_DEV_CAP_AUX_ENTRY_SZ_OFFSET	0x84
#define QUERY_DEV_CAP_ALTC_ENTRY_SZ_OFFSET	0x86
#define QUERY_DEV_CAP_EQC_ENTRY_SZ_OFFSET	0x88
#define QUERY_DEV_CAP_CQC_ENTRY_SZ_OFFSET	0x8a
#define QUERY_DEV_CAP_SRQ_ENTRY_SZ_OFFSET	0x8c
#define QUERY_DEV_CAP_C_MPT_ENTRY_SZ_OFFSET	0x8e
#define QUERY_DEV_CAP_MTT_ENTRY_SZ_OFFSET	0x90
#define QUERY_DEV_CAP_D_MPT_ENTRY_SZ_OFFSET	0x92
#define QUERY_DEV_CAP_BMME_FLAGS_OFFSET		0x94
#define QUERY_DEV_CAP_RSVD_LKEY_OFFSET		0x98
#define QUERY_DEV_CAP_MAX_ICM_SZ_OFFSET		0xa0
#define QUERY_DEV_CAP_FW_REASSIGN_MAC		0x9d

	dev_cap->flags2 = 0;
	mailbox = mlx4_alloc_cmd_mailbox(dev);
	if (IS_ERR(mailbox))
		return PTR_ERR(mailbox);
	outbox = mailbox->buf;

	err = mlx4_cmd_box(dev, 0, mailbox->dma, 0, 0, MLX4_CMD_QUERY_DEV_CAP,
			   MLX4_CMD_TIME_CLASS_A, MLX4_CMD_NATIVE);
	if (err)
		goto out;

	MLX4_GET(field, outbox, QUERY_DEV_CAP_RSVD_QP_OFFSET);
	dev_cap->reserved_qps = 1 << (field & 0xf);
	MLX4_GET(field, outbox, QUERY_DEV_CAP_MAX_QP_OFFSET);
	dev_cap->max_qps = 1 << (field & 0x1f);
	MLX4_GET(field, outbox, QUERY_DEV_CAP_RSVD_SRQ_OFFSET);
	dev_cap->reserved_srqs = 1 << (field >> 4);
	MLX4_GET(field, outbox, QUERY_DEV_CAP_MAX_SRQ_OFFSET);
	dev_cap->max_srqs = 1 << (field & 0x1f);
	MLX4_GET(field, outbox, QUERY_DEV_CAP_MAX_CQ_SZ_OFFSET);
	dev_cap->max_cq_sz = 1 << field;
	MLX4_GET(field, outbox, QUERY_DEV_CAP_RSVD_CQ_OFFSET);
	dev_cap->reserved_cqs = 1 << (field & 0xf);
	MLX4_GET(field, outbox, QUERY_DEV_CAP_MAX_CQ_OFFSET);
	dev_cap->max_cqs = 1 << (field & 0x1f);
	MLX4_GET(field, outbox, QUERY_DEV_CAP_MAX_MPT_OFFSET);
	dev_cap->max_mpts = 1 << (field & 0x3f);
	MLX4_GET(field, outbox, QUERY_DEV_CAP_RSVD_EQ_OFFSET);
	dev_cap->reserved_eqs = field & 0xf;
	MLX4_GET(field, outbox, QUERY_DEV_CAP_MAX_EQ_OFFSET);
	dev_cap->max_eqs = 1 << (field & 0xf);
	MLX4_GET(field, outbox, QUERY_DEV_CAP_RSVD_MTT_OFFSET);
	dev_cap->reserved_mtts = 1 << (field >> 4);
	MLX4_GET(field, outbox, QUERY_DEV_CAP_MAX_MRW_SZ_OFFSET);
	dev_cap->max_mrw_sz = 1 << field;
	MLX4_GET(field, outbox, QUERY_DEV_CAP_RSVD_MRW_OFFSET);
	dev_cap->reserved_mrws = 1 << (field & 0xf);
	MLX4_GET(field, outbox, QUERY_DEV_CAP_MAX_MTT_SEG_OFFSET);
	dev_cap->max_mtt_seg = 1 << (field & 0x3f);
	MLX4_GET(field, outbox, QUERY_DEV_CAP_MAX_REQ_QP_OFFSET);
	dev_cap->max_requester_per_qp = 1 << (field & 0x3f);
	MLX4_GET(field, outbox, QUERY_DEV_CAP_MAX_RES_QP_OFFSET);
	dev_cap->max_responder_per_qp = 1 << (field & 0x3f);
	MLX4_GET(field, outbox, QUERY_DEV_CAP_MAX_GSO_OFFSET);
	field &= 0x1f;
	if (!field)
		dev_cap->max_gso_sz = 0;
	else
		dev_cap->max_gso_sz = 1 << field;

	MLX4_GET(field, outbox, QUERY_DEV_CAP_RSS_OFFSET);
	if (field & 0x20)
		dev_cap->flags2 |= MLX4_DEV_CAP_FLAG2_RSS_XOR;
	if (field & 0x10)
		dev_cap->flags2 |= MLX4_DEV_CAP_FLAG2_RSS_TOP;
	field &= 0xf;
	if (field) {
		dev_cap->flags2 |= MLX4_DEV_CAP_FLAG2_RSS;
		dev_cap->max_rss_tbl_sz = 1 << field;
	} else
		dev_cap->max_rss_tbl_sz = 0;
	MLX4_GET(field, outbox, QUERY_DEV_CAP_MAX_RDMA_OFFSET);
	dev_cap->max_rdma_global = 1 << (field & 0x3f);
	MLX4_GET(field, outbox, QUERY_DEV_CAP_ACK_DELAY_OFFSET);
	dev_cap->local_ca_ack_delay = field & 0x1f;
	MLX4_GET(field, outbox, QUERY_DEV_CAP_VL_PORT_OFFSET);
	dev_cap->num_ports = field & 0xf;
	MLX4_GET(field, outbox, QUERY_DEV_CAP_MAX_MSG_SZ_OFFSET);
	dev_cap->max_msg_sz = 1 << (field & 0x1f);
	MLX4_GET(field, outbox, QUERY_DEV_CAP_FLOW_STEERING_RANGE_EN_OFFSET);
	if (field & 0x80)
		dev_cap->flags2 |= MLX4_DEV_CAP_FLAG2_FS_EN;
	dev_cap->fs_log_max_ucast_qp_range_size = field & 0x1f;
	MLX4_GET(field, outbox, QUERY_DEV_CAP_FLOW_STEERING_MAX_QP_OFFSET);
	dev_cap->fs_max_num_qp_per_entry = field;
	MLX4_GET(stat_rate, outbox, QUERY_DEV_CAP_RATE_SUPPORT_OFFSET);
	dev_cap->stat_rate_support = stat_rate;
	MLX4_GET(ext_flags, outbox, QUERY_DEV_CAP_EXT_FLAGS_OFFSET);
	MLX4_GET(flags, outbox, QUERY_DEV_CAP_FLAGS_OFFSET);
	dev_cap->flags = flags | (u64)ext_flags << 32;
	MLX4_GET(field, outbox, QUERY_DEV_CAP_RSVD_UAR_OFFSET);
	dev_cap->reserved_uars = field >> 4;
	MLX4_GET(field, outbox, QUERY_DEV_CAP_UAR_SZ_OFFSET);
	dev_cap->uar_size = 1 << ((field & 0x3f) + 20);
	MLX4_GET(field, outbox, QUERY_DEV_CAP_PAGE_SZ_OFFSET);
	dev_cap->min_page_sz = 1 << field;

	MLX4_GET(field, outbox, QUERY_DEV_CAP_BF_OFFSET);
	if (field & 0x80) {
		MLX4_GET(field, outbox, QUERY_DEV_CAP_LOG_BF_REG_SZ_OFFSET);
		dev_cap->bf_reg_size = 1 << (field & 0x1f);
		MLX4_GET(field, outbox, QUERY_DEV_CAP_LOG_MAX_BF_REGS_PER_PAGE_OFFSET);
		if ((1 << (field & 0x3f)) > (PAGE_SIZE / dev_cap->bf_reg_size))
			field = 3;
		dev_cap->bf_regs_per_page = 1 << (field & 0x3f);
		mlx4_dbg(dev, "BlueFlame available (reg size %d, regs/page %d)\n",
			 dev_cap->bf_reg_size, dev_cap->bf_regs_per_page);
	} else {
		dev_cap->bf_reg_size = 0;
		mlx4_dbg(dev, "BlueFlame not available\n");
	}

	MLX4_GET(field, outbox, QUERY_DEV_CAP_MAX_SG_SQ_OFFSET);
	dev_cap->max_sq_sg = field;
	MLX4_GET(size, outbox, QUERY_DEV_CAP_MAX_DESC_SZ_SQ_OFFSET);
	dev_cap->max_sq_desc_sz = size;

	MLX4_GET(field, outbox, QUERY_DEV_CAP_MAX_QP_MCG_OFFSET);
	dev_cap->max_qp_per_mcg = 1 << field;
	MLX4_GET(field, outbox, QUERY_DEV_CAP_RSVD_MCG_OFFSET);
	dev_cap->reserved_mgms = field & 0xf;
	MLX4_GET(field, outbox, QUERY_DEV_CAP_MAX_MCG_OFFSET);
	dev_cap->max_mcgs = 1 << field;
	MLX4_GET(field, outbox, QUERY_DEV_CAP_RSVD_PD_OFFSET);
	dev_cap->reserved_pds = field >> 4;
	MLX4_GET(field, outbox, QUERY_DEV_CAP_MAX_PD_OFFSET);
	dev_cap->max_pds = 1 << (field & 0x3f);
	MLX4_GET(field, outbox, QUERY_DEV_CAP_RSVD_XRC_OFFSET);
	dev_cap->reserved_xrcds = field >> 4;
	MLX4_GET(field, outbox, QUERY_DEV_CAP_MAX_XRC_OFFSET);
	dev_cap->max_xrcds = 1 << (field & 0x1f);

	MLX4_GET(size, outbox, QUERY_DEV_CAP_RDMARC_ENTRY_SZ_OFFSET);
	dev_cap->rdmarc_entry_sz = size;
	MLX4_GET(size, outbox, QUERY_DEV_CAP_QPC_ENTRY_SZ_OFFSET);
	dev_cap->qpc_entry_sz = size;
	MLX4_GET(size, outbox, QUERY_DEV_CAP_AUX_ENTRY_SZ_OFFSET);
	dev_cap->aux_entry_sz = size;
	MLX4_GET(size, outbox, QUERY_DEV_CAP_ALTC_ENTRY_SZ_OFFSET);
	dev_cap->altc_entry_sz = size;
	MLX4_GET(size, outbox, QUERY_DEV_CAP_EQC_ENTRY_SZ_OFFSET);
	dev_cap->eqc_entry_sz = size;
	MLX4_GET(size, outbox, QUERY_DEV_CAP_CQC_ENTRY_SZ_OFFSET);
	dev_cap->cqc_entry_sz = size;
	MLX4_GET(size, outbox, QUERY_DEV_CAP_SRQ_ENTRY_SZ_OFFSET);
	dev_cap->srq_entry_sz = size;
	MLX4_GET(size, outbox, QUERY_DEV_CAP_C_MPT_ENTRY_SZ_OFFSET);
	dev_cap->cmpt_entry_sz = size;
	MLX4_GET(size, outbox, QUERY_DEV_CAP_MTT_ENTRY_SZ_OFFSET);
	dev_cap->mtt_entry_sz = size;
	MLX4_GET(size, outbox, QUERY_DEV_CAP_D_MPT_ENTRY_SZ_OFFSET);
	dev_cap->dmpt_entry_sz = size;

	MLX4_GET(field, outbox, QUERY_DEV_CAP_MAX_SRQ_SZ_OFFSET);
	dev_cap->max_srq_sz = 1 << field;
	MLX4_GET(field, outbox, QUERY_DEV_CAP_MAX_QP_SZ_OFFSET);
	dev_cap->max_qp_sz = 1 << field;
	MLX4_GET(field, outbox, QUERY_DEV_CAP_RSZ_SRQ_OFFSET);
	dev_cap->resize_srq = field & 1;
	MLX4_GET(field, outbox, QUERY_DEV_CAP_MAX_SG_RQ_OFFSET);
	dev_cap->max_rq_sg = field;
	MLX4_GET(size, outbox, QUERY_DEV_CAP_MAX_DESC_SZ_RQ_OFFSET);
	dev_cap->max_rq_desc_sz = size;

	MLX4_GET(dev_cap->bmme_flags, outbox,
		 QUERY_DEV_CAP_BMME_FLAGS_OFFSET);
	MLX4_GET(dev_cap->reserved_lkey, outbox,
		 QUERY_DEV_CAP_RSVD_LKEY_OFFSET);
	MLX4_GET(field, outbox, QUERY_DEV_CAP_FW_REASSIGN_MAC);
	if (field & 1<<6)
		dev_cap->flags2 |= MLX4_DEV_CAP_FLAGS2_REASSIGN_MAC_EN;
	MLX4_GET(dev_cap->max_icm_sz, outbox,
		 QUERY_DEV_CAP_MAX_ICM_SZ_OFFSET);
	if (dev_cap->flags & MLX4_DEV_CAP_FLAG_COUNTERS)
		MLX4_GET(dev_cap->max_counters, outbox,
			 QUERY_DEV_CAP_MAX_COUNTERS_OFFSET);

	if (dev->flags & MLX4_FLAG_OLD_PORT_CMDS) {
		for (i = 1; i <= dev_cap->num_ports; ++i) {
			MLX4_GET(field, outbox, QUERY_DEV_CAP_VL_PORT_OFFSET);
			dev_cap->max_vl[i]	   = field >> 4;
			MLX4_GET(field, outbox, QUERY_DEV_CAP_MTU_WIDTH_OFFSET);
			dev_cap->ib_mtu[i]	   = field >> 4;
			dev_cap->max_port_width[i] = field & 0xf;
			MLX4_GET(field, outbox, QUERY_DEV_CAP_MAX_GID_OFFSET);
			dev_cap->max_gids[i]	   = 1 << (field & 0xf);
			MLX4_GET(field, outbox, QUERY_DEV_CAP_MAX_PKEY_OFFSET);
			dev_cap->max_pkeys[i]	   = 1 << (field & 0xf);
		}
	} else {
#define QUERY_PORT_SUPPORTED_TYPE_OFFSET	0x00
#define QUERY_PORT_MTU_OFFSET			0x01
#define QUERY_PORT_ETH_MTU_OFFSET		0x02
#define QUERY_PORT_WIDTH_OFFSET			0x06
#define QUERY_PORT_MAX_GID_PKEY_OFFSET		0x07
#define QUERY_PORT_MAX_MACVLAN_OFFSET		0x0a
#define QUERY_PORT_MAX_VL_OFFSET		0x0b
#define QUERY_PORT_MAC_OFFSET			0x10
#define QUERY_PORT_TRANS_VENDOR_OFFSET		0x18
#define QUERY_PORT_WAVELENGTH_OFFSET		0x1c
#define QUERY_PORT_TRANS_CODE_OFFSET		0x20

		for (i = 1; i <= dev_cap->num_ports; ++i) {
			err = mlx4_cmd_box(dev, 0, mailbox->dma, i, 0, MLX4_CMD_QUERY_PORT,
					   MLX4_CMD_TIME_CLASS_B, MLX4_CMD_NATIVE);
			if (err)
				goto out;

			MLX4_GET(field, outbox, QUERY_PORT_SUPPORTED_TYPE_OFFSET);
			dev_cap->supported_port_types[i] = field & 3;
			dev_cap->suggested_type[i] = (field >> 3) & 1;
			dev_cap->default_sense[i] = (field >> 4) & 1;
			MLX4_GET(field, outbox, QUERY_PORT_MTU_OFFSET);
			dev_cap->ib_mtu[i]	   = field & 0xf;
			MLX4_GET(field, outbox, QUERY_PORT_WIDTH_OFFSET);
			dev_cap->max_port_width[i] = field & 0xf;
			MLX4_GET(field, outbox, QUERY_PORT_MAX_GID_PKEY_OFFSET);
			dev_cap->max_gids[i]	   = 1 << (field >> 4);
			dev_cap->max_pkeys[i]	   = 1 << (field & 0xf);
			MLX4_GET(field, outbox, QUERY_PORT_MAX_VL_OFFSET);
			dev_cap->max_vl[i]	   = field & 0xf;
			MLX4_GET(field, outbox, QUERY_PORT_MAX_MACVLAN_OFFSET);
			dev_cap->log_max_macs[i]  = field & 0xf;
			dev_cap->log_max_vlans[i] = field >> 4;
			MLX4_GET(dev_cap->eth_mtu[i], outbox, QUERY_PORT_ETH_MTU_OFFSET);
			MLX4_GET(dev_cap->def_mac[i], outbox, QUERY_PORT_MAC_OFFSET);
			MLX4_GET(field32, outbox, QUERY_PORT_TRANS_VENDOR_OFFSET);
			dev_cap->trans_type[i] = field32 >> 24;
			dev_cap->vendor_oui[i] = field32 & 0xffffff;
			MLX4_GET(dev_cap->wavelength[i], outbox, QUERY_PORT_WAVELENGTH_OFFSET);
			MLX4_GET(dev_cap->trans_code[i], outbox, QUERY_PORT_TRANS_CODE_OFFSET);
		}
	}

	mlx4_dbg(dev, "Base MM extensions: flags %08x, rsvd L_Key %08x\n",
		 dev_cap->bmme_flags, dev_cap->reserved_lkey);

	/*
	 * Each UAR has 4 EQ doorbells; so if a UAR is reserved, then
	 * we can't use any EQs whose doorbell falls on that page,
	 * even if the EQ itself isn't reserved.
	 */
	dev_cap->reserved_eqs = max(dev_cap->reserved_uars * 4,
				    dev_cap->reserved_eqs);

	mlx4_dbg(dev, "Max ICM size %lld MB\n",
		 (unsigned long long) dev_cap->max_icm_sz >> 20);
	mlx4_dbg(dev, "Max QPs: %d, reserved QPs: %d, entry size: %d\n",
		 dev_cap->max_qps, dev_cap->reserved_qps, dev_cap->qpc_entry_sz);
	mlx4_dbg(dev, "Max SRQs: %d, reserved SRQs: %d, entry size: %d\n",
		 dev_cap->max_srqs, dev_cap->reserved_srqs, dev_cap->srq_entry_sz);
	mlx4_dbg(dev, "Max CQs: %d, reserved CQs: %d, entry size: %d\n",
		 dev_cap->max_cqs, dev_cap->reserved_cqs, dev_cap->cqc_entry_sz);
	mlx4_dbg(dev, "Max EQs: %d, reserved EQs: %d, entry size: %d\n",
		 dev_cap->max_eqs, dev_cap->reserved_eqs, dev_cap->eqc_entry_sz);
	mlx4_dbg(dev, "reserved MPTs: %d, reserved MTTs: %d\n",
		 dev_cap->reserved_mrws, dev_cap->reserved_mtts);
	mlx4_dbg(dev, "Max PDs: %d, reserved PDs: %d, reserved UARs: %d\n",
		 dev_cap->max_pds, dev_cap->reserved_pds, dev_cap->reserved_uars);
	mlx4_dbg(dev, "Max QP/MCG: %d, reserved MGMs: %d\n",
		 dev_cap->max_pds, dev_cap->reserved_mgms);
	mlx4_dbg(dev, "Max CQEs: %d, max WQEs: %d, max SRQ WQEs: %d\n",
		 dev_cap->max_cq_sz, dev_cap->max_qp_sz, dev_cap->max_srq_sz);
	mlx4_dbg(dev, "Local CA ACK delay: %d, max MTU: %d, port width cap: %d\n",
		 dev_cap->local_ca_ack_delay, 128 << dev_cap->ib_mtu[1],
		 dev_cap->max_port_width[1]);
	mlx4_dbg(dev, "Max SQ desc size: %d, max SQ S/G: %d\n",
		 dev_cap->max_sq_desc_sz, dev_cap->max_sq_sg);
	mlx4_dbg(dev, "Max RQ desc size: %d, max RQ S/G: %d\n",
		 dev_cap->max_rq_desc_sz, dev_cap->max_rq_sg);
	mlx4_dbg(dev, "Max GSO size: %d\n", dev_cap->max_gso_sz);
	mlx4_dbg(dev, "Max counters: %d\n", dev_cap->max_counters);
	mlx4_dbg(dev, "Max RSS Table size: %d\n", dev_cap->max_rss_tbl_sz);

	dump_dev_cap_flags(dev, dev_cap->flags);
	dump_dev_cap_flags2(dev, dev_cap->flags2);

out:
	mlx4_free_cmd_mailbox(dev, mailbox);
	return err;
}

int mlx4_QUERY_DEV_CAP_wrapper(struct mlx4_dev *dev, int slave,
			       struct mlx4_vhcr *vhcr,
			       struct mlx4_cmd_mailbox *inbox,
			       struct mlx4_cmd_mailbox *outbox,
			       struct mlx4_cmd_info *cmd)
{
	u64	flags;
	int	err = 0;
	u8	field;
	u32	bmme_flags;

	err = mlx4_cmd_box(dev, 0, outbox->dma, 0, 0, MLX4_CMD_QUERY_DEV_CAP,
			   MLX4_CMD_TIME_CLASS_A, MLX4_CMD_NATIVE);
	if (err)
		return err;

	/* add port mng change event capability and disable mw type 1
	 * unconditionally to slaves
	 */
	MLX4_GET(flags, outbox->buf, QUERY_DEV_CAP_EXT_FLAGS_OFFSET);
	flags |= MLX4_DEV_CAP_FLAG_PORT_MNG_CHG_EV;
	flags &= ~MLX4_DEV_CAP_FLAG_MEM_WINDOW;
	MLX4_PUT(outbox->buf, flags, QUERY_DEV_CAP_EXT_FLAGS_OFFSET);

	/* For guests, report Blueflame disabled */
	MLX4_GET(field, outbox->buf, QUERY_DEV_CAP_BF_OFFSET);
	field &= 0x7f;
	MLX4_PUT(outbox->buf, field, QUERY_DEV_CAP_BF_OFFSET);

	/* For guests, disable mw type 2 */
	MLX4_GET(bmme_flags, outbox, QUERY_DEV_CAP_BMME_FLAGS_OFFSET);
	bmme_flags &= ~MLX4_BMME_FLAG_TYPE_2_WIN;
	MLX4_PUT(outbox->buf, bmme_flags, QUERY_DEV_CAP_BMME_FLAGS_OFFSET);

<<<<<<< HEAD
=======
	/* turn off device-managed steering capability if not enabled */
	if (dev->caps.steering_mode != MLX4_STEERING_MODE_DEVICE_MANAGED) {
		MLX4_GET(field, outbox->buf,
			 QUERY_DEV_CAP_FLOW_STEERING_RANGE_EN_OFFSET);
		field &= 0x7f;
		MLX4_PUT(outbox->buf, field,
			 QUERY_DEV_CAP_FLOW_STEERING_RANGE_EN_OFFSET);
	}
>>>>>>> 3da889b6
	return 0;
}

int mlx4_QUERY_PORT_wrapper(struct mlx4_dev *dev, int slave,
			    struct mlx4_vhcr *vhcr,
			    struct mlx4_cmd_mailbox *inbox,
			    struct mlx4_cmd_mailbox *outbox,
			    struct mlx4_cmd_info *cmd)
{
	u64 def_mac;
	u8 port_type;
	u16 short_field;
	int err;

#define MLX4_VF_PORT_NO_LINK_SENSE_MASK	0xE0
#define QUERY_PORT_CUR_MAX_PKEY_OFFSET	0x0c
#define QUERY_PORT_CUR_MAX_GID_OFFSET	0x0e

	err = mlx4_cmd_box(dev, 0, outbox->dma, vhcr->in_modifier, 0,
			   MLX4_CMD_QUERY_PORT, MLX4_CMD_TIME_CLASS_B,
			   MLX4_CMD_NATIVE);

	if (!err && dev->caps.function != slave) {
		/* set slave default_mac address */
		MLX4_GET(def_mac, outbox->buf, QUERY_PORT_MAC_OFFSET);
		def_mac += slave << 8;
		MLX4_PUT(outbox->buf, def_mac, QUERY_PORT_MAC_OFFSET);

		/* get port type - currently only eth is enabled */
		MLX4_GET(port_type, outbox->buf,
			 QUERY_PORT_SUPPORTED_TYPE_OFFSET);

		/* No link sensing allowed */
		port_type &= MLX4_VF_PORT_NO_LINK_SENSE_MASK;
		/* set port type to currently operating port type */
		port_type |= (dev->caps.port_type[vhcr->in_modifier] & 0x3);

		MLX4_PUT(outbox->buf, port_type,
			 QUERY_PORT_SUPPORTED_TYPE_OFFSET);

		short_field = 1; /* slave max gids */
		MLX4_PUT(outbox->buf, short_field,
			 QUERY_PORT_CUR_MAX_GID_OFFSET);

		short_field = dev->caps.pkey_table_len[vhcr->in_modifier];
		MLX4_PUT(outbox->buf, short_field,
			 QUERY_PORT_CUR_MAX_PKEY_OFFSET);
	}

	return err;
}

int mlx4_get_slave_pkey_gid_tbl_len(struct mlx4_dev *dev, u8 port,
				    int *gid_tbl_len, int *pkey_tbl_len)
{
	struct mlx4_cmd_mailbox *mailbox;
	u32			*outbox;
	u16			field;
	int			err;

	mailbox = mlx4_alloc_cmd_mailbox(dev);
	if (IS_ERR(mailbox))
		return PTR_ERR(mailbox);

	err =  mlx4_cmd_box(dev, 0, mailbox->dma, port, 0,
			    MLX4_CMD_QUERY_PORT, MLX4_CMD_TIME_CLASS_B,
			    MLX4_CMD_WRAPPED);
	if (err)
		goto out;

	outbox = mailbox->buf;

	MLX4_GET(field, outbox, QUERY_PORT_CUR_MAX_GID_OFFSET);
	*gid_tbl_len = field;

	MLX4_GET(field, outbox, QUERY_PORT_CUR_MAX_PKEY_OFFSET);
	*pkey_tbl_len = field;

out:
	mlx4_free_cmd_mailbox(dev, mailbox);
	return err;
}
EXPORT_SYMBOL(mlx4_get_slave_pkey_gid_tbl_len);

int mlx4_map_cmd(struct mlx4_dev *dev, u16 op, struct mlx4_icm *icm, u64 virt)
{
	struct mlx4_cmd_mailbox *mailbox;
	struct mlx4_icm_iter iter;
	__be64 *pages;
	int lg;
	int nent = 0;
	int i;
	int err = 0;
	int ts = 0, tc = 0;

	mailbox = mlx4_alloc_cmd_mailbox(dev);
	if (IS_ERR(mailbox))
		return PTR_ERR(mailbox);
	memset(mailbox->buf, 0, MLX4_MAILBOX_SIZE);
	pages = mailbox->buf;

	for (mlx4_icm_first(icm, &iter);
	     !mlx4_icm_last(&iter);
	     mlx4_icm_next(&iter)) {
		/*
		 * We have to pass pages that are aligned to their
		 * size, so find the least significant 1 in the
		 * address or size and use that as our log2 size.
		 */
		lg = ffs(mlx4_icm_addr(&iter) | mlx4_icm_size(&iter)) - 1;
		if (lg < MLX4_ICM_PAGE_SHIFT) {
			mlx4_warn(dev, "Got FW area not aligned to %d (%llx/%lx).\n",
				   MLX4_ICM_PAGE_SIZE,
				   (unsigned long long) mlx4_icm_addr(&iter),
				   mlx4_icm_size(&iter));
			err = -EINVAL;
			goto out;
		}

		for (i = 0; i < mlx4_icm_size(&iter) >> lg; ++i) {
			if (virt != -1) {
				pages[nent * 2] = cpu_to_be64(virt);
				virt += 1 << lg;
			}

			pages[nent * 2 + 1] =
				cpu_to_be64((mlx4_icm_addr(&iter) + (i << lg)) |
					    (lg - MLX4_ICM_PAGE_SHIFT));
			ts += 1 << (lg - 10);
			++tc;

			if (++nent == MLX4_MAILBOX_SIZE / 16) {
				err = mlx4_cmd(dev, mailbox->dma, nent, 0, op,
						MLX4_CMD_TIME_CLASS_B,
						MLX4_CMD_NATIVE);
				if (err)
					goto out;
				nent = 0;
			}
		}
	}

	if (nent)
		err = mlx4_cmd(dev, mailbox->dma, nent, 0, op,
			       MLX4_CMD_TIME_CLASS_B, MLX4_CMD_NATIVE);
	if (err)
		goto out;

	switch (op) {
	case MLX4_CMD_MAP_FA:
		mlx4_dbg(dev, "Mapped %d chunks/%d KB for FW.\n", tc, ts);
		break;
	case MLX4_CMD_MAP_ICM_AUX:
		mlx4_dbg(dev, "Mapped %d chunks/%d KB for ICM aux.\n", tc, ts);
		break;
	case MLX4_CMD_MAP_ICM:
		mlx4_dbg(dev, "Mapped %d chunks/%d KB at %llx for ICM.\n",
			  tc, ts, (unsigned long long) virt - (ts << 10));
		break;
	}

out:
	mlx4_free_cmd_mailbox(dev, mailbox);
	return err;
}

int mlx4_MAP_FA(struct mlx4_dev *dev, struct mlx4_icm *icm)
{
	return mlx4_map_cmd(dev, MLX4_CMD_MAP_FA, icm, -1);
}

int mlx4_UNMAP_FA(struct mlx4_dev *dev)
{
	return mlx4_cmd(dev, 0, 0, 0, MLX4_CMD_UNMAP_FA,
			MLX4_CMD_TIME_CLASS_B, MLX4_CMD_NATIVE);
}


int mlx4_RUN_FW(struct mlx4_dev *dev)
{
	return mlx4_cmd(dev, 0, 0, 0, MLX4_CMD_RUN_FW,
			MLX4_CMD_TIME_CLASS_A, MLX4_CMD_NATIVE);
}

int mlx4_QUERY_FW(struct mlx4_dev *dev)
{
	struct mlx4_fw  *fw  = &mlx4_priv(dev)->fw;
	struct mlx4_cmd *cmd = &mlx4_priv(dev)->cmd;
	struct mlx4_cmd_mailbox *mailbox;
	u32 *outbox;
	int err = 0;
	u64 fw_ver;
	u16 cmd_if_rev;
	u8 lg;

#define QUERY_FW_OUT_SIZE             0x100
#define QUERY_FW_VER_OFFSET            0x00
#define QUERY_FW_PPF_ID		       0x09
#define QUERY_FW_CMD_IF_REV_OFFSET     0x0a
#define QUERY_FW_MAX_CMD_OFFSET        0x0f
#define QUERY_FW_ERR_START_OFFSET      0x30
#define QUERY_FW_ERR_SIZE_OFFSET       0x38
#define QUERY_FW_ERR_BAR_OFFSET        0x3c

#define QUERY_FW_SIZE_OFFSET           0x00
#define QUERY_FW_CLR_INT_BASE_OFFSET   0x20
#define QUERY_FW_CLR_INT_BAR_OFFSET    0x28

#define QUERY_FW_COMM_BASE_OFFSET      0x40
#define QUERY_FW_COMM_BAR_OFFSET       0x48

	mailbox = mlx4_alloc_cmd_mailbox(dev);
	if (IS_ERR(mailbox))
		return PTR_ERR(mailbox);
	outbox = mailbox->buf;

	err = mlx4_cmd_box(dev, 0, mailbox->dma, 0, 0, MLX4_CMD_QUERY_FW,
			    MLX4_CMD_TIME_CLASS_A, MLX4_CMD_NATIVE);
	if (err)
		goto out;

	MLX4_GET(fw_ver, outbox, QUERY_FW_VER_OFFSET);
	/*
	 * FW subminor version is at more significant bits than minor
	 * version, so swap here.
	 */
	dev->caps.fw_ver = (fw_ver & 0xffff00000000ull) |
		((fw_ver & 0xffff0000ull) >> 16) |
		((fw_ver & 0x0000ffffull) << 16);

	MLX4_GET(lg, outbox, QUERY_FW_PPF_ID);
	dev->caps.function = lg;

	if (mlx4_is_slave(dev))
		goto out;


	MLX4_GET(cmd_if_rev, outbox, QUERY_FW_CMD_IF_REV_OFFSET);
	if (cmd_if_rev < MLX4_COMMAND_INTERFACE_MIN_REV ||
	    cmd_if_rev > MLX4_COMMAND_INTERFACE_MAX_REV) {
		mlx4_err(dev, "Installed FW has unsupported "
			 "command interface revision %d.\n",
			 cmd_if_rev);
		mlx4_err(dev, "(Installed FW version is %d.%d.%03d)\n",
			 (int) (dev->caps.fw_ver >> 32),
			 (int) (dev->caps.fw_ver >> 16) & 0xffff,
			 (int) dev->caps.fw_ver & 0xffff);
		mlx4_err(dev, "This driver version supports only revisions %d to %d.\n",
			 MLX4_COMMAND_INTERFACE_MIN_REV, MLX4_COMMAND_INTERFACE_MAX_REV);
		err = -ENODEV;
		goto out;
	}

	if (cmd_if_rev < MLX4_COMMAND_INTERFACE_NEW_PORT_CMDS)
		dev->flags |= MLX4_FLAG_OLD_PORT_CMDS;

	MLX4_GET(lg, outbox, QUERY_FW_MAX_CMD_OFFSET);
	cmd->max_cmds = 1 << lg;

	mlx4_dbg(dev, "FW version %d.%d.%03d (cmd intf rev %d), max commands %d\n",
		 (int) (dev->caps.fw_ver >> 32),
		 (int) (dev->caps.fw_ver >> 16) & 0xffff,
		 (int) dev->caps.fw_ver & 0xffff,
		 cmd_if_rev, cmd->max_cmds);

	MLX4_GET(fw->catas_offset, outbox, QUERY_FW_ERR_START_OFFSET);
	MLX4_GET(fw->catas_size,   outbox, QUERY_FW_ERR_SIZE_OFFSET);
	MLX4_GET(fw->catas_bar,    outbox, QUERY_FW_ERR_BAR_OFFSET);
	fw->catas_bar = (fw->catas_bar >> 6) * 2;

	mlx4_dbg(dev, "Catastrophic error buffer at 0x%llx, size 0x%x, BAR %d\n",
		 (unsigned long long) fw->catas_offset, fw->catas_size, fw->catas_bar);

	MLX4_GET(fw->fw_pages,     outbox, QUERY_FW_SIZE_OFFSET);
	MLX4_GET(fw->clr_int_base, outbox, QUERY_FW_CLR_INT_BASE_OFFSET);
	MLX4_GET(fw->clr_int_bar,  outbox, QUERY_FW_CLR_INT_BAR_OFFSET);
	fw->clr_int_bar = (fw->clr_int_bar >> 6) * 2;

	MLX4_GET(fw->comm_base, outbox, QUERY_FW_COMM_BASE_OFFSET);
	MLX4_GET(fw->comm_bar,  outbox, QUERY_FW_COMM_BAR_OFFSET);
	fw->comm_bar = (fw->comm_bar >> 6) * 2;
	mlx4_dbg(dev, "Communication vector bar:%d offset:0x%llx\n",
		 fw->comm_bar, fw->comm_base);
	mlx4_dbg(dev, "FW size %d KB\n", fw->fw_pages >> 2);

	/*
	 * Round up number of system pages needed in case
	 * MLX4_ICM_PAGE_SIZE < PAGE_SIZE.
	 */
	fw->fw_pages =
		ALIGN(fw->fw_pages, PAGE_SIZE / MLX4_ICM_PAGE_SIZE) >>
		(PAGE_SHIFT - MLX4_ICM_PAGE_SHIFT);

	mlx4_dbg(dev, "Clear int @ %llx, BAR %d\n",
		 (unsigned long long) fw->clr_int_base, fw->clr_int_bar);

out:
	mlx4_free_cmd_mailbox(dev, mailbox);
	return err;
}

int mlx4_QUERY_FW_wrapper(struct mlx4_dev *dev, int slave,
			  struct mlx4_vhcr *vhcr,
			  struct mlx4_cmd_mailbox *inbox,
			  struct mlx4_cmd_mailbox *outbox,
			  struct mlx4_cmd_info *cmd)
{
	u8 *outbuf;
	int err;

	outbuf = outbox->buf;
	err = mlx4_cmd_box(dev, 0, outbox->dma, 0, 0, MLX4_CMD_QUERY_FW,
			    MLX4_CMD_TIME_CLASS_A, MLX4_CMD_NATIVE);
	if (err)
		return err;

	/* for slaves, set pci PPF ID to invalid and zero out everything
	 * else except FW version */
	outbuf[0] = outbuf[1] = 0;
	memset(&outbuf[8], 0, QUERY_FW_OUT_SIZE - 8);
	outbuf[QUERY_FW_PPF_ID] = MLX4_INVALID_SLAVE_ID;

	return 0;
}

static void get_board_id(void *vsd, char *board_id)
{
	int i;

#define VSD_OFFSET_SIG1		0x00
#define VSD_OFFSET_SIG2		0xde
#define VSD_OFFSET_MLX_BOARD_ID	0xd0
#define VSD_OFFSET_TS_BOARD_ID	0x20

#define VSD_SIGNATURE_TOPSPIN	0x5ad

	memset(board_id, 0, MLX4_BOARD_ID_LEN);

	if (be16_to_cpup(vsd + VSD_OFFSET_SIG1) == VSD_SIGNATURE_TOPSPIN &&
	    be16_to_cpup(vsd + VSD_OFFSET_SIG2) == VSD_SIGNATURE_TOPSPIN) {
		strlcpy(board_id, vsd + VSD_OFFSET_TS_BOARD_ID, MLX4_BOARD_ID_LEN);
	} else {
		/*
		 * The board ID is a string but the firmware byte
		 * swaps each 4-byte word before passing it back to
		 * us.  Therefore we need to swab it before printing.
		 */
		for (i = 0; i < 4; ++i)
			((u32 *) board_id)[i] =
				swab32(*(u32 *) (vsd + VSD_OFFSET_MLX_BOARD_ID + i * 4));
	}
}

int mlx4_QUERY_ADAPTER(struct mlx4_dev *dev, struct mlx4_adapter *adapter)
{
	struct mlx4_cmd_mailbox *mailbox;
	u32 *outbox;
	int err;

#define QUERY_ADAPTER_OUT_SIZE             0x100
#define QUERY_ADAPTER_INTA_PIN_OFFSET      0x10
#define QUERY_ADAPTER_VSD_OFFSET           0x20

	mailbox = mlx4_alloc_cmd_mailbox(dev);
	if (IS_ERR(mailbox))
		return PTR_ERR(mailbox);
	outbox = mailbox->buf;

	err = mlx4_cmd_box(dev, 0, mailbox->dma, 0, 0, MLX4_CMD_QUERY_ADAPTER,
			   MLX4_CMD_TIME_CLASS_A, MLX4_CMD_NATIVE);
	if (err)
		goto out;

	MLX4_GET(adapter->inta_pin, outbox,    QUERY_ADAPTER_INTA_PIN_OFFSET);

	get_board_id(outbox + QUERY_ADAPTER_VSD_OFFSET / 4,
		     adapter->board_id);

out:
	mlx4_free_cmd_mailbox(dev, mailbox);
	return err;
}

int mlx4_INIT_HCA(struct mlx4_dev *dev, struct mlx4_init_hca_param *param)
{
	struct mlx4_cmd_mailbox *mailbox;
	__be32 *inbox;
	int err;

#define INIT_HCA_IN_SIZE		 0x200
#define INIT_HCA_VERSION_OFFSET		 0x000
#define	 INIT_HCA_VERSION		 2
#define INIT_HCA_CACHELINE_SZ_OFFSET	 0x0e
#define INIT_HCA_FLAGS_OFFSET		 0x014
#define INIT_HCA_QPC_OFFSET		 0x020
#define	 INIT_HCA_QPC_BASE_OFFSET	 (INIT_HCA_QPC_OFFSET + 0x10)
#define	 INIT_HCA_LOG_QP_OFFSET		 (INIT_HCA_QPC_OFFSET + 0x17)
#define	 INIT_HCA_SRQC_BASE_OFFSET	 (INIT_HCA_QPC_OFFSET + 0x28)
#define	 INIT_HCA_LOG_SRQ_OFFSET	 (INIT_HCA_QPC_OFFSET + 0x2f)
#define	 INIT_HCA_CQC_BASE_OFFSET	 (INIT_HCA_QPC_OFFSET + 0x30)
#define	 INIT_HCA_LOG_CQ_OFFSET		 (INIT_HCA_QPC_OFFSET + 0x37)
#define	 INIT_HCA_EQE_CQE_OFFSETS	 (INIT_HCA_QPC_OFFSET + 0x38)
#define	 INIT_HCA_ALTC_BASE_OFFSET	 (INIT_HCA_QPC_OFFSET + 0x40)
#define	 INIT_HCA_AUXC_BASE_OFFSET	 (INIT_HCA_QPC_OFFSET + 0x50)
#define	 INIT_HCA_EQC_BASE_OFFSET	 (INIT_HCA_QPC_OFFSET + 0x60)
#define	 INIT_HCA_LOG_EQ_OFFSET		 (INIT_HCA_QPC_OFFSET + 0x67)
#define	 INIT_HCA_RDMARC_BASE_OFFSET	 (INIT_HCA_QPC_OFFSET + 0x70)
#define	 INIT_HCA_LOG_RD_OFFSET		 (INIT_HCA_QPC_OFFSET + 0x77)
#define INIT_HCA_MCAST_OFFSET		 0x0c0
#define	 INIT_HCA_MC_BASE_OFFSET	 (INIT_HCA_MCAST_OFFSET + 0x00)
#define	 INIT_HCA_LOG_MC_ENTRY_SZ_OFFSET (INIT_HCA_MCAST_OFFSET + 0x12)
#define	 INIT_HCA_LOG_MC_HASH_SZ_OFFSET	 (INIT_HCA_MCAST_OFFSET + 0x16)
#define  INIT_HCA_UC_STEERING_OFFSET	 (INIT_HCA_MCAST_OFFSET + 0x18)
#define	 INIT_HCA_LOG_MC_TABLE_SZ_OFFSET (INIT_HCA_MCAST_OFFSET + 0x1b)
#define  INIT_HCA_DEVICE_MANAGED_FLOW_STEERING_EN	0x6
#define  INIT_HCA_FS_PARAM_OFFSET         0x1d0
#define  INIT_HCA_FS_BASE_OFFSET          (INIT_HCA_FS_PARAM_OFFSET + 0x00)
#define  INIT_HCA_FS_LOG_ENTRY_SZ_OFFSET  (INIT_HCA_FS_PARAM_OFFSET + 0x12)
#define  INIT_HCA_FS_LOG_TABLE_SZ_OFFSET  (INIT_HCA_FS_PARAM_OFFSET + 0x1b)
#define  INIT_HCA_FS_ETH_BITS_OFFSET      (INIT_HCA_FS_PARAM_OFFSET + 0x21)
#define  INIT_HCA_FS_ETH_NUM_ADDRS_OFFSET (INIT_HCA_FS_PARAM_OFFSET + 0x22)
#define  INIT_HCA_FS_IB_BITS_OFFSET       (INIT_HCA_FS_PARAM_OFFSET + 0x25)
#define  INIT_HCA_FS_IB_NUM_ADDRS_OFFSET  (INIT_HCA_FS_PARAM_OFFSET + 0x26)
#define INIT_HCA_TPT_OFFSET		 0x0f0
#define	 INIT_HCA_DMPT_BASE_OFFSET	 (INIT_HCA_TPT_OFFSET + 0x00)
#define  INIT_HCA_TPT_MW_OFFSET		 (INIT_HCA_TPT_OFFSET + 0x08)
#define	 INIT_HCA_LOG_MPT_SZ_OFFSET	 (INIT_HCA_TPT_OFFSET + 0x0b)
#define	 INIT_HCA_MTT_BASE_OFFSET	 (INIT_HCA_TPT_OFFSET + 0x10)
#define	 INIT_HCA_CMPT_BASE_OFFSET	 (INIT_HCA_TPT_OFFSET + 0x18)
#define INIT_HCA_UAR_OFFSET		 0x120
#define	 INIT_HCA_LOG_UAR_SZ_OFFSET	 (INIT_HCA_UAR_OFFSET + 0x0a)
#define  INIT_HCA_UAR_PAGE_SZ_OFFSET     (INIT_HCA_UAR_OFFSET + 0x0b)

	mailbox = mlx4_alloc_cmd_mailbox(dev);
	if (IS_ERR(mailbox))
		return PTR_ERR(mailbox);
	inbox = mailbox->buf;

	memset(inbox, 0, INIT_HCA_IN_SIZE);

	*((u8 *) mailbox->buf + INIT_HCA_VERSION_OFFSET) = INIT_HCA_VERSION;

	*((u8 *) mailbox->buf + INIT_HCA_CACHELINE_SZ_OFFSET) =
		(ilog2(cache_line_size()) - 4) << 5;

#if defined(__LITTLE_ENDIAN)
	*(inbox + INIT_HCA_FLAGS_OFFSET / 4) &= ~cpu_to_be32(1 << 1);
#elif defined(__BIG_ENDIAN)
	*(inbox + INIT_HCA_FLAGS_OFFSET / 4) |= cpu_to_be32(1 << 1);
#else
#error Host endianness not defined
#endif
	/* Check port for UD address vector: */
	*(inbox + INIT_HCA_FLAGS_OFFSET / 4) |= cpu_to_be32(1);

	/* Enable IPoIB checksumming if we can: */
	if (dev->caps.flags & MLX4_DEV_CAP_FLAG_IPOIB_CSUM)
		*(inbox + INIT_HCA_FLAGS_OFFSET / 4) |= cpu_to_be32(1 << 3);

	/* Enable QoS support if module parameter set */
	if (enable_qos)
		*(inbox + INIT_HCA_FLAGS_OFFSET / 4) |= cpu_to_be32(1 << 2);

	/* enable counters */
	if (dev->caps.flags & MLX4_DEV_CAP_FLAG_COUNTERS)
		*(inbox + INIT_HCA_FLAGS_OFFSET / 4) |= cpu_to_be32(1 << 4);

	/* CX3 is capable of extending CQEs/EQEs from 32 to 64 bytes */
	if (dev->caps.flags & MLX4_DEV_CAP_FLAG_64B_EQE) {
		*(inbox + INIT_HCA_EQE_CQE_OFFSETS / 4) |= cpu_to_be32(1 << 29);
		dev->caps.eqe_size   = 64;
		dev->caps.eqe_factor = 1;
	} else {
		dev->caps.eqe_size   = 32;
		dev->caps.eqe_factor = 0;
	}

	if (dev->caps.flags & MLX4_DEV_CAP_FLAG_64B_CQE) {
		*(inbox + INIT_HCA_EQE_CQE_OFFSETS / 4) |= cpu_to_be32(1 << 30);
		dev->caps.cqe_size   = 64;
		dev->caps.userspace_caps |= MLX4_USER_DEV_CAP_64B_CQE;
	} else {
		dev->caps.cqe_size   = 32;
	}

	/* QPC/EEC/CQC/EQC/RDMARC attributes */

	MLX4_PUT(inbox, param->qpc_base,      INIT_HCA_QPC_BASE_OFFSET);
	MLX4_PUT(inbox, param->log_num_qps,   INIT_HCA_LOG_QP_OFFSET);
	MLX4_PUT(inbox, param->srqc_base,     INIT_HCA_SRQC_BASE_OFFSET);
	MLX4_PUT(inbox, param->log_num_srqs,  INIT_HCA_LOG_SRQ_OFFSET);
	MLX4_PUT(inbox, param->cqc_base,      INIT_HCA_CQC_BASE_OFFSET);
	MLX4_PUT(inbox, param->log_num_cqs,   INIT_HCA_LOG_CQ_OFFSET);
	MLX4_PUT(inbox, param->altc_base,     INIT_HCA_ALTC_BASE_OFFSET);
	MLX4_PUT(inbox, param->auxc_base,     INIT_HCA_AUXC_BASE_OFFSET);
	MLX4_PUT(inbox, param->eqc_base,      INIT_HCA_EQC_BASE_OFFSET);
	MLX4_PUT(inbox, param->log_num_eqs,   INIT_HCA_LOG_EQ_OFFSET);
	MLX4_PUT(inbox, param->rdmarc_base,   INIT_HCA_RDMARC_BASE_OFFSET);
	MLX4_PUT(inbox, param->log_rd_per_qp, INIT_HCA_LOG_RD_OFFSET);

	/* steering attributes */
	if (dev->caps.steering_mode ==
	    MLX4_STEERING_MODE_DEVICE_MANAGED) {
		*(inbox + INIT_HCA_FLAGS_OFFSET / 4) |=
			cpu_to_be32(1 <<
				    INIT_HCA_DEVICE_MANAGED_FLOW_STEERING_EN);

		MLX4_PUT(inbox, param->mc_base, INIT_HCA_FS_BASE_OFFSET);
		MLX4_PUT(inbox, param->log_mc_entry_sz,
			 INIT_HCA_FS_LOG_ENTRY_SZ_OFFSET);
		MLX4_PUT(inbox, param->log_mc_table_sz,
			 INIT_HCA_FS_LOG_TABLE_SZ_OFFSET);
		/* Enable Ethernet flow steering
		 * with udp unicast and tcp unicast
		 */
		MLX4_PUT(inbox, (u8) (MLX4_FS_UDP_UC_EN | MLX4_FS_TCP_UC_EN),
			 INIT_HCA_FS_ETH_BITS_OFFSET);
		MLX4_PUT(inbox, (u16) MLX4_FS_NUM_OF_L2_ADDR,
			 INIT_HCA_FS_ETH_NUM_ADDRS_OFFSET);
		/* Enable IPoIB flow steering
		 * with udp unicast and tcp unicast
		 */
		MLX4_PUT(inbox, (u8) (MLX4_FS_UDP_UC_EN | MLX4_FS_TCP_UC_EN),
			 INIT_HCA_FS_IB_BITS_OFFSET);
		MLX4_PUT(inbox, (u16) MLX4_FS_NUM_OF_L2_ADDR,
			 INIT_HCA_FS_IB_NUM_ADDRS_OFFSET);
	} else {
		MLX4_PUT(inbox, param->mc_base,	INIT_HCA_MC_BASE_OFFSET);
		MLX4_PUT(inbox, param->log_mc_entry_sz,
			 INIT_HCA_LOG_MC_ENTRY_SZ_OFFSET);
		MLX4_PUT(inbox, param->log_mc_hash_sz,
			 INIT_HCA_LOG_MC_HASH_SZ_OFFSET);
		MLX4_PUT(inbox, param->log_mc_table_sz,
			 INIT_HCA_LOG_MC_TABLE_SZ_OFFSET);
		if (dev->caps.steering_mode == MLX4_STEERING_MODE_B0)
			MLX4_PUT(inbox, (u8) (1 << 3),
				 INIT_HCA_UC_STEERING_OFFSET);
	}

	/* TPT attributes */

	MLX4_PUT(inbox, param->dmpt_base,  INIT_HCA_DMPT_BASE_OFFSET);
	MLX4_PUT(inbox, param->mw_enabled, INIT_HCA_TPT_MW_OFFSET);
	MLX4_PUT(inbox, param->log_mpt_sz, INIT_HCA_LOG_MPT_SZ_OFFSET);
	MLX4_PUT(inbox, param->mtt_base,   INIT_HCA_MTT_BASE_OFFSET);
	MLX4_PUT(inbox, param->cmpt_base,  INIT_HCA_CMPT_BASE_OFFSET);

	/* UAR attributes */

	MLX4_PUT(inbox, param->uar_page_sz,	INIT_HCA_UAR_PAGE_SZ_OFFSET);
	MLX4_PUT(inbox, param->log_uar_sz,      INIT_HCA_LOG_UAR_SZ_OFFSET);

	err = mlx4_cmd(dev, mailbox->dma, 0, 0, MLX4_CMD_INIT_HCA, 10000,
		       MLX4_CMD_NATIVE);

	if (err)
		mlx4_err(dev, "INIT_HCA returns %d\n", err);

	mlx4_free_cmd_mailbox(dev, mailbox);
	return err;
}

int mlx4_QUERY_HCA(struct mlx4_dev *dev,
		   struct mlx4_init_hca_param *param)
{
	struct mlx4_cmd_mailbox *mailbox;
	__be32 *outbox;
	u32 dword_field;
	int err;
	u8 byte_field;

#define QUERY_HCA_GLOBAL_CAPS_OFFSET	0x04

	mailbox = mlx4_alloc_cmd_mailbox(dev);
	if (IS_ERR(mailbox))
		return PTR_ERR(mailbox);
	outbox = mailbox->buf;

	err = mlx4_cmd_box(dev, 0, mailbox->dma, 0, 0,
			   MLX4_CMD_QUERY_HCA,
			   MLX4_CMD_TIME_CLASS_B,
			   !mlx4_is_slave(dev));
	if (err)
		goto out;

	MLX4_GET(param->global_caps, outbox, QUERY_HCA_GLOBAL_CAPS_OFFSET);

	/* QPC/EEC/CQC/EQC/RDMARC attributes */

	MLX4_GET(param->qpc_base,      outbox, INIT_HCA_QPC_BASE_OFFSET);
	MLX4_GET(param->log_num_qps,   outbox, INIT_HCA_LOG_QP_OFFSET);
	MLX4_GET(param->srqc_base,     outbox, INIT_HCA_SRQC_BASE_OFFSET);
	MLX4_GET(param->log_num_srqs,  outbox, INIT_HCA_LOG_SRQ_OFFSET);
	MLX4_GET(param->cqc_base,      outbox, INIT_HCA_CQC_BASE_OFFSET);
	MLX4_GET(param->log_num_cqs,   outbox, INIT_HCA_LOG_CQ_OFFSET);
	MLX4_GET(param->altc_base,     outbox, INIT_HCA_ALTC_BASE_OFFSET);
	MLX4_GET(param->auxc_base,     outbox, INIT_HCA_AUXC_BASE_OFFSET);
	MLX4_GET(param->eqc_base,      outbox, INIT_HCA_EQC_BASE_OFFSET);
	MLX4_GET(param->log_num_eqs,   outbox, INIT_HCA_LOG_EQ_OFFSET);
	MLX4_GET(param->rdmarc_base,   outbox, INIT_HCA_RDMARC_BASE_OFFSET);
	MLX4_GET(param->log_rd_per_qp, outbox, INIT_HCA_LOG_RD_OFFSET);

	MLX4_GET(dword_field, outbox, INIT_HCA_FLAGS_OFFSET);
	if (dword_field & (1 << INIT_HCA_DEVICE_MANAGED_FLOW_STEERING_EN)) {
		param->steering_mode = MLX4_STEERING_MODE_DEVICE_MANAGED;
	} else {
		MLX4_GET(byte_field, outbox, INIT_HCA_UC_STEERING_OFFSET);
		if (byte_field & 0x8)
			param->steering_mode = MLX4_STEERING_MODE_B0;
		else
			param->steering_mode = MLX4_STEERING_MODE_A0;
	}
	/* steering attributes */
	if (param->steering_mode == MLX4_STEERING_MODE_DEVICE_MANAGED) {
		MLX4_GET(param->mc_base, outbox, INIT_HCA_FS_BASE_OFFSET);
		MLX4_GET(param->log_mc_entry_sz, outbox,
			 INIT_HCA_FS_LOG_ENTRY_SZ_OFFSET);
		MLX4_GET(param->log_mc_table_sz, outbox,
			 INIT_HCA_FS_LOG_TABLE_SZ_OFFSET);
	} else {
		MLX4_GET(param->mc_base, outbox, INIT_HCA_MC_BASE_OFFSET);
		MLX4_GET(param->log_mc_entry_sz, outbox,
			 INIT_HCA_LOG_MC_ENTRY_SZ_OFFSET);
		MLX4_GET(param->log_mc_hash_sz,  outbox,
			 INIT_HCA_LOG_MC_HASH_SZ_OFFSET);
		MLX4_GET(param->log_mc_table_sz, outbox,
			 INIT_HCA_LOG_MC_TABLE_SZ_OFFSET);
	}

	/* CX3 is capable of extending CQEs/EQEs from 32 to 64 bytes */
	MLX4_GET(byte_field, outbox, INIT_HCA_EQE_CQE_OFFSETS);
	if (byte_field & 0x20) /* 64-bytes eqe enabled */
		param->dev_cap_enabled |= MLX4_DEV_CAP_64B_EQE_ENABLED;
	if (byte_field & 0x40) /* 64-bytes cqe enabled */
		param->dev_cap_enabled |= MLX4_DEV_CAP_64B_CQE_ENABLED;

	/* TPT attributes */

	MLX4_GET(param->dmpt_base,  outbox, INIT_HCA_DMPT_BASE_OFFSET);
	MLX4_GET(param->mw_enabled, outbox, INIT_HCA_TPT_MW_OFFSET);
	MLX4_GET(param->log_mpt_sz, outbox, INIT_HCA_LOG_MPT_SZ_OFFSET);
	MLX4_GET(param->mtt_base,   outbox, INIT_HCA_MTT_BASE_OFFSET);
	MLX4_GET(param->cmpt_base,  outbox, INIT_HCA_CMPT_BASE_OFFSET);

	/* UAR attributes */

	MLX4_GET(param->uar_page_sz, outbox, INIT_HCA_UAR_PAGE_SZ_OFFSET);
	MLX4_GET(param->log_uar_sz, outbox, INIT_HCA_LOG_UAR_SZ_OFFSET);

out:
	mlx4_free_cmd_mailbox(dev, mailbox);

	return err;
}

/* for IB-type ports only in SRIOV mode. Checks that both proxy QP0
 * and real QP0 are active, so that the paravirtualized QP0 is ready
 * to operate */
static int check_qp0_state(struct mlx4_dev *dev, int function, int port)
{
	struct mlx4_priv *priv = mlx4_priv(dev);
	/* irrelevant if not infiniband */
	if (priv->mfunc.master.qp0_state[port].proxy_qp0_active &&
	    priv->mfunc.master.qp0_state[port].qp0_active)
		return 1;
	return 0;
}

int mlx4_INIT_PORT_wrapper(struct mlx4_dev *dev, int slave,
			   struct mlx4_vhcr *vhcr,
			   struct mlx4_cmd_mailbox *inbox,
			   struct mlx4_cmd_mailbox *outbox,
			   struct mlx4_cmd_info *cmd)
{
	struct mlx4_priv *priv = mlx4_priv(dev);
	int port = vhcr->in_modifier;
	int err;

	if (priv->mfunc.master.slave_state[slave].init_port_mask & (1 << port))
		return 0;

	if (dev->caps.port_mask[port] != MLX4_PORT_TYPE_IB) {
		/* Enable port only if it was previously disabled */
		if (!priv->mfunc.master.init_port_ref[port]) {
			err = mlx4_cmd(dev, 0, port, 0, MLX4_CMD_INIT_PORT,
				       MLX4_CMD_TIME_CLASS_A, MLX4_CMD_NATIVE);
			if (err)
				return err;
		}
		priv->mfunc.master.slave_state[slave].init_port_mask |= (1 << port);
	} else {
		if (slave == mlx4_master_func_num(dev)) {
			if (check_qp0_state(dev, slave, port) &&
			    !priv->mfunc.master.qp0_state[port].port_active) {
				err = mlx4_cmd(dev, 0, port, 0, MLX4_CMD_INIT_PORT,
					       MLX4_CMD_TIME_CLASS_A, MLX4_CMD_NATIVE);
				if (err)
					return err;
				priv->mfunc.master.qp0_state[port].port_active = 1;
				priv->mfunc.master.slave_state[slave].init_port_mask |= (1 << port);
			}
		} else
			priv->mfunc.master.slave_state[slave].init_port_mask |= (1 << port);
	}
	++priv->mfunc.master.init_port_ref[port];
	return 0;
}

int mlx4_INIT_PORT(struct mlx4_dev *dev, int port)
{
	struct mlx4_cmd_mailbox *mailbox;
	u32 *inbox;
	int err;
	u32 flags;
	u16 field;

	if (dev->flags & MLX4_FLAG_OLD_PORT_CMDS) {
#define INIT_PORT_IN_SIZE          256
#define INIT_PORT_FLAGS_OFFSET     0x00
#define INIT_PORT_FLAG_SIG         (1 << 18)
#define INIT_PORT_FLAG_NG          (1 << 17)
#define INIT_PORT_FLAG_G0          (1 << 16)
#define INIT_PORT_VL_SHIFT         4
#define INIT_PORT_PORT_WIDTH_SHIFT 8
#define INIT_PORT_MTU_OFFSET       0x04
#define INIT_PORT_MAX_GID_OFFSET   0x06
#define INIT_PORT_MAX_PKEY_OFFSET  0x0a
#define INIT_PORT_GUID0_OFFSET     0x10
#define INIT_PORT_NODE_GUID_OFFSET 0x18
#define INIT_PORT_SI_GUID_OFFSET   0x20

		mailbox = mlx4_alloc_cmd_mailbox(dev);
		if (IS_ERR(mailbox))
			return PTR_ERR(mailbox);
		inbox = mailbox->buf;

		memset(inbox, 0, INIT_PORT_IN_SIZE);

		flags = 0;
		flags |= (dev->caps.vl_cap[port] & 0xf) << INIT_PORT_VL_SHIFT;
		flags |= (dev->caps.port_width_cap[port] & 0xf) << INIT_PORT_PORT_WIDTH_SHIFT;
		MLX4_PUT(inbox, flags,		  INIT_PORT_FLAGS_OFFSET);

		field = 128 << dev->caps.ib_mtu_cap[port];
		MLX4_PUT(inbox, field, INIT_PORT_MTU_OFFSET);
		field = dev->caps.gid_table_len[port];
		MLX4_PUT(inbox, field, INIT_PORT_MAX_GID_OFFSET);
		field = dev->caps.pkey_table_len[port];
		MLX4_PUT(inbox, field, INIT_PORT_MAX_PKEY_OFFSET);

		err = mlx4_cmd(dev, mailbox->dma, port, 0, MLX4_CMD_INIT_PORT,
			       MLX4_CMD_TIME_CLASS_A, MLX4_CMD_NATIVE);

		mlx4_free_cmd_mailbox(dev, mailbox);
	} else
		err = mlx4_cmd(dev, 0, port, 0, MLX4_CMD_INIT_PORT,
			       MLX4_CMD_TIME_CLASS_A, MLX4_CMD_WRAPPED);

	return err;
}
EXPORT_SYMBOL_GPL(mlx4_INIT_PORT);

int mlx4_CLOSE_PORT_wrapper(struct mlx4_dev *dev, int slave,
			    struct mlx4_vhcr *vhcr,
			    struct mlx4_cmd_mailbox *inbox,
			    struct mlx4_cmd_mailbox *outbox,
			    struct mlx4_cmd_info *cmd)
{
	struct mlx4_priv *priv = mlx4_priv(dev);
	int port = vhcr->in_modifier;
	int err;

	if (!(priv->mfunc.master.slave_state[slave].init_port_mask &
	    (1 << port)))
		return 0;

	if (dev->caps.port_mask[port] != MLX4_PORT_TYPE_IB) {
		if (priv->mfunc.master.init_port_ref[port] == 1) {
			err = mlx4_cmd(dev, 0, port, 0, MLX4_CMD_CLOSE_PORT,
				       1000, MLX4_CMD_NATIVE);
			if (err)
				return err;
		}
		priv->mfunc.master.slave_state[slave].init_port_mask &= ~(1 << port);
	} else {
		/* infiniband port */
		if (slave == mlx4_master_func_num(dev)) {
			if (!priv->mfunc.master.qp0_state[port].qp0_active &&
			    priv->mfunc.master.qp0_state[port].port_active) {
				err = mlx4_cmd(dev, 0, port, 0, MLX4_CMD_CLOSE_PORT,
					       1000, MLX4_CMD_NATIVE);
				if (err)
					return err;
				priv->mfunc.master.slave_state[slave].init_port_mask &= ~(1 << port);
				priv->mfunc.master.qp0_state[port].port_active = 0;
			}
		} else
			priv->mfunc.master.slave_state[slave].init_port_mask &= ~(1 << port);
	}
	--priv->mfunc.master.init_port_ref[port];
	return 0;
}

int mlx4_CLOSE_PORT(struct mlx4_dev *dev, int port)
{
	return mlx4_cmd(dev, 0, port, 0, MLX4_CMD_CLOSE_PORT, 1000,
			MLX4_CMD_WRAPPED);
}
EXPORT_SYMBOL_GPL(mlx4_CLOSE_PORT);

int mlx4_CLOSE_HCA(struct mlx4_dev *dev, int panic)
{
	return mlx4_cmd(dev, 0, 0, panic, MLX4_CMD_CLOSE_HCA, 1000,
			MLX4_CMD_NATIVE);
}

int mlx4_SET_ICM_SIZE(struct mlx4_dev *dev, u64 icm_size, u64 *aux_pages)
{
	int ret = mlx4_cmd_imm(dev, icm_size, aux_pages, 0, 0,
			       MLX4_CMD_SET_ICM_SIZE,
			       MLX4_CMD_TIME_CLASS_A, MLX4_CMD_NATIVE);
	if (ret)
		return ret;

	/*
	 * Round up number of system pages needed in case
	 * MLX4_ICM_PAGE_SIZE < PAGE_SIZE.
	 */
	*aux_pages = ALIGN(*aux_pages, PAGE_SIZE / MLX4_ICM_PAGE_SIZE) >>
		(PAGE_SHIFT - MLX4_ICM_PAGE_SHIFT);

	return 0;
}

int mlx4_NOP(struct mlx4_dev *dev)
{
	/* Input modifier of 0x1f means "finish as soon as possible." */
	return mlx4_cmd(dev, 0, 0x1f, 0, MLX4_CMD_NOP, 100, MLX4_CMD_NATIVE);
}

#define MLX4_WOL_SETUP_MODE (5 << 28)
int mlx4_wol_read(struct mlx4_dev *dev, u64 *config, int port)
{
	u32 in_mod = MLX4_WOL_SETUP_MODE | port << 8;

	return mlx4_cmd_imm(dev, 0, config, in_mod, 0x3,
			    MLX4_CMD_MOD_STAT_CFG, MLX4_CMD_TIME_CLASS_A,
			    MLX4_CMD_NATIVE);
}
EXPORT_SYMBOL_GPL(mlx4_wol_read);

int mlx4_wol_write(struct mlx4_dev *dev, u64 config, int port)
{
	u32 in_mod = MLX4_WOL_SETUP_MODE | port << 8;

	return mlx4_cmd(dev, config, in_mod, 0x1, MLX4_CMD_MOD_STAT_CFG,
			MLX4_CMD_TIME_CLASS_A, MLX4_CMD_NATIVE);
}
EXPORT_SYMBOL_GPL(mlx4_wol_write);<|MERGE_RESOLUTION|>--- conflicted
+++ resolved
@@ -787,8 +787,6 @@
 	bmme_flags &= ~MLX4_BMME_FLAG_TYPE_2_WIN;
 	MLX4_PUT(outbox->buf, bmme_flags, QUERY_DEV_CAP_BMME_FLAGS_OFFSET);
 
-<<<<<<< HEAD
-=======
 	/* turn off device-managed steering capability if not enabled */
 	if (dev->caps.steering_mode != MLX4_STEERING_MODE_DEVICE_MANAGED) {
 		MLX4_GET(field, outbox->buf,
@@ -797,7 +795,6 @@
 		MLX4_PUT(outbox->buf, field,
 			 QUERY_DEV_CAP_FLOW_STEERING_RANGE_EN_OFFSET);
 	}
->>>>>>> 3da889b6
 	return 0;
 }
 
