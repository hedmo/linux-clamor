// SPDX-License-Identifier: BSD-3-Clause OR GPL-2.0
/* Copyright (c) 2019-2020 Marvell International Ltd. All rights reserved */

#include <linux/etherdevice.h>
#include <linux/jiffies.h>
#include <linux/list.h>
#include <linux/module.h>
#include <linux/netdev_features.h>
#include <linux/of.h>
#include <linux/of_net.h>
#include <linux/if_vlan.h>

#include "prestera.h"
#include "prestera_hw.h"
#include "prestera_acl.h"
#include "prestera_flow.h"
#include "prestera_span.h"
#include "prestera_rxtx.h"
#include "prestera_devlink.h"
#include "prestera_ethtool.h"
#include "prestera_switchdev.h"

#define PRESTERA_MTU_DEFAULT	1536

#define PRESTERA_STATS_DELAY_MS	1000

#define PRESTERA_MAC_ADDR_NUM_MAX	255

static struct workqueue_struct *prestera_wq;

int prestera_port_pvid_set(struct prestera_port *port, u16 vid)
{
	enum prestera_accept_frm_type frm_type;
	int err;

	frm_type = PRESTERA_ACCEPT_FRAME_TYPE_TAGGED;

	if (vid) {
		err = prestera_hw_vlan_port_vid_set(port, vid);
		if (err)
			return err;

		frm_type = PRESTERA_ACCEPT_FRAME_TYPE_ALL;
	}

	err = prestera_hw_port_accept_frm_type(port, frm_type);
	if (err && frm_type == PRESTERA_ACCEPT_FRAME_TYPE_ALL)
		prestera_hw_vlan_port_vid_set(port, port->pvid);

	port->pvid = vid;
	return 0;
}

struct prestera_port *prestera_port_find_by_hwid(struct prestera_switch *sw,
						 u32 dev_id, u32 hw_id)
{
	struct prestera_port *port = NULL, *tmp;

	read_lock(&sw->port_list_lock);
	list_for_each_entry(tmp, &sw->port_list, list) {
		if (tmp->dev_id == dev_id && tmp->hw_id == hw_id) {
			port = tmp;
			break;
		}
	}
	read_unlock(&sw->port_list_lock);

	return port;
}

struct prestera_port *prestera_find_port(struct prestera_switch *sw, u32 id)
{
	struct prestera_port *port = NULL, *tmp;

	read_lock(&sw->port_list_lock);
	list_for_each_entry(tmp, &sw->port_list, list) {
		if (tmp->id == id) {
			port = tmp;
			break;
		}
	}
	read_unlock(&sw->port_list_lock);

	return port;
}

int prestera_port_cfg_mac_read(struct prestera_port *port,
			       struct prestera_port_mac_config *cfg)
{
	*cfg = port->cfg_mac;
	return 0;
}

int prestera_port_cfg_mac_write(struct prestera_port *port,
				struct prestera_port_mac_config *cfg)
{
	int err;

	err = prestera_hw_port_mac_mode_set(port, cfg->admin,
					    cfg->mode, cfg->inband, cfg->speed,
					    cfg->duplex, cfg->fec);
	if (err)
		return err;

	port->cfg_mac = *cfg;
	return 0;
}

static int prestera_port_open(struct net_device *dev)
{
	struct prestera_port *port = netdev_priv(dev);
	struct prestera_port_mac_config cfg_mac;
	int err = 0;

	if (port->caps.transceiver == PRESTERA_PORT_TCVR_SFP) {
		err = prestera_port_cfg_mac_read(port, &cfg_mac);
		if (!err) {
			cfg_mac.admin = true;
			err = prestera_port_cfg_mac_write(port, &cfg_mac);
		}
	} else {
		port->cfg_phy.admin = true;
		err = prestera_hw_port_phy_mode_set(port, true, port->autoneg,
						    port->cfg_phy.mode,
						    port->adver_link_modes,
						    port->cfg_phy.mdix);
	}

	netif_start_queue(dev);

	return err;
}

static int prestera_port_close(struct net_device *dev)
{
	struct prestera_port *port = netdev_priv(dev);
	struct prestera_port_mac_config cfg_mac;
	int err = 0;

	netif_stop_queue(dev);

	if (port->caps.transceiver == PRESTERA_PORT_TCVR_SFP) {
		err = prestera_port_cfg_mac_read(port, &cfg_mac);
		if (!err) {
			cfg_mac.admin = false;
			prestera_port_cfg_mac_write(port, &cfg_mac);
		}
	} else {
		port->cfg_phy.admin = false;
		err = prestera_hw_port_phy_mode_set(port, false, port->autoneg,
						    port->cfg_phy.mode,
						    port->adver_link_modes,
						    port->cfg_phy.mdix);
	}

	return err;
}

static netdev_tx_t prestera_port_xmit(struct sk_buff *skb,
				      struct net_device *dev)
{
	return prestera_rxtx_xmit(netdev_priv(dev), skb);
}

static int prestera_is_valid_mac_addr(struct prestera_port *port, u8 *addr)
{
	if (!is_valid_ether_addr(addr))
		return -EADDRNOTAVAIL;

	/* firmware requires that port's MAC address contains first 5 bytes
	 * of the base MAC address
	 */
	if (memcmp(port->sw->base_mac, addr, ETH_ALEN - 1))
		return -EINVAL;

	return 0;
}

static int prestera_port_set_mac_address(struct net_device *dev, void *p)
{
	struct prestera_port *port = netdev_priv(dev);
	struct sockaddr *addr = p;
	int err;

	err = prestera_is_valid_mac_addr(port, addr->sa_data);
	if (err)
		return err;

	err = prestera_hw_port_mac_set(port, addr->sa_data);
	if (err)
		return err;

	eth_hw_addr_set(dev, addr->sa_data);

	return 0;
}

static int prestera_port_change_mtu(struct net_device *dev, int mtu)
{
	struct prestera_port *port = netdev_priv(dev);
	int err;

	err = prestera_hw_port_mtu_set(port, mtu);
	if (err)
		return err;

	dev->mtu = mtu;

	return 0;
}

static void prestera_port_get_stats64(struct net_device *dev,
				      struct rtnl_link_stats64 *stats)
{
	struct prestera_port *port = netdev_priv(dev);
	struct prestera_port_stats *port_stats = &port->cached_hw_stats.stats;

	stats->rx_packets = port_stats->broadcast_frames_received +
				port_stats->multicast_frames_received +
				port_stats->unicast_frames_received;

	stats->tx_packets = port_stats->broadcast_frames_sent +
				port_stats->multicast_frames_sent +
				port_stats->unicast_frames_sent;

	stats->rx_bytes = port_stats->good_octets_received;

	stats->tx_bytes = port_stats->good_octets_sent;

	stats->rx_errors = port_stats->rx_error_frame_received;
	stats->tx_errors = port_stats->mac_trans_error;

	stats->rx_dropped = port_stats->buffer_overrun;
	stats->tx_dropped = 0;

	stats->multicast = port_stats->multicast_frames_received;
	stats->collisions = port_stats->excessive_collision;

	stats->rx_crc_errors = port_stats->bad_crc;
}

static void prestera_port_get_hw_stats(struct prestera_port *port)
{
	prestera_hw_port_stats_get(port, &port->cached_hw_stats.stats);
}

static void prestera_port_stats_update(struct work_struct *work)
{
	struct prestera_port *port =
		container_of(work, struct prestera_port,
			     cached_hw_stats.caching_dw.work);

	prestera_port_get_hw_stats(port);

	queue_delayed_work(prestera_wq, &port->cached_hw_stats.caching_dw,
			   msecs_to_jiffies(PRESTERA_STATS_DELAY_MS));
}

static int prestera_port_setup_tc(struct net_device *dev,
				  enum tc_setup_type type,
				  void *type_data)
{
	struct prestera_port *port = netdev_priv(dev);

	switch (type) {
	case TC_SETUP_BLOCK:
		return prestera_flow_block_setup(port, type_data);
	default:
		return -EOPNOTSUPP;
	}
}

static const struct net_device_ops prestera_netdev_ops = {
	.ndo_open = prestera_port_open,
	.ndo_stop = prestera_port_close,
	.ndo_start_xmit = prestera_port_xmit,
	.ndo_setup_tc = prestera_port_setup_tc,
	.ndo_change_mtu = prestera_port_change_mtu,
	.ndo_get_stats64 = prestera_port_get_stats64,
	.ndo_set_mac_address = prestera_port_set_mac_address,
	.ndo_get_devlink_port = prestera_devlink_get_port,
};

int prestera_port_autoneg_set(struct prestera_port *port, u64 link_modes)
{
	int err;

	if (port->autoneg && port->adver_link_modes == link_modes)
		return 0;

	err = prestera_hw_port_phy_mode_set(port, port->cfg_phy.admin,
					    true, 0, link_modes,
					    port->cfg_phy.mdix);
	if (err)
		return err;

	port->adver_fec = BIT(PRESTERA_PORT_FEC_OFF);
	port->adver_link_modes = link_modes;
	port->cfg_phy.mode = 0;
	port->autoneg = true;

	return 0;
}

static void prestera_port_list_add(struct prestera_port *port)
{
	write_lock(&port->sw->port_list_lock);
	list_add(&port->list, &port->sw->port_list);
	write_unlock(&port->sw->port_list_lock);
}

static void prestera_port_list_del(struct prestera_port *port)
{
	write_lock(&port->sw->port_list_lock);
	list_del(&port->list);
	write_unlock(&port->sw->port_list_lock);
}

static int prestera_port_create(struct prestera_switch *sw, u32 id)
{
	struct prestera_port_mac_config cfg_mac;
	struct prestera_port *port;
	struct net_device *dev;
	int err;

	dev = alloc_etherdev(sizeof(*port));
	if (!dev)
		return -ENOMEM;

	port = netdev_priv(dev);

	INIT_LIST_HEAD(&port->vlans_list);
	port->pvid = PRESTERA_DEFAULT_VID;
	port->lag = NULL;
	port->dev = dev;
	port->id = id;
	port->sw = sw;

	err = prestera_hw_port_info_get(port, &port->dev_id, &port->hw_id,
					&port->fp_id);
	if (err) {
		dev_err(prestera_dev(sw), "Failed to get port(%u) info\n", id);
		goto err_port_info_get;
	}

	err = prestera_devlink_port_register(port);
	if (err)
		goto err_dl_port_register;

	dev->features |= NETIF_F_NETNS_LOCAL | NETIF_F_HW_TC;
	dev->netdev_ops = &prestera_netdev_ops;
	dev->ethtool_ops = &prestera_ethtool_ops;

	netif_carrier_off(dev);

	dev->mtu = min_t(unsigned int, sw->mtu_max, PRESTERA_MTU_DEFAULT);
	dev->min_mtu = sw->mtu_min;
	dev->max_mtu = sw->mtu_max;

	err = prestera_hw_port_mtu_set(port, dev->mtu);
	if (err) {
		dev_err(prestera_dev(sw), "Failed to set port(%u) mtu(%d)\n",
			id, dev->mtu);
		goto err_port_init;
	}

	if (port->fp_id >= PRESTERA_MAC_ADDR_NUM_MAX) {
		err = -EINVAL;
		goto err_port_init;
	}

	eth_hw_addr_gen(dev, sw->base_mac, port->fp_id);
	/* firmware requires that port's MAC address consist of the first
	 * 5 bytes of the base MAC address
	 */
	if (memcmp(dev->dev_addr, sw->base_mac, ETH_ALEN - 1)) {
		dev_warn(prestera_dev(sw), "Port MAC address wraps for port(%u)\n", id);
		dev_addr_mod(dev, 0, sw->base_mac, ETH_ALEN - 1);
	}

	err = prestera_hw_port_mac_set(port, dev->dev_addr);
	if (err) {
		dev_err(prestera_dev(sw), "Failed to set port(%u) mac addr\n", id);
		goto err_port_init;
	}

	err = prestera_hw_port_cap_get(port, &port->caps);
	if (err) {
		dev_err(prestera_dev(sw), "Failed to get port(%u) caps\n", id);
		goto err_port_init;
	}

	port->adver_link_modes = port->caps.supp_link_modes;
	port->adver_fec = 0;
	port->autoneg = true;

	/* initialize config mac */
	if (port->caps.transceiver != PRESTERA_PORT_TCVR_SFP) {
		cfg_mac.admin = true;
		cfg_mac.mode = PRESTERA_MAC_MODE_INTERNAL;
	} else {
		cfg_mac.admin = false;
		cfg_mac.mode = PRESTERA_MAC_MODE_MAX;
	}
	cfg_mac.inband = false;
	cfg_mac.speed = 0;
	cfg_mac.duplex = DUPLEX_UNKNOWN;
	cfg_mac.fec = PRESTERA_PORT_FEC_OFF;

	err = prestera_port_cfg_mac_write(port, &cfg_mac);
	if (err) {
		dev_err(prestera_dev(sw),
			"Failed to set port(%u) mac mode\n", id);
		goto err_port_init;
	}

	/* initialize config phy (if this is inegral) */
	if (port->caps.transceiver != PRESTERA_PORT_TCVR_SFP) {
		port->cfg_phy.mdix = ETH_TP_MDI_AUTO;
		port->cfg_phy.admin = false;
		err = prestera_hw_port_phy_mode_set(port,
						    port->cfg_phy.admin,
						    false, 0, 0,
						    port->cfg_phy.mdix);
		if (err) {
			dev_err(prestera_dev(sw),
				"Failed to set port(%u) phy mode\n", id);
			goto err_port_init;
		}
	}

	err = prestera_rxtx_port_init(port);
	if (err)
		goto err_port_init;

	INIT_DELAYED_WORK(&port->cached_hw_stats.caching_dw,
			  &prestera_port_stats_update);

	prestera_port_list_add(port);

	err = register_netdev(dev);
	if (err)
		goto err_register_netdev;

	prestera_devlink_port_set(port);

	return 0;

err_register_netdev:
	prestera_port_list_del(port);
err_port_init:
	prestera_devlink_port_unregister(port);
err_dl_port_register:
err_port_info_get:
	free_netdev(dev);
	return err;
}

static void prestera_port_destroy(struct prestera_port *port)
{
	struct net_device *dev = port->dev;

	cancel_delayed_work_sync(&port->cached_hw_stats.caching_dw);
	prestera_devlink_port_clear(port);
	unregister_netdev(dev);
	prestera_port_list_del(port);
	prestera_devlink_port_unregister(port);
	free_netdev(dev);
}

static void prestera_destroy_ports(struct prestera_switch *sw)
{
	struct prestera_port *port, *tmp;

	list_for_each_entry_safe(port, tmp, &sw->port_list, list)
		prestera_port_destroy(port);
}

static int prestera_create_ports(struct prestera_switch *sw)
{
	struct prestera_port *port, *tmp;
	u32 port_idx;
	int err;

	for (port_idx = 0; port_idx < sw->port_count; port_idx++) {
		err = prestera_port_create(sw, port_idx);
		if (err)
			goto err_port_create;
	}

	return 0;

err_port_create:
	list_for_each_entry_safe(port, tmp, &sw->port_list, list)
		prestera_port_destroy(port);

	return err;
}

static void prestera_port_handle_event(struct prestera_switch *sw,
				       struct prestera_event *evt, void *arg)
{
	struct delayed_work *caching_dw;
	struct prestera_port *port;

	port = prestera_find_port(sw, evt->port_evt.port_id);
	if (!port || !port->dev)
		return;

	caching_dw = &port->cached_hw_stats.caching_dw;

	prestera_ethtool_port_state_changed(port, &evt->port_evt);

	if (evt->id == PRESTERA_PORT_EVENT_MAC_STATE_CHANGED) {
		if (port->state_mac.oper) {
			netif_carrier_on(port->dev);
			if (!delayed_work_pending(caching_dw))
				queue_delayed_work(prestera_wq, caching_dw, 0);
		} else if (netif_running(port->dev) &&
			   netif_carrier_ok(port->dev)) {
			netif_carrier_off(port->dev);
			if (delayed_work_pending(caching_dw))
				cancel_delayed_work(caching_dw);
		}
	}
}

static int prestera_event_handlers_register(struct prestera_switch *sw)
{
	return prestera_hw_event_handler_register(sw, PRESTERA_EVENT_TYPE_PORT,
						  prestera_port_handle_event,
						  NULL);
}

static void prestera_event_handlers_unregister(struct prestera_switch *sw)
{
	prestera_hw_event_handler_unregister(sw, PRESTERA_EVENT_TYPE_PORT,
					     prestera_port_handle_event);
}

static int prestera_switch_set_base_mac_addr(struct prestera_switch *sw)
{
	struct device_node *base_mac_np;
	struct device_node *np;
	int ret;

	np = of_find_compatible_node(NULL, NULL, "marvell,prestera");
	base_mac_np = of_parse_phandle(np, "base-mac-provider", 0);

	ret = of_get_mac_address(base_mac_np, sw->base_mac);
	if (ret) {
		eth_random_addr(sw->base_mac);
		dev_info(prestera_dev(sw), "using random base mac address\n");
	}
	of_node_put(base_mac_np);

	return prestera_hw_switch_mac_set(sw, sw->base_mac);
}

struct prestera_lag *prestera_lag_by_id(struct prestera_switch *sw, u16 id)
{
	return id < sw->lag_max ? &sw->lags[id] : NULL;
}

static struct prestera_lag *prestera_lag_by_dev(struct prestera_switch *sw,
						struct net_device *dev)
{
	struct prestera_lag *lag;
	u16 id;

	for (id = 0; id < sw->lag_max; id++) {
		lag = &sw->lags[id];
		if (lag->dev == dev)
			return lag;
	}

	return NULL;
}

static struct prestera_lag *prestera_lag_create(struct prestera_switch *sw,
						struct net_device *lag_dev)
{
	struct prestera_lag *lag = NULL;
	u16 id;

	for (id = 0; id < sw->lag_max; id++) {
		lag = &sw->lags[id];
		if (!lag->dev)
			break;
	}
	if (lag) {
		INIT_LIST_HEAD(&lag->members);
		lag->dev = lag_dev;
	}

	return lag;
}

static void prestera_lag_destroy(struct prestera_switch *sw,
				 struct prestera_lag *lag)
{
	WARN_ON(!list_empty(&lag->members));
	lag->member_count = 0;
	lag->dev = NULL;
}

static int prestera_lag_port_add(struct prestera_port *port,
				 struct net_device *lag_dev)
{
	struct prestera_switch *sw = port->sw;
	struct prestera_lag *lag;
	int err;

	lag = prestera_lag_by_dev(sw, lag_dev);
	if (!lag) {
		lag = prestera_lag_create(sw, lag_dev);
		if (!lag)
			return -ENOSPC;
	}

	if (lag->member_count >= sw->lag_member_max)
		return -ENOSPC;

	err = prestera_hw_lag_member_add(port, lag->lag_id);
	if (err) {
		if (!lag->member_count)
			prestera_lag_destroy(sw, lag);
		return err;
	}

	list_add(&port->lag_member, &lag->members);
	lag->member_count++;
	port->lag = lag;

	return 0;
}

static int prestera_lag_port_del(struct prestera_port *port)
{
	struct prestera_switch *sw = port->sw;
	struct prestera_lag *lag = port->lag;
	int err;

	if (!lag || !lag->member_count)
		return -EINVAL;

	err = prestera_hw_lag_member_del(port, lag->lag_id);
	if (err)
		return err;

	list_del(&port->lag_member);
	lag->member_count--;
	port->lag = NULL;

	if (netif_is_bridge_port(lag->dev)) {
		struct net_device *br_dev;

		br_dev = netdev_master_upper_dev_get(lag->dev);

		prestera_bridge_port_leave(br_dev, port);
	}

	if (!lag->member_count)
		prestera_lag_destroy(sw, lag);

	return 0;
}

bool prestera_port_is_lag_member(const struct prestera_port *port)
{
	return !!port->lag;
}

u16 prestera_port_lag_id(const struct prestera_port *port)
{
	return port->lag->lag_id;
}

static int prestera_lag_init(struct prestera_switch *sw)
{
	u16 id;

	sw->lags = kcalloc(sw->lag_max, sizeof(*sw->lags), GFP_KERNEL);
	if (!sw->lags)
		return -ENOMEM;

	for (id = 0; id < sw->lag_max; id++)
		sw->lags[id].lag_id = id;

	return 0;
}

static void prestera_lag_fini(struct prestera_switch *sw)
{
	u8 idx;

	for (idx = 0; idx < sw->lag_max; idx++)
		WARN_ON(sw->lags[idx].member_count);

	kfree(sw->lags);
}

bool prestera_netdev_check(const struct net_device *dev)
{
	return dev->netdev_ops == &prestera_netdev_ops;
}

static int prestera_lower_dev_walk(struct net_device *dev,
				   struct netdev_nested_priv *priv)
{
	struct prestera_port **pport = (struct prestera_port **)priv->data;

	if (prestera_netdev_check(dev)) {
		*pport = netdev_priv(dev);
		return 1;
	}

	return 0;
}

struct prestera_port *prestera_port_dev_lower_find(struct net_device *dev)
{
	struct prestera_port *port = NULL;
	struct netdev_nested_priv priv = {
		.data = (void *)&port,
	};

	if (prestera_netdev_check(dev))
		return netdev_priv(dev);

	netdev_walk_all_lower_dev(dev, prestera_lower_dev_walk, &priv);

	return port;
}

static int prestera_netdev_port_lower_event(struct net_device *dev,
					    unsigned long event, void *ptr)
{
	struct netdev_notifier_changelowerstate_info *info = ptr;
	struct netdev_lag_lower_state_info *lower_state_info;
	struct prestera_port *port = netdev_priv(dev);
	bool enabled;

	if (!netif_is_lag_port(dev))
		return 0;
	if (!prestera_port_is_lag_member(port))
		return 0;

	lower_state_info = info->lower_state_info;
	enabled = lower_state_info->link_up && lower_state_info->tx_enabled;

	return prestera_hw_lag_member_enable(port, port->lag->lag_id, enabled);
}

static bool prestera_lag_master_check(struct net_device *lag_dev,
				      struct netdev_lag_upper_info *info,
				      struct netlink_ext_ack *ext_ack)
{
	if (info->tx_type != NETDEV_LAG_TX_TYPE_HASH) {
		NL_SET_ERR_MSG_MOD(ext_ack, "Unsupported LAG Tx type");
		return false;
	}

	return true;
}

static int prestera_netdev_port_event(struct net_device *lower,
				      struct net_device *dev,
				      unsigned long event, void *ptr)
{
<<<<<<< HEAD
	struct netdev_notifier_changeupper_info *info = ptr;
=======
	struct netdev_notifier_info *info = ptr;
	struct netdev_notifier_changeupper_info *cu_info;
>>>>>>> df0cc57e
	struct prestera_port *port = netdev_priv(dev);
	struct netlink_ext_ack *extack;
	struct net_device *upper;

<<<<<<< HEAD
	extack = netdev_notifier_info_to_extack(&info->info);
	upper = info->upper_dev;

	switch (event) {
	case NETDEV_PRECHANGEUPPER:
=======
	extack = netdev_notifier_info_to_extack(info);
	cu_info = container_of(info,
			       struct netdev_notifier_changeupper_info,
			       info);

	switch (event) {
	case NETDEV_PRECHANGEUPPER:
		upper = cu_info->upper_dev;
>>>>>>> df0cc57e
		if (!netif_is_bridge_master(upper) &&
		    !netif_is_lag_master(upper)) {
			NL_SET_ERR_MSG_MOD(extack, "Unknown upper device type");
			return -EINVAL;
		}

<<<<<<< HEAD
		if (!info->linking)
=======
		if (!cu_info->linking)
>>>>>>> df0cc57e
			break;

		if (netdev_has_any_upper_dev(upper)) {
			NL_SET_ERR_MSG_MOD(extack, "Upper device is already enslaved");
			return -EINVAL;
		}

		if (netif_is_lag_master(upper) &&
<<<<<<< HEAD
		    !prestera_lag_master_check(upper, info->upper_info, extack))
=======
		    !prestera_lag_master_check(upper, cu_info->upper_info, extack))
>>>>>>> df0cc57e
			return -EOPNOTSUPP;
		if (netif_is_lag_master(upper) && vlan_uses_dev(dev)) {
			NL_SET_ERR_MSG_MOD(extack,
					   "Master device is a LAG master and port has a VLAN");
			return -EINVAL;
		}
		if (netif_is_lag_port(dev) && is_vlan_dev(upper) &&
		    !netif_is_lag_master(vlan_dev_real_dev(upper))) {
			NL_SET_ERR_MSG_MOD(extack,
					   "Can not put a VLAN on a LAG port");
			return -EINVAL;
		}
		break;

	case NETDEV_CHANGEUPPER:
<<<<<<< HEAD
		if (netif_is_bridge_master(upper)) {
			if (info->linking)
=======
		upper = cu_info->upper_dev;
		if (netif_is_bridge_master(upper)) {
			if (cu_info->linking)
>>>>>>> df0cc57e
				return prestera_bridge_port_join(upper, port,
								 extack);
			else
				prestera_bridge_port_leave(upper, port);
		} else if (netif_is_lag_master(upper)) {
<<<<<<< HEAD
			if (info->linking)
=======
			if (cu_info->linking)
>>>>>>> df0cc57e
				return prestera_lag_port_add(port, upper);
			else
				prestera_lag_port_del(port);
		}
		break;

	case NETDEV_CHANGELOWERSTATE:
		return prestera_netdev_port_lower_event(dev, event, ptr);
	}

	return 0;
}

static int prestera_netdevice_lag_event(struct net_device *lag_dev,
					unsigned long event, void *ptr)
{
	struct net_device *dev;
	struct list_head *iter;
	int err;

	netdev_for_each_lower_dev(lag_dev, dev, iter) {
		if (prestera_netdev_check(dev)) {
			err = prestera_netdev_port_event(lag_dev, dev, event,
							 ptr);
			if (err)
				return err;
		}
	}

	return 0;
}

static int prestera_netdev_event_handler(struct notifier_block *nb,
					 unsigned long event, void *ptr)
{
	struct net_device *dev = netdev_notifier_info_to_dev(ptr);
	int err = 0;

	if (prestera_netdev_check(dev))
		err = prestera_netdev_port_event(dev, dev, event, ptr);
	else if (netif_is_lag_master(dev))
		err = prestera_netdevice_lag_event(dev, event, ptr);

	return notifier_from_errno(err);
}

static int prestera_netdev_event_handler_register(struct prestera_switch *sw)
{
	sw->netdev_nb.notifier_call = prestera_netdev_event_handler;

	return register_netdevice_notifier(&sw->netdev_nb);
}

static void prestera_netdev_event_handler_unregister(struct prestera_switch *sw)
{
	unregister_netdevice_notifier(&sw->netdev_nb);
}

static int prestera_switch_init(struct prestera_switch *sw)
{
	int err;

	err = prestera_hw_switch_init(sw);
	if (err) {
		dev_err(prestera_dev(sw), "Failed to init Switch device\n");
		return err;
	}

	rwlock_init(&sw->port_list_lock);
	INIT_LIST_HEAD(&sw->port_list);

	err = prestera_switch_set_base_mac_addr(sw);
	if (err)
		return err;

	err = prestera_netdev_event_handler_register(sw);
	if (err)
		return err;

	err = prestera_switchdev_init(sw);
	if (err)
		goto err_swdev_register;

	err = prestera_rxtx_switch_init(sw);
	if (err)
		goto err_rxtx_register;

	err = prestera_event_handlers_register(sw);
	if (err)
		goto err_handlers_register;

	err = prestera_acl_init(sw);
	if (err)
		goto err_acl_init;

	err = prestera_span_init(sw);
	if (err)
		goto err_span_init;

<<<<<<< HEAD
	err = prestera_devlink_register(sw);
=======
	err = prestera_devlink_traps_register(sw);
>>>>>>> df0cc57e
	if (err)
		goto err_dl_register;

	err = prestera_lag_init(sw);
	if (err)
		goto err_lag_init;

	err = prestera_create_ports(sw);
	if (err)
		goto err_ports_create;

	prestera_devlink_register(sw);
	return 0;

err_ports_create:
	prestera_lag_fini(sw);
err_lag_init:
<<<<<<< HEAD
	prestera_devlink_unregister(sw);
=======
	prestera_devlink_traps_unregister(sw);
>>>>>>> df0cc57e
err_dl_register:
	prestera_span_fini(sw);
err_span_init:
	prestera_acl_fini(sw);
err_acl_init:
	prestera_event_handlers_unregister(sw);
err_handlers_register:
	prestera_rxtx_switch_fini(sw);
err_rxtx_register:
	prestera_switchdev_fini(sw);
err_swdev_register:
	prestera_netdev_event_handler_unregister(sw);
	prestera_hw_switch_fini(sw);

	return err;
}

static void prestera_switch_fini(struct prestera_switch *sw)
{
<<<<<<< HEAD
	prestera_destroy_ports(sw);
	prestera_lag_fini(sw);
	prestera_devlink_unregister(sw);
=======
	prestera_devlink_unregister(sw);
	prestera_destroy_ports(sw);
	prestera_lag_fini(sw);
	prestera_devlink_traps_unregister(sw);
>>>>>>> df0cc57e
	prestera_span_fini(sw);
	prestera_acl_fini(sw);
	prestera_event_handlers_unregister(sw);
	prestera_rxtx_switch_fini(sw);
	prestera_switchdev_fini(sw);
	prestera_netdev_event_handler_unregister(sw);
	prestera_hw_switch_fini(sw);
}

int prestera_device_register(struct prestera_device *dev)
{
	struct prestera_switch *sw;
	int err;

	sw = prestera_devlink_alloc(dev);
	if (!sw)
		return -ENOMEM;

	dev->priv = sw;
	sw->dev = dev;

	err = prestera_switch_init(sw);
	if (err) {
		prestera_devlink_free(sw);
		return err;
	}

	return 0;
}
EXPORT_SYMBOL(prestera_device_register);

void prestera_device_unregister(struct prestera_device *dev)
{
	struct prestera_switch *sw = dev->priv;

	prestera_switch_fini(sw);
	prestera_devlink_free(sw);
}
EXPORT_SYMBOL(prestera_device_unregister);

static int __init prestera_module_init(void)
{
	prestera_wq = alloc_workqueue("prestera", 0, 0);
	if (!prestera_wq)
		return -ENOMEM;

	return 0;
}

static void __exit prestera_module_exit(void)
{
	destroy_workqueue(prestera_wq);
}

module_init(prestera_module_init);
module_exit(prestera_module_exit);

MODULE_LICENSE("Dual BSD/GPL");
MODULE_DESCRIPTION("Marvell Prestera switch driver");<|MERGE_RESOLUTION|>--- conflicted
+++ resolved
@@ -768,23 +768,12 @@
 				      struct net_device *dev,
 				      unsigned long event, void *ptr)
 {
-<<<<<<< HEAD
-	struct netdev_notifier_changeupper_info *info = ptr;
-=======
 	struct netdev_notifier_info *info = ptr;
 	struct netdev_notifier_changeupper_info *cu_info;
->>>>>>> df0cc57e
 	struct prestera_port *port = netdev_priv(dev);
 	struct netlink_ext_ack *extack;
 	struct net_device *upper;
 
-<<<<<<< HEAD
-	extack = netdev_notifier_info_to_extack(&info->info);
-	upper = info->upper_dev;
-
-	switch (event) {
-	case NETDEV_PRECHANGEUPPER:
-=======
 	extack = netdev_notifier_info_to_extack(info);
 	cu_info = container_of(info,
 			       struct netdev_notifier_changeupper_info,
@@ -793,18 +782,13 @@
 	switch (event) {
 	case NETDEV_PRECHANGEUPPER:
 		upper = cu_info->upper_dev;
->>>>>>> df0cc57e
 		if (!netif_is_bridge_master(upper) &&
 		    !netif_is_lag_master(upper)) {
 			NL_SET_ERR_MSG_MOD(extack, "Unknown upper device type");
 			return -EINVAL;
 		}
 
-<<<<<<< HEAD
-		if (!info->linking)
-=======
 		if (!cu_info->linking)
->>>>>>> df0cc57e
 			break;
 
 		if (netdev_has_any_upper_dev(upper)) {
@@ -813,11 +797,7 @@
 		}
 
 		if (netif_is_lag_master(upper) &&
-<<<<<<< HEAD
-		    !prestera_lag_master_check(upper, info->upper_info, extack))
-=======
 		    !prestera_lag_master_check(upper, cu_info->upper_info, extack))
->>>>>>> df0cc57e
 			return -EOPNOTSUPP;
 		if (netif_is_lag_master(upper) && vlan_uses_dev(dev)) {
 			NL_SET_ERR_MSG_MOD(extack,
@@ -833,24 +813,15 @@
 		break;
 
 	case NETDEV_CHANGEUPPER:
-<<<<<<< HEAD
-		if (netif_is_bridge_master(upper)) {
-			if (info->linking)
-=======
 		upper = cu_info->upper_dev;
 		if (netif_is_bridge_master(upper)) {
 			if (cu_info->linking)
->>>>>>> df0cc57e
 				return prestera_bridge_port_join(upper, port,
 								 extack);
 			else
 				prestera_bridge_port_leave(upper, port);
 		} else if (netif_is_lag_master(upper)) {
-<<<<<<< HEAD
-			if (info->linking)
-=======
 			if (cu_info->linking)
->>>>>>> df0cc57e
 				return prestera_lag_port_add(port, upper);
 			else
 				prestera_lag_port_del(port);
@@ -950,11 +921,7 @@
 	if (err)
 		goto err_span_init;
 
-<<<<<<< HEAD
-	err = prestera_devlink_register(sw);
-=======
 	err = prestera_devlink_traps_register(sw);
->>>>>>> df0cc57e
 	if (err)
 		goto err_dl_register;
 
@@ -972,11 +939,7 @@
 err_ports_create:
 	prestera_lag_fini(sw);
 err_lag_init:
-<<<<<<< HEAD
-	prestera_devlink_unregister(sw);
-=======
 	prestera_devlink_traps_unregister(sw);
->>>>>>> df0cc57e
 err_dl_register:
 	prestera_span_fini(sw);
 err_span_init:
@@ -996,16 +959,10 @@
 
 static void prestera_switch_fini(struct prestera_switch *sw)
 {
-<<<<<<< HEAD
-	prestera_destroy_ports(sw);
-	prestera_lag_fini(sw);
-	prestera_devlink_unregister(sw);
-=======
 	prestera_devlink_unregister(sw);
 	prestera_destroy_ports(sw);
 	prestera_lag_fini(sw);
 	prestera_devlink_traps_unregister(sw);
->>>>>>> df0cc57e
 	prestera_span_fini(sw);
 	prestera_acl_fini(sw);
 	prestera_event_handlers_unregister(sw);
