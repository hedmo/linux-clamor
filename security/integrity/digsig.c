// SPDX-License-Identifier: GPL-2.0-only
/*
 * Copyright (C) 2011 Intel Corporation
 *
 * Author:
 * Dmitry Kasatkin <dmitry.kasatkin@intel.com>
 */

#define pr_fmt(fmt) KBUILD_MODNAME ": " fmt

#include <linux/err.h>
#include <linux/sched.h>
#include <linux/slab.h>
#include <linux/cred.h>
#include <linux/key-type.h>
#include <linux/digsig.h>
#include <linux/vmalloc.h>
#include <crypto/public_key.h>
#include <keys/system_keyring.h>

#include "integrity.h"

static struct key *keyring[INTEGRITY_KEYRING_MAX];

static const char * const keyring_name[INTEGRITY_KEYRING_MAX] = {
#ifndef CONFIG_INTEGRITY_TRUSTED_KEYRING
	"_evm",
	"_ima",
#else
	".evm",
	".ima",
#endif
	".platform",
};

#ifdef CONFIG_IMA_KEYRINGS_PERMIT_SIGNED_BY_BUILTIN_OR_SECONDARY
#define restrict_link_to_ima restrict_link_by_builtin_and_secondary_trusted
#else
#define restrict_link_to_ima restrict_link_by_builtin_trusted
#endif

int integrity_digsig_verify(const unsigned int id, const char *sig, int siglen,
			    const char *digest, int digestlen)
{
	if (id >= INTEGRITY_KEYRING_MAX || siglen < 2)
		return -EINVAL;

	if (!keyring[id]) {
		keyring[id] =
			request_key(&key_type_keyring, keyring_name[id],
				    NULL, NULL);
		if (IS_ERR(keyring[id])) {
			int err = PTR_ERR(keyring[id]);
			pr_err("no %s keyring: %d\n", keyring_name[id], err);
			keyring[id] = NULL;
			return err;
		}
	}

	switch (sig[1]) {
	case 1:
		/* v1 API expect signature without xattr type */
		return digsig_verify(keyring[id], sig + 1, siglen - 1,
				     digest, digestlen);
	case 2:
		return asymmetric_verify(keyring[id], sig, siglen,
					 digest, digestlen);
	}

	return -EOPNOTSUPP;
}

<<<<<<< HEAD
static int __integrity_init_keyring(const unsigned int id, struct key_acl *acl,
				    struct key_restriction *restriction)
=======
static int __init __integrity_init_keyring(const unsigned int id,
					   key_perm_t perm,
					   struct key_restriction *restriction)
>>>>>>> 650b29db
{
	const struct cred *cred = current_cred();
	int err = 0;

	keyring[id] = keyring_alloc(keyring_name[id], KUIDT_INIT(0),
				    KGIDT_INIT(0), cred, acl,
				    KEY_ALLOC_NOT_IN_QUOTA, restriction, NULL);
	if (IS_ERR(keyring[id])) {
		err = PTR_ERR(keyring[id]);
		pr_info("Can't allocate %s keyring (%d)\n",
			keyring_name[id], err);
		keyring[id] = NULL;
	} else {
		if (id == INTEGRITY_KEYRING_PLATFORM)
			set_platform_trusted_keys(keyring[id]);
	}

	return err;
}

int __init integrity_init_keyring(const unsigned int id)
{
	struct key_restriction *restriction;
	struct key_acl *acl = &internal_keyring_acl;

	if (id == INTEGRITY_KEYRING_PLATFORM) {
		restriction = NULL;
		goto out;
	}

	if (!IS_ENABLED(CONFIG_INTEGRITY_TRUSTED_KEYRING))
		return 0;

	restriction = kzalloc(sizeof(struct key_restriction), GFP_KERNEL);
	if (!restriction)
		return -ENOMEM;

	restriction->check = restrict_link_to_ima;
	acl = &internal_writable_keyring_acl;

out:
	return __integrity_init_keyring(id, acl, restriction);
}

static int __init integrity_add_key(const unsigned int id, const void *data,
				    off_t size, struct key_acl *acl)
{
	key_ref_t key;
	int rc = 0;

	if (!keyring[id])
		return -EINVAL;

	key = key_create_or_update(make_key_ref(keyring[id], 1), "asymmetric",
				   NULL, data, size, acl ?: &internal_key_acl,
				   KEY_ALLOC_NOT_IN_QUOTA);
	if (IS_ERR(key)) {
		rc = PTR_ERR(key);
		pr_err("Problem loading X.509 certificate %d\n", rc);
	} else {
		pr_notice("Loaded X.509 cert '%s'\n",
			  key_ref_to_ptr(key)->description);
		key_ref_put(key);
	}

	return rc;

}

int __init integrity_load_x509(const unsigned int id, const char *path)
{
	void *data;
	loff_t size;
	int rc;

	rc = kernel_read_file_from_path(path, &data, &size, 0,
					READING_X509_CERTIFICATE);
	if (rc < 0) {
		pr_err("Unable to open file: %s (%d)", path, rc);
		return rc;
	}

	pr_info("Loading X.509 certificate: %s\n", path);
	rc = integrity_add_key(id, data, size, NULL);

	vfree(data);
	return rc;
}

int __init integrity_load_cert(const unsigned int id, const char *source,
			       const void *data, size_t len, struct key_acl *acl)
{
	if (!data)
		return -EINVAL;

	pr_info("Loading X.509 certificate: %s\n", source);
	return integrity_add_key(id, data, len, acl);
}<|MERGE_RESOLUTION|>--- conflicted
+++ resolved
@@ -70,14 +70,9 @@
 	return -EOPNOTSUPP;
 }
 
-<<<<<<< HEAD
-static int __integrity_init_keyring(const unsigned int id, struct key_acl *acl,
-				    struct key_restriction *restriction)
-=======
 static int __init __integrity_init_keyring(const unsigned int id,
-					   key_perm_t perm,
+					   struct key_acl *acl,
 					   struct key_restriction *restriction)
->>>>>>> 650b29db
 {
 	const struct cred *cred = current_cred();
 	int err = 0;
