--- conflicted
+++ resolved
@@ -564,12 +564,17 @@
 	cio_ignore=	[S390]
 			See Documentation/s390/common_io.rst for details.
 
-	clearcpuid=BITNUM[,BITNUM...] [X86]
+	clearcpuid=X[,X...] [X86]
 			Disable CPUID feature X for the kernel. See
 			arch/x86/include/asm/cpufeatures.h for the valid bit
-			numbers. Note the Linux specific bits are not necessarily
-			stable over kernel options, but the vendor specific
+			numbers X. Note the Linux-specific bits are not necessarily
+			stable over kernel options, but the vendor-specific
 			ones should be.
+			X can also be a string as appearing in the flags: line
+			in /proc/cpuinfo which does not have the above
+			instability issue. However, not all features have names
+			in /proc/cpuinfo.
+			Note that using this option will taint your kernel.
 			Also note that user programs calling CPUID directly
 			or using the feature without checking anything
 			will still see it. This just prevents it from
@@ -645,27 +650,6 @@
 			Defaults to zero when built as a module and to
 			10 seconds when built into the kernel.
 
-<<<<<<< HEAD
-	clearcpuid=X[,X...] [X86]
-			Disable CPUID feature X for the kernel. See
-			arch/x86/include/asm/cpufeatures.h for the valid bit
-			numbers X. Note the Linux-specific bits are not necessarily
-			stable over kernel options, but the vendor-specific
-			ones should be.
-			X can also be a string as appearing in the flags: line
-			in /proc/cpuinfo which does not have the above
-			instability issue. However, not all features have names
-			in /proc/cpuinfo.
-			Note that using this option will taint your kernel.
-			Also note that user programs calling CPUID directly
-			or using the feature without checking anything
-			will still see it. This just prevents it from
-			being used by the kernel or shown in /proc/cpuinfo.
-			Also note the kernel might malfunction if you disable
-			some critical bits.
-
-=======
->>>>>>> b86f46d5
 	cma=nn[MG]@[start[MG][-end[MG]]]
 			[KNL,CMA]
 			Sets the size of kernel global memory area for
@@ -3510,12 +3494,6 @@
 			on "Classic" PPC cores.
 
 	nocache		[ARM]
-
-<<<<<<< HEAD
-	delayacct	[KNL] Enable per-task delay accounting
-=======
-	noclflush	[BUGS=X86] Don't use the CLFLUSH instruction
->>>>>>> b86f46d5
 
 	nodsp		[SH] Disable hardware DSP at boot time.
 
