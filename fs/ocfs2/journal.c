/* -*- mode: c; c-basic-offset: 8; -*-
 * vim: noexpandtab sw=8 ts=8 sts=0:
 *
 * journal.c
 *
 * Defines functions of journalling api
 *
 * Copyright (C) 2003, 2004 Oracle.  All rights reserved.
 *
 * This program is free software; you can redistribute it and/or
 * modify it under the terms of the GNU General Public
 * License as published by the Free Software Foundation; either
 * version 2 of the License, or (at your option) any later version.
 *
 * This program is distributed in the hope that it will be useful,
 * but WITHOUT ANY WARRANTY; without even the implied warranty of
 * MERCHANTABILITY or FITNESS FOR A PARTICULAR PURPOSE.  See the GNU
 * General Public License for more details.
 *
 * You should have received a copy of the GNU General Public
 * License along with this program; if not, write to the
 * Free Software Foundation, Inc., 59 Temple Place - Suite 330,
 * Boston, MA 021110-1307, USA.
 */

#include <linux/fs.h>
#include <linux/types.h>
#include <linux/slab.h>
#include <linux/highmem.h>
#include <linux/kthread.h>
#include <linux/time.h>
#include <linux/random.h>

#include <cluster/masklog.h>

#include "ocfs2.h"

#include "alloc.h"
#include "blockcheck.h"
#include "dir.h"
#include "dlmglue.h"
#include "extent_map.h"
#include "heartbeat.h"
#include "inode.h"
#include "journal.h"
#include "localalloc.h"
#include "slot_map.h"
#include "super.h"
#include "sysfile.h"
#include "uptodate.h"
#include "quota.h"

#include "buffer_head_io.h"
#include "ocfs2_trace.h"

DEFINE_SPINLOCK(trans_inc_lock);

#define ORPHAN_SCAN_SCHEDULE_TIMEOUT 300000

static int ocfs2_force_read_journal(struct inode *inode);
static int ocfs2_recover_node(struct ocfs2_super *osb,
			      int node_num, int slot_num);
static int __ocfs2_recovery_thread(void *arg);
static int ocfs2_commit_cache(struct ocfs2_super *osb);
static int __ocfs2_wait_on_mount(struct ocfs2_super *osb, int quota);
static int ocfs2_journal_toggle_dirty(struct ocfs2_super *osb,
				      int dirty, int replayed);
static int ocfs2_trylock_journal(struct ocfs2_super *osb,
				 int slot_num);
static int ocfs2_recover_orphans(struct ocfs2_super *osb,
				 int slot);
static int ocfs2_commit_thread(void *arg);
static void ocfs2_queue_recovery_completion(struct ocfs2_journal *journal,
					    int slot_num,
					    struct ocfs2_dinode *la_dinode,
					    struct ocfs2_dinode *tl_dinode,
					    struct ocfs2_quota_recovery *qrec);

static inline int ocfs2_wait_on_mount(struct ocfs2_super *osb)
{
	return __ocfs2_wait_on_mount(osb, 0);
}

static inline int ocfs2_wait_on_quotas(struct ocfs2_super *osb)
{
	return __ocfs2_wait_on_mount(osb, 1);
}

/*
 * This replay_map is to track online/offline slots, so we could recover
 * offline slots during recovery and mount
 */

enum ocfs2_replay_state {
	REPLAY_UNNEEDED = 0,	/* Replay is not needed, so ignore this map */
	REPLAY_NEEDED, 		/* Replay slots marked in rm_replay_slots */
	REPLAY_DONE 		/* Replay was already queued */
};

struct ocfs2_replay_map {
	unsigned int rm_slots;
	enum ocfs2_replay_state rm_state;
	unsigned char rm_replay_slots[0];
};

void ocfs2_replay_map_set_state(struct ocfs2_super *osb, int state)
{
	if (!osb->replay_map)
		return;

	/* If we've already queued the replay, we don't have any more to do */
	if (osb->replay_map->rm_state == REPLAY_DONE)
		return;

	osb->replay_map->rm_state = state;
}

int ocfs2_compute_replay_slots(struct ocfs2_super *osb)
{
	struct ocfs2_replay_map *replay_map;
	int i, node_num;

	/* If replay map is already set, we don't do it again */
	if (osb->replay_map)
		return 0;

	replay_map = kzalloc(sizeof(struct ocfs2_replay_map) +
			     (osb->max_slots * sizeof(char)), GFP_KERNEL);

	if (!replay_map) {
		mlog_errno(-ENOMEM);
		return -ENOMEM;
	}

	spin_lock(&osb->osb_lock);

	replay_map->rm_slots = osb->max_slots;
	replay_map->rm_state = REPLAY_UNNEEDED;

	/* set rm_replay_slots for offline slot(s) */
	for (i = 0; i < replay_map->rm_slots; i++) {
		if (ocfs2_slot_to_node_num_locked(osb, i, &node_num) == -ENOENT)
			replay_map->rm_replay_slots[i] = 1;
	}

	osb->replay_map = replay_map;
	spin_unlock(&osb->osb_lock);
	return 0;
}

void ocfs2_queue_replay_slots(struct ocfs2_super *osb)
{
	struct ocfs2_replay_map *replay_map = osb->replay_map;
	int i;

	if (!replay_map)
		return;

	if (replay_map->rm_state != REPLAY_NEEDED)
		return;

	for (i = 0; i < replay_map->rm_slots; i++)
		if (replay_map->rm_replay_slots[i])
			ocfs2_queue_recovery_completion(osb->journal, i, NULL,
							NULL, NULL);
	replay_map->rm_state = REPLAY_DONE;
}

void ocfs2_free_replay_slots(struct ocfs2_super *osb)
{
	struct ocfs2_replay_map *replay_map = osb->replay_map;

	if (!osb->replay_map)
		return;

	kfree(replay_map);
	osb->replay_map = NULL;
}

int ocfs2_recovery_init(struct ocfs2_super *osb)
{
	struct ocfs2_recovery_map *rm;

	mutex_init(&osb->recovery_lock);
	osb->disable_recovery = 0;
	osb->recovery_thread_task = NULL;
	init_waitqueue_head(&osb->recovery_event);

	rm = kzalloc(sizeof(struct ocfs2_recovery_map) +
		     osb->max_slots * sizeof(unsigned int),
		     GFP_KERNEL);
	if (!rm) {
		mlog_errno(-ENOMEM);
		return -ENOMEM;
	}

	rm->rm_entries = (unsigned int *)((char *)rm +
					  sizeof(struct ocfs2_recovery_map));
	osb->recovery_map = rm;

	return 0;
}

/* we can't grab the goofy sem lock from inside wait_event, so we use
 * memory barriers to make sure that we'll see the null task before
 * being woken up */
static int ocfs2_recovery_thread_running(struct ocfs2_super *osb)
{
	mb();
	return osb->recovery_thread_task != NULL;
}

void ocfs2_recovery_exit(struct ocfs2_super *osb)
{
	struct ocfs2_recovery_map *rm;

	/* disable any new recovery threads and wait for any currently
	 * running ones to exit. Do this before setting the vol_state. */
	mutex_lock(&osb->recovery_lock);
	osb->disable_recovery = 1;
	mutex_unlock(&osb->recovery_lock);
	wait_event(osb->recovery_event, !ocfs2_recovery_thread_running(osb));

	/* At this point, we know that no more recovery threads can be
	 * launched, so wait for any recovery completion work to
	 * complete. */
	flush_workqueue(ocfs2_wq);

	/*
	 * Now that recovery is shut down, and the osb is about to be
	 * freed,  the osb_lock is not taken here.
	 */
	rm = osb->recovery_map;
	/* XXX: Should we bug if there are dirty entries? */

	kfree(rm);
}

static int __ocfs2_recovery_map_test(struct ocfs2_super *osb,
				     unsigned int node_num)
{
	int i;
	struct ocfs2_recovery_map *rm = osb->recovery_map;

	assert_spin_locked(&osb->osb_lock);

	for (i = 0; i < rm->rm_used; i++) {
		if (rm->rm_entries[i] == node_num)
			return 1;
	}

	return 0;
}

/* Behaves like test-and-set.  Returns the previous value */
static int ocfs2_recovery_map_set(struct ocfs2_super *osb,
				  unsigned int node_num)
{
	struct ocfs2_recovery_map *rm = osb->recovery_map;

	spin_lock(&osb->osb_lock);
	if (__ocfs2_recovery_map_test(osb, node_num)) {
		spin_unlock(&osb->osb_lock);
		return 1;
	}

	/* XXX: Can this be exploited? Not from o2dlm... */
	BUG_ON(rm->rm_used >= osb->max_slots);

	rm->rm_entries[rm->rm_used] = node_num;
	rm->rm_used++;
	spin_unlock(&osb->osb_lock);

	return 0;
}

static void ocfs2_recovery_map_clear(struct ocfs2_super *osb,
				     unsigned int node_num)
{
	int i;
	struct ocfs2_recovery_map *rm = osb->recovery_map;

	spin_lock(&osb->osb_lock);

	for (i = 0; i < rm->rm_used; i++) {
		if (rm->rm_entries[i] == node_num)
			break;
	}

	if (i < rm->rm_used) {
		/* XXX: be careful with the pointer math */
		memmove(&(rm->rm_entries[i]), &(rm->rm_entries[i + 1]),
			(rm->rm_used - i - 1) * sizeof(unsigned int));
		rm->rm_used--;
	}

	spin_unlock(&osb->osb_lock);
}

static int ocfs2_commit_cache(struct ocfs2_super *osb)
{
	int status = 0;
	unsigned int flushed;
	struct ocfs2_journal *journal = NULL;

	journal = osb->journal;

	/* Flush all pending commits and checkpoint the journal. */
	down_write(&journal->j_trans_barrier);

	flushed = atomic_read(&journal->j_num_trans);
	trace_ocfs2_commit_cache_begin(flushed);
	if (flushed == 0) {
		up_write(&journal->j_trans_barrier);
		goto finally;
	}

	jbd2_journal_lock_updates(journal->j_journal);
	status = jbd2_journal_flush(journal->j_journal);
	jbd2_journal_unlock_updates(journal->j_journal);
	if (status < 0) {
		up_write(&journal->j_trans_barrier);
		mlog_errno(status);
		goto finally;
	}

	ocfs2_inc_trans_id(journal);

	flushed = atomic_read(&journal->j_num_trans);
	atomic_set(&journal->j_num_trans, 0);
	up_write(&journal->j_trans_barrier);

	trace_ocfs2_commit_cache_end(journal->j_trans_id, flushed);

	ocfs2_wake_downconvert_thread(osb);
	wake_up(&journal->j_checkpointed);
finally:
	return status;
}

handle_t *ocfs2_start_trans(struct ocfs2_super *osb, int max_buffs)
{
	journal_t *journal = osb->journal->j_journal;
	handle_t *handle;

	BUG_ON(!osb || !osb->journal->j_journal);

	if (ocfs2_is_hard_readonly(osb))
		return ERR_PTR(-EROFS);

	BUG_ON(osb->journal->j_state == OCFS2_JOURNAL_FREE);
	BUG_ON(max_buffs <= 0);

	/* Nested transaction? Just return the handle... */
	if (journal_current_handle())
		return jbd2_journal_start(journal, max_buffs);

	down_read(&osb->journal->j_trans_barrier);

	handle = jbd2_journal_start(journal, max_buffs);
	if (IS_ERR(handle)) {
		up_read(&osb->journal->j_trans_barrier);

		mlog_errno(PTR_ERR(handle));

		if (is_journal_aborted(journal)) {
			ocfs2_abort(osb->sb, "Detected aborted journal");
			handle = ERR_PTR(-EROFS);
		}
	} else {
		if (!ocfs2_mount_local(osb))
			atomic_inc(&(osb->journal->j_num_trans));
	}

	return handle;
}

int ocfs2_commit_trans(struct ocfs2_super *osb,
		       handle_t *handle)
{
	int ret, nested;
	struct ocfs2_journal *journal = osb->journal;

	BUG_ON(!handle);

	nested = handle->h_ref > 1;
	ret = jbd2_journal_stop(handle);
	if (ret < 0)
		mlog_errno(ret);

	if (!nested)
		up_read(&journal->j_trans_barrier);

	return ret;
}

/*
 * 'nblocks' is what you want to add to the current transaction.
 *
 * This might call jbd2_journal_restart() which will commit dirty buffers
 * and then restart the transaction. Before calling
 * ocfs2_extend_trans(), any changed blocks should have been
 * dirtied. After calling it, all blocks which need to be changed must
 * go through another set of journal_access/journal_dirty calls.
 *
 * WARNING: This will not release any semaphores or disk locks taken
 * during the transaction, so make sure they were taken *before*
 * start_trans or we'll have ordering deadlocks.
 *
 * WARNING2: Note that we do *not* drop j_trans_barrier here. This is
 * good because transaction ids haven't yet been recorded on the
 * cluster locks associated with this handle.
 */
int ocfs2_extend_trans(handle_t *handle, int nblocks)
{
	int status, old_nblocks;

	BUG_ON(!handle);
	BUG_ON(nblocks < 0);

	if (!nblocks)
		return 0;

	old_nblocks = handle->h_buffer_credits;

	trace_ocfs2_extend_trans(old_nblocks, nblocks);

#ifdef CONFIG_OCFS2_DEBUG_FS
	status = 1;
#else
	status = jbd2_journal_extend(handle, nblocks);
	if (status < 0) {
		mlog_errno(status);
		goto bail;
	}
#endif

	if (status > 0) {
		trace_ocfs2_extend_trans_restart(old_nblocks + nblocks);
		status = jbd2_journal_restart(handle,
					      old_nblocks + nblocks);
		if (status < 0) {
			mlog_errno(status);
			goto bail;
		}
	}

	status = 0;
bail:
	return status;
}

struct ocfs2_triggers {
	struct jbd2_buffer_trigger_type	ot_triggers;
	int				ot_offset;
};

static inline struct ocfs2_triggers *to_ocfs2_trigger(struct jbd2_buffer_trigger_type *triggers)
{
	return container_of(triggers, struct ocfs2_triggers, ot_triggers);
}

static void ocfs2_frozen_trigger(struct jbd2_buffer_trigger_type *triggers,
				 struct buffer_head *bh,
				 void *data, size_t size)
{
	struct ocfs2_triggers *ot = to_ocfs2_trigger(triggers);

	/*
	 * We aren't guaranteed to have the superblock here, so we
	 * must unconditionally compute the ecc data.
	 * __ocfs2_journal_access() will only set the triggers if
	 * metaecc is enabled.
	 */
	ocfs2_block_check_compute(data, size, data + ot->ot_offset);
}

/*
 * Quota blocks have their own trigger because the struct ocfs2_block_check
 * offset depends on the blocksize.
 */
static void ocfs2_dq_frozen_trigger(struct jbd2_buffer_trigger_type *triggers,
				 struct buffer_head *bh,
				 void *data, size_t size)
{
	struct ocfs2_disk_dqtrailer *dqt =
		ocfs2_block_dqtrailer(size, data);

	/*
	 * We aren't guaranteed to have the superblock here, so we
	 * must unconditionally compute the ecc data.
	 * __ocfs2_journal_access() will only set the triggers if
	 * metaecc is enabled.
	 */
	ocfs2_block_check_compute(data, size, &dqt->dq_check);
}

/*
 * Directory blocks also have their own trigger because the
 * struct ocfs2_block_check offset depends on the blocksize.
 */
static void ocfs2_db_frozen_trigger(struct jbd2_buffer_trigger_type *triggers,
				 struct buffer_head *bh,
				 void *data, size_t size)
{
	struct ocfs2_dir_block_trailer *trailer =
		ocfs2_dir_trailer_from_size(size, data);

	/*
	 * We aren't guaranteed to have the superblock here, so we
	 * must unconditionally compute the ecc data.
	 * __ocfs2_journal_access() will only set the triggers if
	 * metaecc is enabled.
	 */
	ocfs2_block_check_compute(data, size, &trailer->db_check);
}

static void ocfs2_abort_trigger(struct jbd2_buffer_trigger_type *triggers,
				struct buffer_head *bh)
{
	mlog(ML_ERROR,
	     "ocfs2_abort_trigger called by JBD2.  bh = 0x%lx, "
	     "bh->b_blocknr = %llu\n",
	     (unsigned long)bh,
	     (unsigned long long)bh->b_blocknr);

	/* We aren't guaranteed to have the superblock here - but if we
	 * don't, it'll just crash. */
	ocfs2_error(bh->b_assoc_map->host->i_sb,
		    "JBD2 has aborted our journal, ocfs2 cannot continue\n");
}

static struct ocfs2_triggers di_triggers = {
	.ot_triggers = {
		.t_frozen = ocfs2_frozen_trigger,
		.t_abort = ocfs2_abort_trigger,
	},
	.ot_offset	= offsetof(struct ocfs2_dinode, i_check),
};

static struct ocfs2_triggers eb_triggers = {
	.ot_triggers = {
		.t_frozen = ocfs2_frozen_trigger,
		.t_abort = ocfs2_abort_trigger,
	},
	.ot_offset	= offsetof(struct ocfs2_extent_block, h_check),
};

static struct ocfs2_triggers rb_triggers = {
	.ot_triggers = {
		.t_frozen = ocfs2_frozen_trigger,
		.t_abort = ocfs2_abort_trigger,
	},
	.ot_offset	= offsetof(struct ocfs2_refcount_block, rf_check),
};

static struct ocfs2_triggers gd_triggers = {
	.ot_triggers = {
		.t_frozen = ocfs2_frozen_trigger,
		.t_abort = ocfs2_abort_trigger,
	},
	.ot_offset	= offsetof(struct ocfs2_group_desc, bg_check),
};

static struct ocfs2_triggers db_triggers = {
	.ot_triggers = {
		.t_frozen = ocfs2_db_frozen_trigger,
		.t_abort = ocfs2_abort_trigger,
	},
};

static struct ocfs2_triggers xb_triggers = {
	.ot_triggers = {
		.t_frozen = ocfs2_frozen_trigger,
		.t_abort = ocfs2_abort_trigger,
	},
	.ot_offset	= offsetof(struct ocfs2_xattr_block, xb_check),
};

static struct ocfs2_triggers dq_triggers = {
	.ot_triggers = {
		.t_frozen = ocfs2_dq_frozen_trigger,
		.t_abort = ocfs2_abort_trigger,
	},
};

static struct ocfs2_triggers dr_triggers = {
	.ot_triggers = {
		.t_frozen = ocfs2_frozen_trigger,
		.t_abort = ocfs2_abort_trigger,
	},
	.ot_offset	= offsetof(struct ocfs2_dx_root_block, dr_check),
};

static struct ocfs2_triggers dl_triggers = {
	.ot_triggers = {
		.t_frozen = ocfs2_frozen_trigger,
		.t_abort = ocfs2_abort_trigger,
	},
	.ot_offset	= offsetof(struct ocfs2_dx_leaf, dl_check),
};

static int __ocfs2_journal_access(handle_t *handle,
				  struct ocfs2_caching_info *ci,
				  struct buffer_head *bh,
				  struct ocfs2_triggers *triggers,
				  int type)
{
	int status;
	struct ocfs2_super *osb =
		OCFS2_SB(ocfs2_metadata_cache_get_super(ci));

	BUG_ON(!ci || !ci->ci_ops);
	BUG_ON(!handle);
	BUG_ON(!bh);

	trace_ocfs2_journal_access(
		(unsigned long long)ocfs2_metadata_cache_owner(ci),
		(unsigned long long)bh->b_blocknr, type, bh->b_size);

	/* we can safely remove this assertion after testing. */
	if (!buffer_uptodate(bh)) {
		mlog(ML_ERROR, "giving me a buffer that's not uptodate!\n");
		mlog(ML_ERROR, "b_blocknr=%llu\n",
		     (unsigned long long)bh->b_blocknr);
		BUG();
	}

	/* Set the current transaction information on the ci so
	 * that the locking code knows whether it can drop it's locks
	 * on this ci or not. We're protected from the commit
	 * thread updating the current transaction id until
	 * ocfs2_commit_trans() because ocfs2_start_trans() took
	 * j_trans_barrier for us. */
	ocfs2_set_ci_lock_trans(osb->journal, ci);

	ocfs2_metadata_cache_io_lock(ci);
	switch (type) {
	case OCFS2_JOURNAL_ACCESS_CREATE:
	case OCFS2_JOURNAL_ACCESS_WRITE:
		status = jbd2_journal_get_write_access(handle, bh);
		break;

	case OCFS2_JOURNAL_ACCESS_UNDO:
		status = jbd2_journal_get_undo_access(handle, bh);
		break;

	default:
		status = -EINVAL;
		mlog(ML_ERROR, "Unknown access type!\n");
	}
	if (!status && ocfs2_meta_ecc(osb) && triggers)
		jbd2_journal_set_triggers(bh, &triggers->ot_triggers);
	ocfs2_metadata_cache_io_unlock(ci);

	if (status < 0)
		mlog(ML_ERROR, "Error %d getting %d access to buffer!\n",
		     status, type);

	return status;
}

int ocfs2_journal_access_di(handle_t *handle, struct ocfs2_caching_info *ci,
			    struct buffer_head *bh, int type)
{
	return __ocfs2_journal_access(handle, ci, bh, &di_triggers, type);
}

int ocfs2_journal_access_eb(handle_t *handle, struct ocfs2_caching_info *ci,
			    struct buffer_head *bh, int type)
{
	return __ocfs2_journal_access(handle, ci, bh, &eb_triggers, type);
}

int ocfs2_journal_access_rb(handle_t *handle, struct ocfs2_caching_info *ci,
			    struct buffer_head *bh, int type)
{
	return __ocfs2_journal_access(handle, ci, bh, &rb_triggers,
				      type);
}

int ocfs2_journal_access_gd(handle_t *handle, struct ocfs2_caching_info *ci,
			    struct buffer_head *bh, int type)
{
	return __ocfs2_journal_access(handle, ci, bh, &gd_triggers, type);
}

int ocfs2_journal_access_db(handle_t *handle, struct ocfs2_caching_info *ci,
			    struct buffer_head *bh, int type)
{
	return __ocfs2_journal_access(handle, ci, bh, &db_triggers, type);
}

int ocfs2_journal_access_xb(handle_t *handle, struct ocfs2_caching_info *ci,
			    struct buffer_head *bh, int type)
{
	return __ocfs2_journal_access(handle, ci, bh, &xb_triggers, type);
}

int ocfs2_journal_access_dq(handle_t *handle, struct ocfs2_caching_info *ci,
			    struct buffer_head *bh, int type)
{
	return __ocfs2_journal_access(handle, ci, bh, &dq_triggers, type);
}

int ocfs2_journal_access_dr(handle_t *handle, struct ocfs2_caching_info *ci,
			    struct buffer_head *bh, int type)
{
	return __ocfs2_journal_access(handle, ci, bh, &dr_triggers, type);
}

int ocfs2_journal_access_dl(handle_t *handle, struct ocfs2_caching_info *ci,
			    struct buffer_head *bh, int type)
{
	return __ocfs2_journal_access(handle, ci, bh, &dl_triggers, type);
}

int ocfs2_journal_access(handle_t *handle, struct ocfs2_caching_info *ci,
			 struct buffer_head *bh, int type)
{
	return __ocfs2_journal_access(handle, ci, bh, NULL, type);
}

void ocfs2_journal_dirty(handle_t *handle, struct buffer_head *bh)
{
	int status;

	trace_ocfs2_journal_dirty((unsigned long long)bh->b_blocknr);

	status = jbd2_journal_dirty_metadata(handle, bh);
	BUG_ON(status);
}

#define OCFS2_DEFAULT_COMMIT_INTERVAL	(HZ * JBD2_DEFAULT_MAX_COMMIT_AGE)

void ocfs2_set_journal_params(struct ocfs2_super *osb)
{
	journal_t *journal = osb->journal->j_journal;
	unsigned long commit_interval = OCFS2_DEFAULT_COMMIT_INTERVAL;

	if (osb->osb_commit_interval)
		commit_interval = osb->osb_commit_interval;

	write_lock(&journal->j_state_lock);
	journal->j_commit_interval = commit_interval;
	if (osb->s_mount_opt & OCFS2_MOUNT_BARRIER)
		journal->j_flags |= JBD2_BARRIER;
	else
		journal->j_flags &= ~JBD2_BARRIER;
	write_unlock(&journal->j_state_lock);
}

int ocfs2_journal_init(struct ocfs2_journal *journal, int *dirty)
{
	int status = -1;
	struct inode *inode = NULL; /* the journal inode */
	journal_t *j_journal = NULL;
	struct ocfs2_dinode *di = NULL;
	struct buffer_head *bh = NULL;
	struct ocfs2_super *osb;
	int inode_lock = 0;

	BUG_ON(!journal);

	osb = journal->j_osb;

	/* already have the inode for our journal */
	inode = ocfs2_get_system_file_inode(osb, JOURNAL_SYSTEM_INODE,
					    osb->slot_num);
	if (inode == NULL) {
		status = -EACCES;
		mlog_errno(status);
		goto done;
	}
	if (is_bad_inode(inode)) {
		mlog(ML_ERROR, "access error (bad inode)\n");
		iput(inode);
		inode = NULL;
		status = -EACCES;
		goto done;
	}

	SET_INODE_JOURNAL(inode);
	OCFS2_I(inode)->ip_open_count++;

	/* Skip recovery waits here - journal inode metadata never
	 * changes in a live cluster so it can be considered an
	 * exception to the rule. */
	status = ocfs2_inode_lock_full(inode, &bh, 1, OCFS2_META_LOCK_RECOVERY);
	if (status < 0) {
		if (status != -ERESTARTSYS)
			mlog(ML_ERROR, "Could not get lock on journal!\n");
		goto done;
	}

	inode_lock = 1;
	di = (struct ocfs2_dinode *)bh->b_data;

	if (inode->i_size <  OCFS2_MIN_JOURNAL_SIZE) {
		mlog(ML_ERROR, "Journal file size (%lld) is too small!\n",
		     inode->i_size);
		status = -EINVAL;
		goto done;
	}

	trace_ocfs2_journal_init(inode->i_size,
				 (unsigned long long)inode->i_blocks,
				 OCFS2_I(inode)->ip_clusters);

	/* call the kernels journal init function now */
	j_journal = jbd2_journal_init_inode(inode);
	if (j_journal == NULL) {
		mlog(ML_ERROR, "Linux journal layer error\n");
		status = -EINVAL;
		goto done;
	}

	trace_ocfs2_journal_init_maxlen(j_journal->j_maxlen);

	*dirty = (le32_to_cpu(di->id1.journal1.ij_flags) &
		  OCFS2_JOURNAL_DIRTY_FL);

	journal->j_journal = j_journal;
	journal->j_inode = inode;
	journal->j_bh = bh;

	ocfs2_set_journal_params(osb);

	journal->j_state = OCFS2_JOURNAL_LOADED;

	status = 0;
done:
	if (status < 0) {
		if (inode_lock)
			ocfs2_inode_unlock(inode, 1);
		brelse(bh);
		if (inode) {
			OCFS2_I(inode)->ip_open_count--;
			iput(inode);
		}
	}

	return status;
}

static void ocfs2_bump_recovery_generation(struct ocfs2_dinode *di)
{
	le32_add_cpu(&(di->id1.journal1.ij_recovery_generation), 1);
}

static u32 ocfs2_get_recovery_generation(struct ocfs2_dinode *di)
{
	return le32_to_cpu(di->id1.journal1.ij_recovery_generation);
}

static int ocfs2_journal_toggle_dirty(struct ocfs2_super *osb,
				      int dirty, int replayed)
{
	int status;
	unsigned int flags;
	struct ocfs2_journal *journal = osb->journal;
	struct buffer_head *bh = journal->j_bh;
	struct ocfs2_dinode *fe;

	fe = (struct ocfs2_dinode *)bh->b_data;

	/* The journal bh on the osb always comes from ocfs2_journal_init()
	 * and was validated there inside ocfs2_inode_lock_full().  It's a
	 * code bug if we mess it up. */
	BUG_ON(!OCFS2_IS_VALID_DINODE(fe));

	flags = le32_to_cpu(fe->id1.journal1.ij_flags);
	if (dirty)
		flags |= OCFS2_JOURNAL_DIRTY_FL;
	else
		flags &= ~OCFS2_JOURNAL_DIRTY_FL;
	fe->id1.journal1.ij_flags = cpu_to_le32(flags);

	if (replayed)
		ocfs2_bump_recovery_generation(fe);

	ocfs2_compute_meta_ecc(osb->sb, bh->b_data, &fe->i_check);
	status = ocfs2_write_block(osb, bh, INODE_CACHE(journal->j_inode));
	if (status < 0)
		mlog_errno(status);

	return status;
}

/*
 * If the journal has been kmalloc'd it needs to be freed after this
 * call.
 */
void ocfs2_journal_shutdown(struct ocfs2_super *osb)
{
	struct ocfs2_journal *journal = NULL;
	int status = 0;
	struct inode *inode = NULL;
	int num_running_trans = 0;

	BUG_ON(!osb);

	journal = osb->journal;
	if (!journal)
		goto done;

	inode = journal->j_inode;

	if (journal->j_state != OCFS2_JOURNAL_LOADED)
		goto done;

	/* need to inc inode use count - jbd2_journal_destroy will iput. */
	if (!igrab(inode))
		BUG();

	num_running_trans = atomic_read(&(osb->journal->j_num_trans));
	trace_ocfs2_journal_shutdown(num_running_trans);

	/* Do a commit_cache here. It will flush our journal, *and*
	 * release any locks that are still held.
	 * set the SHUTDOWN flag and release the trans lock.
	 * the commit thread will take the trans lock for us below. */
	journal->j_state = OCFS2_JOURNAL_IN_SHUTDOWN;

	/* The OCFS2_JOURNAL_IN_SHUTDOWN will signal to commit_cache to not
	 * drop the trans_lock (which we want to hold until we
	 * completely destroy the journal. */
	if (osb->commit_task) {
		/* Wait for the commit thread */
		trace_ocfs2_journal_shutdown_wait(osb->commit_task);
		kthread_stop(osb->commit_task);
		osb->commit_task = NULL;
	}

	BUG_ON(atomic_read(&(osb->journal->j_num_trans)) != 0);

	if (ocfs2_mount_local(osb)) {
		jbd2_journal_lock_updates(journal->j_journal);
		status = jbd2_journal_flush(journal->j_journal);
		jbd2_journal_unlock_updates(journal->j_journal);
		if (status < 0)
			mlog_errno(status);
	}

	if (status == 0) {
		/*
		 * Do not toggle if flush was unsuccessful otherwise
		 * will leave dirty metadata in a "clean" journal
		 */
		status = ocfs2_journal_toggle_dirty(osb, 0, 0);
		if (status < 0)
			mlog_errno(status);
	}

	/* Shutdown the kernel journal system */
	jbd2_journal_destroy(journal->j_journal);
	journal->j_journal = NULL;

	OCFS2_I(inode)->ip_open_count--;

	/* unlock our journal */
	ocfs2_inode_unlock(inode, 1);

	brelse(journal->j_bh);
	journal->j_bh = NULL;

	journal->j_state = OCFS2_JOURNAL_FREE;

//	up_write(&journal->j_trans_barrier);
done:
	if (inode)
		iput(inode);
}

static void ocfs2_clear_journal_error(struct super_block *sb,
				      journal_t *journal,
				      int slot)
{
	int olderr;

	olderr = jbd2_journal_errno(journal);
	if (olderr) {
		mlog(ML_ERROR, "File system error %d recorded in "
		     "journal %u.\n", olderr, slot);
		mlog(ML_ERROR, "File system on device %s needs checking.\n",
		     sb->s_id);

		jbd2_journal_ack_err(journal);
		jbd2_journal_clear_err(journal);
	}
}

int ocfs2_journal_load(struct ocfs2_journal *journal, int local, int replayed)
{
	int status = 0;
	struct ocfs2_super *osb;

	BUG_ON(!journal);

	osb = journal->j_osb;

	status = jbd2_journal_load(journal->j_journal);
	if (status < 0) {
		mlog(ML_ERROR, "Failed to load journal!\n");
		goto done;
	}

	ocfs2_clear_journal_error(osb->sb, journal->j_journal, osb->slot_num);

	status = ocfs2_journal_toggle_dirty(osb, 1, replayed);
	if (status < 0) {
		mlog_errno(status);
		goto done;
	}

	/* Launch the commit thread */
	if (!local) {
		osb->commit_task = kthread_run(ocfs2_commit_thread, osb,
					       "ocfs2cmt");
		if (IS_ERR(osb->commit_task)) {
			status = PTR_ERR(osb->commit_task);
			osb->commit_task = NULL;
			mlog(ML_ERROR, "unable to launch ocfs2commit thread, "
			     "error=%d", status);
			goto done;
		}
	} else
		osb->commit_task = NULL;

done:
	return status;
}


/* 'full' flag tells us whether we clear out all blocks or if we just
 * mark the journal clean */
int ocfs2_journal_wipe(struct ocfs2_journal *journal, int full)
{
	int status;

	BUG_ON(!journal);

	status = jbd2_journal_wipe(journal->j_journal, full);
	if (status < 0) {
		mlog_errno(status);
		goto bail;
	}

	status = ocfs2_journal_toggle_dirty(journal->j_osb, 0, 0);
	if (status < 0)
		mlog_errno(status);

bail:
	return status;
}

static int ocfs2_recovery_completed(struct ocfs2_super *osb)
{
	int empty;
	struct ocfs2_recovery_map *rm = osb->recovery_map;

	spin_lock(&osb->osb_lock);
	empty = (rm->rm_used == 0);
	spin_unlock(&osb->osb_lock);

	return empty;
}

void ocfs2_wait_for_recovery(struct ocfs2_super *osb)
{
	wait_event(osb->recovery_event, ocfs2_recovery_completed(osb));
}

/*
 * JBD Might read a cached version of another nodes journal file. We
 * don't want this as this file changes often and we get no
 * notification on those changes. The only way to be sure that we've
 * got the most up to date version of those blocks then is to force
 * read them off disk. Just searching through the buffer cache won't
 * work as there may be pages backing this file which are still marked
 * up to date. We know things can't change on this file underneath us
 * as we have the lock by now :)
 */
static int ocfs2_force_read_journal(struct inode *inode)
{
	int status = 0;
	int i;
	u64 v_blkno, p_blkno, p_blocks, num_blocks;
#define CONCURRENT_JOURNAL_FILL 32ULL
	struct buffer_head *bhs[CONCURRENT_JOURNAL_FILL];

	memset(bhs, 0, sizeof(struct buffer_head *) * CONCURRENT_JOURNAL_FILL);

	num_blocks = ocfs2_blocks_for_bytes(inode->i_sb, inode->i_size);
	v_blkno = 0;
	while (v_blkno < num_blocks) {
		status = ocfs2_extent_map_get_blocks(inode, v_blkno,
						     &p_blkno, &p_blocks, NULL);
		if (status < 0) {
			mlog_errno(status);
			goto bail;
		}

		if (p_blocks > CONCURRENT_JOURNAL_FILL)
			p_blocks = CONCURRENT_JOURNAL_FILL;

		/* We are reading journal data which should not
		 * be put in the uptodate cache */
		status = ocfs2_read_blocks_sync(OCFS2_SB(inode->i_sb),
						p_blkno, p_blocks, bhs);
		if (status < 0) {
			mlog_errno(status);
			goto bail;
		}

		for(i = 0; i < p_blocks; i++) {
			brelse(bhs[i]);
			bhs[i] = NULL;
		}

		v_blkno += p_blocks;
	}

bail:
	for(i = 0; i < CONCURRENT_JOURNAL_FILL; i++)
		brelse(bhs[i]);
	return status;
}

struct ocfs2_la_recovery_item {
	struct list_head	lri_list;
	int			lri_slot;
	struct ocfs2_dinode	*lri_la_dinode;
	struct ocfs2_dinode	*lri_tl_dinode;
	struct ocfs2_quota_recovery *lri_qrec;
};

/* Does the second half of the recovery process. By this point, the
 * node is marked clean and can actually be considered recovered,
 * hence it's no longer in the recovery map, but there's still some
 * cleanup we can do which shouldn't happen within the recovery thread
 * as locking in that context becomes very difficult if we are to take
 * recovering nodes into account.
 *
 * NOTE: This function can and will sleep on recovery of other nodes
 * during cluster locking, just like any other ocfs2 process.
 */
void ocfs2_complete_recovery(struct work_struct *work)
{
	int ret = 0;
	struct ocfs2_journal *journal =
		container_of(work, struct ocfs2_journal, j_recovery_work);
	struct ocfs2_super *osb = journal->j_osb;
	struct ocfs2_dinode *la_dinode, *tl_dinode;
	struct ocfs2_la_recovery_item *item, *n;
	struct ocfs2_quota_recovery *qrec;
	LIST_HEAD(tmp_la_list);

	trace_ocfs2_complete_recovery(
		(unsigned long long)OCFS2_I(journal->j_inode)->ip_blkno);

	spin_lock(&journal->j_lock);
	list_splice_init(&journal->j_la_cleanups, &tmp_la_list);
	spin_unlock(&journal->j_lock);

	list_for_each_entry_safe(item, n, &tmp_la_list, lri_list) {
		list_del_init(&item->lri_list);

		ocfs2_wait_on_quotas(osb);

		la_dinode = item->lri_la_dinode;
		tl_dinode = item->lri_tl_dinode;
		qrec = item->lri_qrec;
<<<<<<< HEAD

		trace_ocfs2_complete_recovery_slot(item->lri_slot,
			la_dinode ? le64_to_cpu(la_dinode->i_blkno) : 0,
			tl_dinode ? le64_to_cpu(tl_dinode->i_blkno) : 0,
			qrec);

=======

		trace_ocfs2_complete_recovery_slot(item->lri_slot,
			la_dinode ? le64_to_cpu(la_dinode->i_blkno) : 0,
			tl_dinode ? le64_to_cpu(tl_dinode->i_blkno) : 0,
			qrec);

>>>>>>> d762f438
		if (la_dinode) {
			ret = ocfs2_complete_local_alloc_recovery(osb,
								  la_dinode);
			if (ret < 0)
				mlog_errno(ret);

			kfree(la_dinode);
		}

		if (tl_dinode) {
			ret = ocfs2_complete_truncate_log_recovery(osb,
								   tl_dinode);
			if (ret < 0)
				mlog_errno(ret);

			kfree(tl_dinode);
		}

		ret = ocfs2_recover_orphans(osb, item->lri_slot);
		if (ret < 0)
			mlog_errno(ret);

		if (qrec) {
			ret = ocfs2_finish_quota_recovery(osb, qrec,
							  item->lri_slot);
			if (ret < 0)
				mlog_errno(ret);
			/* Recovery info is already freed now */
		}

		kfree(item);
	}

	trace_ocfs2_complete_recovery_end(ret);
}

/* NOTE: This function always eats your references to la_dinode and
 * tl_dinode, either manually on error, or by passing them to
 * ocfs2_complete_recovery */
static void ocfs2_queue_recovery_completion(struct ocfs2_journal *journal,
					    int slot_num,
					    struct ocfs2_dinode *la_dinode,
					    struct ocfs2_dinode *tl_dinode,
					    struct ocfs2_quota_recovery *qrec)
{
	struct ocfs2_la_recovery_item *item;

	item = kmalloc(sizeof(struct ocfs2_la_recovery_item), GFP_NOFS);
	if (!item) {
		/* Though we wish to avoid it, we are in fact safe in
		 * skipping local alloc cleanup as fsck.ocfs2 is more
		 * than capable of reclaiming unused space. */
		if (la_dinode)
			kfree(la_dinode);

		if (tl_dinode)
			kfree(tl_dinode);

		if (qrec)
			ocfs2_free_quota_recovery(qrec);

		mlog_errno(-ENOMEM);
		return;
	}

	INIT_LIST_HEAD(&item->lri_list);
	item->lri_la_dinode = la_dinode;
	item->lri_slot = slot_num;
	item->lri_tl_dinode = tl_dinode;
	item->lri_qrec = qrec;

	spin_lock(&journal->j_lock);
	list_add_tail(&item->lri_list, &journal->j_la_cleanups);
	queue_work(ocfs2_wq, &journal->j_recovery_work);
	spin_unlock(&journal->j_lock);
}

/* Called by the mount code to queue recovery the last part of
 * recovery for it's own and offline slot(s). */
void ocfs2_complete_mount_recovery(struct ocfs2_super *osb)
{
	struct ocfs2_journal *journal = osb->journal;

	if (ocfs2_is_hard_readonly(osb))
		return;

	/* No need to queue up our truncate_log as regular cleanup will catch
	 * that */
	ocfs2_queue_recovery_completion(journal, osb->slot_num,
					osb->local_alloc_copy, NULL, NULL);
	ocfs2_schedule_truncate_log_flush(osb, 0);

	osb->local_alloc_copy = NULL;
	osb->dirty = 0;

	/* queue to recover orphan slots for all offline slots */
	ocfs2_replay_map_set_state(osb, REPLAY_NEEDED);
	ocfs2_queue_replay_slots(osb);
	ocfs2_free_replay_slots(osb);
}

void ocfs2_complete_quota_recovery(struct ocfs2_super *osb)
{
	if (osb->quota_rec) {
		ocfs2_queue_recovery_completion(osb->journal,
						osb->slot_num,
						NULL,
						NULL,
						osb->quota_rec);
		osb->quota_rec = NULL;
	}
}

static int __ocfs2_recovery_thread(void *arg)
{
	int status, node_num, slot_num;
	struct ocfs2_super *osb = arg;
	struct ocfs2_recovery_map *rm = osb->recovery_map;
	int *rm_quota = NULL;
	int rm_quota_used = 0, i;
	struct ocfs2_quota_recovery *qrec;

	status = ocfs2_wait_on_mount(osb);
	if (status < 0) {
		goto bail;
	}

	rm_quota = kzalloc(osb->max_slots * sizeof(int), GFP_NOFS);
	if (!rm_quota) {
		status = -ENOMEM;
		goto bail;
	}
restart:
	status = ocfs2_super_lock(osb, 1);
	if (status < 0) {
		mlog_errno(status);
		goto bail;
	}

	status = ocfs2_compute_replay_slots(osb);
	if (status < 0)
		mlog_errno(status);

	/* queue recovery for our own slot */
	ocfs2_queue_recovery_completion(osb->journal, osb->slot_num, NULL,
					NULL, NULL);

	spin_lock(&osb->osb_lock);
	while (rm->rm_used) {
		/* It's always safe to remove entry zero, as we won't
		 * clear it until ocfs2_recover_node() has succeeded. */
		node_num = rm->rm_entries[0];
		spin_unlock(&osb->osb_lock);
		slot_num = ocfs2_node_num_to_slot(osb, node_num);
		trace_ocfs2_recovery_thread_node(node_num, slot_num);
		if (slot_num == -ENOENT) {
			status = 0;
			goto skip_recovery;
		}

		/* It is a bit subtle with quota recovery. We cannot do it
		 * immediately because we have to obtain cluster locks from
		 * quota files and we also don't want to just skip it because
		 * then quota usage would be out of sync until some node takes
		 * the slot. So we remember which nodes need quota recovery
		 * and when everything else is done, we recover quotas. */
		for (i = 0; i < rm_quota_used && rm_quota[i] != slot_num; i++);
		if (i == rm_quota_used)
			rm_quota[rm_quota_used++] = slot_num;

		status = ocfs2_recover_node(osb, node_num, slot_num);
skip_recovery:
		if (!status) {
			ocfs2_recovery_map_clear(osb, node_num);
		} else {
			mlog(ML_ERROR,
			     "Error %d recovering node %d on device (%u,%u)!\n",
			     status, node_num,
			     MAJOR(osb->sb->s_dev), MINOR(osb->sb->s_dev));
			mlog(ML_ERROR, "Volume requires unmount.\n");
		}

		spin_lock(&osb->osb_lock);
	}
	spin_unlock(&osb->osb_lock);
	trace_ocfs2_recovery_thread_end(status);

	/* Refresh all journal recovery generations from disk */
	status = ocfs2_check_journals_nolocks(osb);
	status = (status == -EROFS) ? 0 : status;
	if (status < 0)
		mlog_errno(status);

	/* Now it is right time to recover quotas... We have to do this under
	 * superblock lock so that no one can start using the slot (and crash)
	 * before we recover it */
	for (i = 0; i < rm_quota_used; i++) {
		qrec = ocfs2_begin_quota_recovery(osb, rm_quota[i]);
		if (IS_ERR(qrec)) {
			status = PTR_ERR(qrec);
			mlog_errno(status);
			continue;
		}
		ocfs2_queue_recovery_completion(osb->journal, rm_quota[i],
						NULL, NULL, qrec);
	}

	ocfs2_super_unlock(osb, 1);

	/* queue recovery for offline slots */
	ocfs2_queue_replay_slots(osb);

bail:
	mutex_lock(&osb->recovery_lock);
	if (!status && !ocfs2_recovery_completed(osb)) {
		mutex_unlock(&osb->recovery_lock);
		goto restart;
	}

	ocfs2_free_replay_slots(osb);
	osb->recovery_thread_task = NULL;
	mb(); /* sync with ocfs2_recovery_thread_running */
	wake_up(&osb->recovery_event);

	mutex_unlock(&osb->recovery_lock);

	if (rm_quota)
		kfree(rm_quota);

	/* no one is callint kthread_stop() for us so the kthread() api
	 * requires that we call do_exit().  And it isn't exported, but
	 * complete_and_exit() seems to be a minimal wrapper around it. */
	complete_and_exit(NULL, status);
	return status;
}

void ocfs2_recovery_thread(struct ocfs2_super *osb, int node_num)
{
	mutex_lock(&osb->recovery_lock);

	trace_ocfs2_recovery_thread(node_num, osb->node_num,
		osb->disable_recovery, osb->recovery_thread_task,
		osb->disable_recovery ?
		-1 : ocfs2_recovery_map_set(osb, node_num));

	if (osb->disable_recovery)
		goto out;

	if (osb->recovery_thread_task)
		goto out;

	osb->recovery_thread_task =  kthread_run(__ocfs2_recovery_thread, osb,
						 "ocfs2rec");
	if (IS_ERR(osb->recovery_thread_task)) {
		mlog_errno((int)PTR_ERR(osb->recovery_thread_task));
		osb->recovery_thread_task = NULL;
	}

out:
	mutex_unlock(&osb->recovery_lock);
	wake_up(&osb->recovery_event);
}

static int ocfs2_read_journal_inode(struct ocfs2_super *osb,
				    int slot_num,
				    struct buffer_head **bh,
				    struct inode **ret_inode)
{
	int status = -EACCES;
	struct inode *inode = NULL;

	BUG_ON(slot_num >= osb->max_slots);

	inode = ocfs2_get_system_file_inode(osb, JOURNAL_SYSTEM_INODE,
					    slot_num);
	if (!inode || is_bad_inode(inode)) {
		mlog_errno(status);
		goto bail;
	}
	SET_INODE_JOURNAL(inode);

	status = ocfs2_read_inode_block_full(inode, bh, OCFS2_BH_IGNORE_CACHE);
	if (status < 0) {
		mlog_errno(status);
		goto bail;
	}

	status = 0;

bail:
	if (inode) {
		if (status || !ret_inode)
			iput(inode);
		else
			*ret_inode = inode;
	}
	return status;
}

/* Does the actual journal replay and marks the journal inode as
 * clean. Will only replay if the journal inode is marked dirty. */
static int ocfs2_replay_journal(struct ocfs2_super *osb,
				int node_num,
				int slot_num)
{
	int status;
	int got_lock = 0;
	unsigned int flags;
	struct inode *inode = NULL;
	struct ocfs2_dinode *fe;
	journal_t *journal = NULL;
	struct buffer_head *bh = NULL;
	u32 slot_reco_gen;

	status = ocfs2_read_journal_inode(osb, slot_num, &bh, &inode);
	if (status) {
		mlog_errno(status);
		goto done;
	}

	fe = (struct ocfs2_dinode *)bh->b_data;
	slot_reco_gen = ocfs2_get_recovery_generation(fe);
	brelse(bh);
	bh = NULL;

	/*
	 * As the fs recovery is asynchronous, there is a small chance that
	 * another node mounted (and recovered) the slot before the recovery
	 * thread could get the lock. To handle that, we dirty read the journal
	 * inode for that slot to get the recovery generation. If it is
	 * different than what we expected, the slot has been recovered.
	 * If not, it needs recovery.
	 */
	if (osb->slot_recovery_generations[slot_num] != slot_reco_gen) {
		trace_ocfs2_replay_journal_recovered(slot_num,
		     osb->slot_recovery_generations[slot_num], slot_reco_gen);
		osb->slot_recovery_generations[slot_num] = slot_reco_gen;
		status = -EBUSY;
		goto done;
	}

	/* Continue with recovery as the journal has not yet been recovered */

	status = ocfs2_inode_lock_full(inode, &bh, 1, OCFS2_META_LOCK_RECOVERY);
	if (status < 0) {
		trace_ocfs2_replay_journal_lock_err(status);
		if (status != -ERESTARTSYS)
			mlog(ML_ERROR, "Could not lock journal!\n");
		goto done;
	}
	got_lock = 1;

	fe = (struct ocfs2_dinode *) bh->b_data;

	flags = le32_to_cpu(fe->id1.journal1.ij_flags);
	slot_reco_gen = ocfs2_get_recovery_generation(fe);

	if (!(flags & OCFS2_JOURNAL_DIRTY_FL)) {
		trace_ocfs2_replay_journal_skip(node_num);
		/* Refresh recovery generation for the slot */
		osb->slot_recovery_generations[slot_num] = slot_reco_gen;
		goto done;
	}

	/* we need to run complete recovery for offline orphan slots */
	ocfs2_replay_map_set_state(osb, REPLAY_NEEDED);

	mlog(ML_NOTICE, "Recovering node %d from slot %d on device (%u,%u)\n",
	     node_num, slot_num,
	     MAJOR(osb->sb->s_dev), MINOR(osb->sb->s_dev));

	OCFS2_I(inode)->ip_clusters = le32_to_cpu(fe->i_clusters);

	status = ocfs2_force_read_journal(inode);
	if (status < 0) {
		mlog_errno(status);
		goto done;
	}

	journal = jbd2_journal_init_inode(inode);
	if (journal == NULL) {
		mlog(ML_ERROR, "Linux journal layer error\n");
		status = -EIO;
		goto done;
	}

	status = jbd2_journal_load(journal);
	if (status < 0) {
		mlog_errno(status);
		if (!igrab(inode))
			BUG();
		jbd2_journal_destroy(journal);
		goto done;
	}

	ocfs2_clear_journal_error(osb->sb, journal, slot_num);

	/* wipe the journal */
	jbd2_journal_lock_updates(journal);
	status = jbd2_journal_flush(journal);
	jbd2_journal_unlock_updates(journal);
	if (status < 0)
		mlog_errno(status);

	/* This will mark the node clean */
	flags = le32_to_cpu(fe->id1.journal1.ij_flags);
	flags &= ~OCFS2_JOURNAL_DIRTY_FL;
	fe->id1.journal1.ij_flags = cpu_to_le32(flags);

	/* Increment recovery generation to indicate successful recovery */
	ocfs2_bump_recovery_generation(fe);
	osb->slot_recovery_generations[slot_num] =
					ocfs2_get_recovery_generation(fe);

	ocfs2_compute_meta_ecc(osb->sb, bh->b_data, &fe->i_check);
	status = ocfs2_write_block(osb, bh, INODE_CACHE(inode));
	if (status < 0)
		mlog_errno(status);

	if (!igrab(inode))
		BUG();

	jbd2_journal_destroy(journal);

done:
	/* drop the lock on this nodes journal */
	if (got_lock)
		ocfs2_inode_unlock(inode, 1);

	if (inode)
		iput(inode);

	brelse(bh);

	return status;
}

/*
 * Do the most important parts of node recovery:
 *  - Replay it's journal
 *  - Stamp a clean local allocator file
 *  - Stamp a clean truncate log
 *  - Mark the node clean
 *
 * If this function completes without error, a node in OCFS2 can be
 * said to have been safely recovered. As a result, failure during the
 * second part of a nodes recovery process (local alloc recovery) is
 * far less concerning.
 */
static int ocfs2_recover_node(struct ocfs2_super *osb,
			      int node_num, int slot_num)
{
	int status = 0;
	struct ocfs2_dinode *la_copy = NULL;
	struct ocfs2_dinode *tl_copy = NULL;

	trace_ocfs2_recover_node(node_num, slot_num, osb->node_num);

	/* Should not ever be called to recover ourselves -- in that
	 * case we should've called ocfs2_journal_load instead. */
	BUG_ON(osb->node_num == node_num);

	status = ocfs2_replay_journal(osb, node_num, slot_num);
	if (status < 0) {
		if (status == -EBUSY) {
			trace_ocfs2_recover_node_skip(slot_num, node_num);
			status = 0;
			goto done;
		}
		mlog_errno(status);
		goto done;
	}

	/* Stamp a clean local alloc file AFTER recovering the journal... */
	status = ocfs2_begin_local_alloc_recovery(osb, slot_num, &la_copy);
	if (status < 0) {
		mlog_errno(status);
		goto done;
	}

	/* An error from begin_truncate_log_recovery is not
	 * serious enough to warrant halting the rest of
	 * recovery. */
	status = ocfs2_begin_truncate_log_recovery(osb, slot_num, &tl_copy);
	if (status < 0)
		mlog_errno(status);

	/* Likewise, this would be a strange but ultimately not so
	 * harmful place to get an error... */
	status = ocfs2_clear_slot(osb, slot_num);
	if (status < 0)
		mlog_errno(status);

	/* This will kfree the memory pointed to by la_copy and tl_copy */
	ocfs2_queue_recovery_completion(osb->journal, slot_num, la_copy,
					tl_copy, NULL);

	status = 0;
done:

	return status;
}

/* Test node liveness by trylocking his journal. If we get the lock,
 * we drop it here. Return 0 if we got the lock, -EAGAIN if node is
 * still alive (we couldn't get the lock) and < 0 on error. */
static int ocfs2_trylock_journal(struct ocfs2_super *osb,
				 int slot_num)
{
	int status, flags;
	struct inode *inode = NULL;

	inode = ocfs2_get_system_file_inode(osb, JOURNAL_SYSTEM_INODE,
					    slot_num);
	if (inode == NULL) {
		mlog(ML_ERROR, "access error\n");
		status = -EACCES;
		goto bail;
	}
	if (is_bad_inode(inode)) {
		mlog(ML_ERROR, "access error (bad inode)\n");
		iput(inode);
		inode = NULL;
		status = -EACCES;
		goto bail;
	}
	SET_INODE_JOURNAL(inode);

	flags = OCFS2_META_LOCK_RECOVERY | OCFS2_META_LOCK_NOQUEUE;
	status = ocfs2_inode_lock_full(inode, NULL, 1, flags);
	if (status < 0) {
		if (status != -EAGAIN)
			mlog_errno(status);
		goto bail;
	}

	ocfs2_inode_unlock(inode, 1);
bail:
	if (inode)
		iput(inode);

	return status;
}

/* Call this underneath ocfs2_super_lock. It also assumes that the
 * slot info struct has been updated from disk. */
int ocfs2_mark_dead_nodes(struct ocfs2_super *osb)
{
	unsigned int node_num;
	int status, i;
	u32 gen;
	struct buffer_head *bh = NULL;
	struct ocfs2_dinode *di;

	/* This is called with the super block cluster lock, so we
	 * know that the slot map can't change underneath us. */

	for (i = 0; i < osb->max_slots; i++) {
		/* Read journal inode to get the recovery generation */
		status = ocfs2_read_journal_inode(osb, i, &bh, NULL);
		if (status) {
			mlog_errno(status);
			goto bail;
		}
		di = (struct ocfs2_dinode *)bh->b_data;
		gen = ocfs2_get_recovery_generation(di);
		brelse(bh);
		bh = NULL;

		spin_lock(&osb->osb_lock);
		osb->slot_recovery_generations[i] = gen;

		trace_ocfs2_mark_dead_nodes(i,
					    osb->slot_recovery_generations[i]);

		if (i == osb->slot_num) {
			spin_unlock(&osb->osb_lock);
			continue;
		}

		status = ocfs2_slot_to_node_num_locked(osb, i, &node_num);
		if (status == -ENOENT) {
			spin_unlock(&osb->osb_lock);
			continue;
		}

		if (__ocfs2_recovery_map_test(osb, node_num)) {
			spin_unlock(&osb->osb_lock);
			continue;
		}
		spin_unlock(&osb->osb_lock);

		/* Ok, we have a slot occupied by another node which
		 * is not in the recovery map. We trylock his journal
		 * file here to test if he's alive. */
		status = ocfs2_trylock_journal(osb, i);
		if (!status) {
			/* Since we're called from mount, we know that
			 * the recovery thread can't race us on
			 * setting / checking the recovery bits. */
			ocfs2_recovery_thread(osb, node_num);
		} else if ((status < 0) && (status != -EAGAIN)) {
			mlog_errno(status);
			goto bail;
		}
	}

	status = 0;
bail:
	return status;
}

/*
 * Scan timer should get fired every ORPHAN_SCAN_SCHEDULE_TIMEOUT. Add some
 * randomness to the timeout to minimize multple nodes firing the timer at the
 * same time.
 */
static inline unsigned long ocfs2_orphan_scan_timeout(void)
{
	unsigned long time;

	get_random_bytes(&time, sizeof(time));
	time = ORPHAN_SCAN_SCHEDULE_TIMEOUT + (time % 5000);
	return msecs_to_jiffies(time);
}

/*
 * ocfs2_queue_orphan_scan calls ocfs2_queue_recovery_completion for
 * every slot, queuing a recovery of the slot on the ocfs2_wq thread. This
 * is done to catch any orphans that are left over in orphan directories.
 *
 * ocfs2_queue_orphan_scan gets called every ORPHAN_SCAN_SCHEDULE_TIMEOUT
 * seconds.  It gets an EX lock on os_lockres and checks sequence number
 * stored in LVB. If the sequence number has changed, it means some other
 * node has done the scan.  This node skips the scan and tracks the
 * sequence number.  If the sequence number didn't change, it means a scan
 * hasn't happened.  The node queues a scan and increments the
 * sequence number in the LVB.
 */
void ocfs2_queue_orphan_scan(struct ocfs2_super *osb)
{
	struct ocfs2_orphan_scan *os;
	int status, i;
	u32 seqno = 0;

	os = &osb->osb_orphan_scan;

	if (atomic_read(&os->os_state) == ORPHAN_SCAN_INACTIVE)
		goto out;

	trace_ocfs2_queue_orphan_scan_begin(os->os_count, os->os_seqno,
					    atomic_read(&os->os_state));

	status = ocfs2_orphan_scan_lock(osb, &seqno);
	if (status < 0) {
		if (status != -EAGAIN)
			mlog_errno(status);
		goto out;
	}

	/* Do no queue the tasks if the volume is being umounted */
	if (atomic_read(&os->os_state) == ORPHAN_SCAN_INACTIVE)
		goto unlock;

	if (os->os_seqno != seqno) {
		os->os_seqno = seqno;
		goto unlock;
	}

	for (i = 0; i < osb->max_slots; i++)
		ocfs2_queue_recovery_completion(osb->journal, i, NULL, NULL,
						NULL);
	/*
	 * We queued a recovery on orphan slots, increment the sequence
	 * number and update LVB so other node will skip the scan for a while
	 */
	seqno++;
	os->os_count++;
	os->os_scantime = CURRENT_TIME;
unlock:
	ocfs2_orphan_scan_unlock(osb, seqno);
out:
	trace_ocfs2_queue_orphan_scan_end(os->os_count, os->os_seqno,
					  atomic_read(&os->os_state));
	return;
}

/* Worker task that gets fired every ORPHAN_SCAN_SCHEDULE_TIMEOUT millsec */
void ocfs2_orphan_scan_work(struct work_struct *work)
{
	struct ocfs2_orphan_scan *os;
	struct ocfs2_super *osb;

	os = container_of(work, struct ocfs2_orphan_scan,
			  os_orphan_scan_work.work);
	osb = os->os_osb;

	mutex_lock(&os->os_lock);
	ocfs2_queue_orphan_scan(osb);
	if (atomic_read(&os->os_state) == ORPHAN_SCAN_ACTIVE)
		queue_delayed_work(ocfs2_wq, &os->os_orphan_scan_work,
				      ocfs2_orphan_scan_timeout());
	mutex_unlock(&os->os_lock);
}

void ocfs2_orphan_scan_stop(struct ocfs2_super *osb)
{
	struct ocfs2_orphan_scan *os;

	os = &osb->osb_orphan_scan;
	if (atomic_read(&os->os_state) == ORPHAN_SCAN_ACTIVE) {
		atomic_set(&os->os_state, ORPHAN_SCAN_INACTIVE);
		mutex_lock(&os->os_lock);
		cancel_delayed_work(&os->os_orphan_scan_work);
		mutex_unlock(&os->os_lock);
	}
}

void ocfs2_orphan_scan_init(struct ocfs2_super *osb)
{
	struct ocfs2_orphan_scan *os;

	os = &osb->osb_orphan_scan;
	os->os_osb = osb;
	os->os_count = 0;
	os->os_seqno = 0;
	mutex_init(&os->os_lock);
	INIT_DELAYED_WORK(&os->os_orphan_scan_work, ocfs2_orphan_scan_work);
}

void ocfs2_orphan_scan_start(struct ocfs2_super *osb)
{
	struct ocfs2_orphan_scan *os;

	os = &osb->osb_orphan_scan;
	os->os_scantime = CURRENT_TIME;
	if (ocfs2_is_hard_readonly(osb) || ocfs2_mount_local(osb))
		atomic_set(&os->os_state, ORPHAN_SCAN_INACTIVE);
	else {
		atomic_set(&os->os_state, ORPHAN_SCAN_ACTIVE);
		queue_delayed_work(ocfs2_wq, &os->os_orphan_scan_work,
				   ocfs2_orphan_scan_timeout());
	}
}

struct ocfs2_orphan_filldir_priv {
	struct inode		*head;
	struct ocfs2_super	*osb;
};

static int ocfs2_orphan_filldir(void *priv, const char *name, int name_len,
				loff_t pos, u64 ino, unsigned type)
{
	struct ocfs2_orphan_filldir_priv *p = priv;
	struct inode *iter;

	if (name_len == 1 && !strncmp(".", name, 1))
		return 0;
	if (name_len == 2 && !strncmp("..", name, 2))
		return 0;

	/* Skip bad inodes so that recovery can continue */
	iter = ocfs2_iget(p->osb, ino,
			  OCFS2_FI_FLAG_ORPHAN_RECOVERY, 0);
	if (IS_ERR(iter))
		return 0;

	trace_ocfs2_orphan_filldir((unsigned long long)OCFS2_I(iter)->ip_blkno);
	/* No locking is required for the next_orphan queue as there
	 * is only ever a single process doing orphan recovery. */
	OCFS2_I(iter)->ip_next_orphan = p->head;
	p->head = iter;

	return 0;
}

static int ocfs2_queue_orphans(struct ocfs2_super *osb,
			       int slot,
			       struct inode **head)
{
	int status;
	struct inode *orphan_dir_inode = NULL;
	struct ocfs2_orphan_filldir_priv priv;
	loff_t pos = 0;

	priv.osb = osb;
	priv.head = *head;

	orphan_dir_inode = ocfs2_get_system_file_inode(osb,
						       ORPHAN_DIR_SYSTEM_INODE,
						       slot);
	if  (!orphan_dir_inode) {
		status = -ENOENT;
		mlog_errno(status);
		return status;
	}

	mutex_lock(&orphan_dir_inode->i_mutex);
	status = ocfs2_inode_lock(orphan_dir_inode, NULL, 0);
	if (status < 0) {
		mlog_errno(status);
		goto out;
	}

	status = ocfs2_dir_foreach(orphan_dir_inode, &pos, &priv,
				   ocfs2_orphan_filldir);
	if (status) {
		mlog_errno(status);
		goto out_cluster;
	}

	*head = priv.head;

out_cluster:
	ocfs2_inode_unlock(orphan_dir_inode, 0);
out:
	mutex_unlock(&orphan_dir_inode->i_mutex);
	iput(orphan_dir_inode);
	return status;
}

static int ocfs2_orphan_recovery_can_continue(struct ocfs2_super *osb,
					      int slot)
{
	int ret;

	spin_lock(&osb->osb_lock);
	ret = !osb->osb_orphan_wipes[slot];
	spin_unlock(&osb->osb_lock);
	return ret;
}

static void ocfs2_mark_recovering_orphan_dir(struct ocfs2_super *osb,
					     int slot)
{
	spin_lock(&osb->osb_lock);
	/* Mark ourselves such that new processes in delete_inode()
	 * know to quit early. */
	ocfs2_node_map_set_bit(osb, &osb->osb_recovering_orphan_dirs, slot);
	while (osb->osb_orphan_wipes[slot]) {
		/* If any processes are already in the middle of an
		 * orphan wipe on this dir, then we need to wait for
		 * them. */
		spin_unlock(&osb->osb_lock);
		wait_event_interruptible(osb->osb_wipe_event,
					 ocfs2_orphan_recovery_can_continue(osb, slot));
		spin_lock(&osb->osb_lock);
	}
	spin_unlock(&osb->osb_lock);
}

static void ocfs2_clear_recovering_orphan_dir(struct ocfs2_super *osb,
					      int slot)
{
	ocfs2_node_map_clear_bit(osb, &osb->osb_recovering_orphan_dirs, slot);
}

/*
 * Orphan recovery. Each mounted node has it's own orphan dir which we
 * must run during recovery. Our strategy here is to build a list of
 * the inodes in the orphan dir and iget/iput them. The VFS does
 * (most) of the rest of the work.
 *
 * Orphan recovery can happen at any time, not just mount so we have a
 * couple of extra considerations.
 *
 * - We grab as many inodes as we can under the orphan dir lock -
 *   doing iget() outside the orphan dir risks getting a reference on
 *   an invalid inode.
 * - We must be sure not to deadlock with other processes on the
 *   system wanting to run delete_inode(). This can happen when they go
 *   to lock the orphan dir and the orphan recovery process attempts to
 *   iget() inside the orphan dir lock. This can be avoided by
 *   advertising our state to ocfs2_delete_inode().
 */
static int ocfs2_recover_orphans(struct ocfs2_super *osb,
				 int slot)
{
	int ret = 0;
	struct inode *inode = NULL;
	struct inode *iter;
	struct ocfs2_inode_info *oi;

	trace_ocfs2_recover_orphans(slot);

	ocfs2_mark_recovering_orphan_dir(osb, slot);
	ret = ocfs2_queue_orphans(osb, slot, &inode);
	ocfs2_clear_recovering_orphan_dir(osb, slot);

	/* Error here should be noted, but we want to continue with as
	 * many queued inodes as we've got. */
	if (ret)
		mlog_errno(ret);

	while (inode) {
		oi = OCFS2_I(inode);
		trace_ocfs2_recover_orphans_iput(
					(unsigned long long)oi->ip_blkno);

		iter = oi->ip_next_orphan;

		spin_lock(&oi->ip_lock);
		/* The remote delete code may have set these on the
		 * assumption that the other node would wipe them
		 * successfully.  If they are still in the node's
		 * orphan dir, we need to reset that state. */
		oi->ip_flags &= ~(OCFS2_INODE_DELETED|OCFS2_INODE_SKIP_DELETE);

		/* Set the proper information to get us going into
		 * ocfs2_delete_inode. */
		oi->ip_flags |= OCFS2_INODE_MAYBE_ORPHANED;
		spin_unlock(&oi->ip_lock);

		iput(inode);

		inode = iter;
	}

	return ret;
}

static int __ocfs2_wait_on_mount(struct ocfs2_super *osb, int quota)
{
	/* This check is good because ocfs2 will wait on our recovery
	 * thread before changing it to something other than MOUNTED
	 * or DISABLED. */
	wait_event(osb->osb_mount_event,
		  (!quota && atomic_read(&osb->vol_state) == VOLUME_MOUNTED) ||
		   atomic_read(&osb->vol_state) == VOLUME_MOUNTED_QUOTAS ||
		   atomic_read(&osb->vol_state) == VOLUME_DISABLED);

	/* If there's an error on mount, then we may never get to the
	 * MOUNTED flag, but this is set right before
	 * dismount_volume() so we can trust it. */
	if (atomic_read(&osb->vol_state) == VOLUME_DISABLED) {
		trace_ocfs2_wait_on_mount(VOLUME_DISABLED);
		mlog(0, "mount error, exiting!\n");
		return -EBUSY;
	}

	return 0;
}

static int ocfs2_commit_thread(void *arg)
{
	int status;
	struct ocfs2_super *osb = arg;
	struct ocfs2_journal *journal = osb->journal;

	/* we can trust j_num_trans here because _should_stop() is only set in
	 * shutdown and nobody other than ourselves should be able to start
	 * transactions.  committing on shutdown might take a few iterations
	 * as final transactions put deleted inodes on the list */
	while (!(kthread_should_stop() &&
		 atomic_read(&journal->j_num_trans) == 0)) {

		wait_event_interruptible(osb->checkpoint_event,
					 atomic_read(&journal->j_num_trans)
					 || kthread_should_stop());

		status = ocfs2_commit_cache(osb);
		if (status < 0)
			mlog_errno(status);

		if (kthread_should_stop() && atomic_read(&journal->j_num_trans)){
			mlog(ML_KTHREAD,
			     "commit_thread: %u transactions pending on "
			     "shutdown\n",
			     atomic_read(&journal->j_num_trans));
		}
	}

	return 0;
}

/* Reads all the journal inodes without taking any cluster locks. Used
 * for hard readonly access to determine whether any journal requires
 * recovery. Also used to refresh the recovery generation numbers after
 * a journal has been recovered by another node.
 */
int ocfs2_check_journals_nolocks(struct ocfs2_super *osb)
{
	int ret = 0;
	unsigned int slot;
	struct buffer_head *di_bh = NULL;
	struct ocfs2_dinode *di;
	int journal_dirty = 0;

	for(slot = 0; slot < osb->max_slots; slot++) {
		ret = ocfs2_read_journal_inode(osb, slot, &di_bh, NULL);
		if (ret) {
			mlog_errno(ret);
			goto out;
		}

		di = (struct ocfs2_dinode *) di_bh->b_data;

		osb->slot_recovery_generations[slot] =
					ocfs2_get_recovery_generation(di);

		if (le32_to_cpu(di->id1.journal1.ij_flags) &
		    OCFS2_JOURNAL_DIRTY_FL)
			journal_dirty = 1;

		brelse(di_bh);
		di_bh = NULL;
	}

out:
	if (journal_dirty)
		ret = -EROFS;
	return ret;
}<|MERGE_RESOLUTION|>--- conflicted
+++ resolved
@@ -1171,21 +1171,12 @@
 		la_dinode = item->lri_la_dinode;
 		tl_dinode = item->lri_tl_dinode;
 		qrec = item->lri_qrec;
-<<<<<<< HEAD
 
 		trace_ocfs2_complete_recovery_slot(item->lri_slot,
 			la_dinode ? le64_to_cpu(la_dinode->i_blkno) : 0,
 			tl_dinode ? le64_to_cpu(tl_dinode->i_blkno) : 0,
 			qrec);
 
-=======
-
-		trace_ocfs2_complete_recovery_slot(item->lri_slot,
-			la_dinode ? le64_to_cpu(la_dinode->i_blkno) : 0,
-			tl_dinode ? le64_to_cpu(tl_dinode->i_blkno) : 0,
-			qrec);
-
->>>>>>> d762f438
 		if (la_dinode) {
 			ret = ocfs2_complete_local_alloc_recovery(osb,
 								  la_dinode);
