/*
 * Block multiqueue core code
 *
 * Copyright (C) 2013-2014 Jens Axboe
 * Copyright (C) 2013-2014 Christoph Hellwig
 */
#include <linux/kernel.h>
#include <linux/module.h>
#include <linux/backing-dev.h>
#include <linux/bio.h>
#include <linux/blkdev.h>
#include <linux/kmemleak.h>
#include <linux/mm.h>
#include <linux/init.h>
#include <linux/slab.h>
#include <linux/workqueue.h>
#include <linux/smp.h>
#include <linux/llist.h>
#include <linux/list_sort.h>
#include <linux/cpu.h>
#include <linux/cache.h>
#include <linux/sched/sysctl.h>
#include <linux/sched/topology.h>
#include <linux/sched/signal.h>
#include <linux/delay.h>
#include <linux/crash_dump.h>
#include <linux/prefetch.h>

#include <trace/events/block.h>

#include <linux/blk-mq.h>
#include "blk.h"
#include "blk-mq.h"
#include "blk-mq-debugfs.h"
#include "blk-mq-tag.h"
#include "blk-pm.h"
#include "blk-stat.h"
#include "blk-mq-sched.h"
#include "blk-rq-qos.h"

static void blk_mq_poll_stats_start(struct request_queue *q);
static void blk_mq_poll_stats_fn(struct blk_stat_callback *cb);

static int blk_mq_poll_stats_bkt(const struct request *rq)
{
	int ddir, bytes, bucket;

	ddir = rq_data_dir(rq);
	bytes = blk_rq_bytes(rq);

	bucket = ddir + 2*(ilog2(bytes) - 9);

	if (bucket < 0)
		return -1;
	else if (bucket >= BLK_MQ_POLL_STATS_BKTS)
		return ddir + BLK_MQ_POLL_STATS_BKTS - 2;

	return bucket;
}

/*
 * Check if any of the ctx's have pending work in this hardware queue
 */
static bool blk_mq_hctx_has_pending(struct blk_mq_hw_ctx *hctx)
{
	return !list_empty_careful(&hctx->dispatch) ||
		sbitmap_any_bit_set(&hctx->ctx_map) ||
			blk_mq_sched_has_work(hctx);
}

/*
 * Mark this ctx as having pending work in this hardware queue
 */
static void blk_mq_hctx_mark_pending(struct blk_mq_hw_ctx *hctx,
				     struct blk_mq_ctx *ctx)
{
	const int bit = ctx->index_hw[hctx->type];

	if (!sbitmap_test_bit(&hctx->ctx_map, bit))
		sbitmap_set_bit(&hctx->ctx_map, bit);
}

static void blk_mq_hctx_clear_pending(struct blk_mq_hw_ctx *hctx,
				      struct blk_mq_ctx *ctx)
{
	const int bit = ctx->index_hw[hctx->type];

	sbitmap_clear_bit(&hctx->ctx_map, bit);
}

struct mq_inflight {
	struct hd_struct *part;
	unsigned int *inflight;
};

static bool blk_mq_check_inflight(struct blk_mq_hw_ctx *hctx,
				  struct request *rq, void *priv,
				  bool reserved)
{
	struct mq_inflight *mi = priv;

	/*
	 * index[0] counts the specific partition that was asked for.
	 */
	if (rq->part == mi->part)
		mi->inflight[0]++;

	return true;
}

unsigned int blk_mq_in_flight(struct request_queue *q, struct hd_struct *part)
{
	unsigned inflight[2];
	struct mq_inflight mi = { .part = part, .inflight = inflight, };

	inflight[0] = inflight[1] = 0;
	blk_mq_queue_tag_busy_iter(q, blk_mq_check_inflight, &mi);

	return inflight[0];
}

static bool blk_mq_check_inflight_rw(struct blk_mq_hw_ctx *hctx,
				     struct request *rq, void *priv,
				     bool reserved)
{
	struct mq_inflight *mi = priv;

	if (rq->part == mi->part)
		mi->inflight[rq_data_dir(rq)]++;

	return true;
}

void blk_mq_in_flight_rw(struct request_queue *q, struct hd_struct *part,
			 unsigned int inflight[2])
{
	struct mq_inflight mi = { .part = part, .inflight = inflight, };

	inflight[0] = inflight[1] = 0;
	blk_mq_queue_tag_busy_iter(q, blk_mq_check_inflight_rw, &mi);
}

void blk_freeze_queue_start(struct request_queue *q)
{
	int freeze_depth;

	freeze_depth = atomic_inc_return(&q->mq_freeze_depth);
	if (freeze_depth == 1) {
		percpu_ref_kill(&q->q_usage_counter);
		if (queue_is_mq(q))
			blk_mq_run_hw_queues(q, false);
	}
}
EXPORT_SYMBOL_GPL(blk_freeze_queue_start);

void blk_mq_freeze_queue_wait(struct request_queue *q)
{
	wait_event(q->mq_freeze_wq, percpu_ref_is_zero(&q->q_usage_counter));
}
EXPORT_SYMBOL_GPL(blk_mq_freeze_queue_wait);

int blk_mq_freeze_queue_wait_timeout(struct request_queue *q,
				     unsigned long timeout)
{
	return wait_event_timeout(q->mq_freeze_wq,
					percpu_ref_is_zero(&q->q_usage_counter),
					timeout);
}
EXPORT_SYMBOL_GPL(blk_mq_freeze_queue_wait_timeout);

/*
 * Guarantee no request is in use, so we can change any data structure of
 * the queue afterward.
 */
void blk_freeze_queue(struct request_queue *q)
{
	/*
	 * In the !blk_mq case we are only calling this to kill the
	 * q_usage_counter, otherwise this increases the freeze depth
	 * and waits for it to return to zero.  For this reason there is
	 * no blk_unfreeze_queue(), and blk_freeze_queue() is not
	 * exported to drivers as the only user for unfreeze is blk_mq.
	 */
	blk_freeze_queue_start(q);
	blk_mq_freeze_queue_wait(q);
}

void blk_mq_freeze_queue(struct request_queue *q)
{
	/*
	 * ...just an alias to keep freeze and unfreeze actions balanced
	 * in the blk_mq_* namespace
	 */
	blk_freeze_queue(q);
}
EXPORT_SYMBOL_GPL(blk_mq_freeze_queue);

void blk_mq_unfreeze_queue(struct request_queue *q)
{
	int freeze_depth;

	freeze_depth = atomic_dec_return(&q->mq_freeze_depth);
	WARN_ON_ONCE(freeze_depth < 0);
	if (!freeze_depth) {
		percpu_ref_resurrect(&q->q_usage_counter);
		wake_up_all(&q->mq_freeze_wq);
	}
}
EXPORT_SYMBOL_GPL(blk_mq_unfreeze_queue);

/*
 * FIXME: replace the scsi_internal_device_*block_nowait() calls in the
 * mpt3sas driver such that this function can be removed.
 */
void blk_mq_quiesce_queue_nowait(struct request_queue *q)
{
	blk_queue_flag_set(QUEUE_FLAG_QUIESCED, q);
}
EXPORT_SYMBOL_GPL(blk_mq_quiesce_queue_nowait);

/**
 * blk_mq_quiesce_queue() - wait until all ongoing dispatches have finished
 * @q: request queue.
 *
 * Note: this function does not prevent that the struct request end_io()
 * callback function is invoked. Once this function is returned, we make
 * sure no dispatch can happen until the queue is unquiesced via
 * blk_mq_unquiesce_queue().
 */
void blk_mq_quiesce_queue(struct request_queue *q)
{
	struct blk_mq_hw_ctx *hctx;
	unsigned int i;
	bool rcu = false;

	blk_mq_quiesce_queue_nowait(q);

	queue_for_each_hw_ctx(q, hctx, i) {
		if (hctx->flags & BLK_MQ_F_BLOCKING)
			synchronize_srcu(hctx->srcu);
		else
			rcu = true;
	}
	if (rcu)
		synchronize_rcu();
}
EXPORT_SYMBOL_GPL(blk_mq_quiesce_queue);

/*
 * blk_mq_unquiesce_queue() - counterpart of blk_mq_quiesce_queue()
 * @q: request queue.
 *
 * This function recovers queue into the state before quiescing
 * which is done by blk_mq_quiesce_queue.
 */
void blk_mq_unquiesce_queue(struct request_queue *q)
{
	blk_queue_flag_clear(QUEUE_FLAG_QUIESCED, q);

	/* dispatch requests which are inserted during quiescing */
	blk_mq_run_hw_queues(q, true);
}
EXPORT_SYMBOL_GPL(blk_mq_unquiesce_queue);

void blk_mq_wake_waiters(struct request_queue *q)
{
	struct blk_mq_hw_ctx *hctx;
	unsigned int i;

	queue_for_each_hw_ctx(q, hctx, i)
		if (blk_mq_hw_queue_mapped(hctx))
			blk_mq_tag_wakeup_all(hctx->tags, true);
}

bool blk_mq_can_queue(struct blk_mq_hw_ctx *hctx)
{
	return blk_mq_has_free_tags(hctx->tags);
}
EXPORT_SYMBOL(blk_mq_can_queue);

/*
 * Only need start/end time stamping if we have stats enabled, or using
 * an IO scheduler.
 */
static inline bool blk_mq_need_time_stamp(struct request *rq)
{
	return (rq->rq_flags & RQF_IO_STAT) || rq->q->elevator;
}

static struct request *blk_mq_rq_ctx_init(struct blk_mq_alloc_data *data,
		unsigned int tag, unsigned int op)
{
	struct blk_mq_tags *tags = blk_mq_tags_from_data(data);
	struct request *rq = tags->static_rqs[tag];
	req_flags_t rq_flags = 0;

	if (data->flags & BLK_MQ_REQ_INTERNAL) {
		rq->tag = -1;
		rq->internal_tag = tag;
	} else {
		if (data->hctx->flags & BLK_MQ_F_TAG_SHARED) {
			rq_flags = RQF_MQ_INFLIGHT;
			atomic_inc(&data->hctx->nr_active);
		}
		rq->tag = tag;
		rq->internal_tag = -1;
		data->hctx->tags->rqs[rq->tag] = rq;
	}

	/* csd/requeue_work/fifo_time is initialized before use */
	rq->q = data->q;
	rq->mq_ctx = data->ctx;
	rq->mq_hctx = data->hctx;
	rq->rq_flags = rq_flags;
	rq->cmd_flags = op;
	if (data->flags & BLK_MQ_REQ_PREEMPT)
		rq->rq_flags |= RQF_PREEMPT;
	if (blk_queue_io_stat(data->q))
		rq->rq_flags |= RQF_IO_STAT;
	INIT_LIST_HEAD(&rq->queuelist);
	INIT_HLIST_NODE(&rq->hash);
	RB_CLEAR_NODE(&rq->rb_node);
	rq->rq_disk = NULL;
	rq->part = NULL;
	if (blk_mq_need_time_stamp(rq))
		rq->start_time_ns = ktime_get_ns();
	else
		rq->start_time_ns = 0;
	rq->io_start_time_ns = 0;
	rq->nr_phys_segments = 0;
#if defined(CONFIG_BLK_DEV_INTEGRITY)
	rq->nr_integrity_segments = 0;
#endif
	rq->special = NULL;
	/* tag was already set */
	rq->extra_len = 0;
	WRITE_ONCE(rq->deadline, 0);

	rq->timeout = 0;

	rq->end_io = NULL;
	rq->end_io_data = NULL;
	rq->next_rq = NULL;

	data->ctx->rq_dispatched[op_is_sync(op)]++;
	refcount_set(&rq->ref, 1);
	return rq;
}

static struct request *blk_mq_get_request(struct request_queue *q,
					  struct bio *bio,
					  struct blk_mq_alloc_data *data)
{
	struct elevator_queue *e = q->elevator;
	struct request *rq;
	unsigned int tag;
	bool put_ctx_on_error = false;

	blk_queue_enter_live(q);
	data->q = q;
	if (likely(!data->ctx)) {
		data->ctx = blk_mq_get_ctx(q);
		put_ctx_on_error = true;
	}
	if (likely(!data->hctx))
		data->hctx = blk_mq_map_queue(q, data->cmd_flags,
						data->ctx->cpu);
	if (data->cmd_flags & REQ_NOWAIT)
		data->flags |= BLK_MQ_REQ_NOWAIT;

	if (e) {
		data->flags |= BLK_MQ_REQ_INTERNAL;

		/*
		 * Flush requests are special and go directly to the
		 * dispatch list. Don't include reserved tags in the
		 * limiting, as it isn't useful.
		 */
		if (!op_is_flush(data->cmd_flags) &&
		    e->type->ops.limit_depth &&
		    !(data->flags & BLK_MQ_REQ_RESERVED))
			e->type->ops.limit_depth(data->cmd_flags, data);
	} else {
		blk_mq_tag_busy(data->hctx);
	}

	tag = blk_mq_get_tag(data);
	if (tag == BLK_MQ_TAG_FAIL) {
		if (put_ctx_on_error) {
			blk_mq_put_ctx(data->ctx);
			data->ctx = NULL;
		}
		blk_queue_exit(q);
		return NULL;
	}

	rq = blk_mq_rq_ctx_init(data, tag, data->cmd_flags);
	if (!op_is_flush(data->cmd_flags)) {
		rq->elv.icq = NULL;
		if (e && e->type->ops.prepare_request) {
			if (e->type->icq_cache)
				blk_mq_sched_assign_ioc(rq);

			e->type->ops.prepare_request(rq, bio);
			rq->rq_flags |= RQF_ELVPRIV;
		}
	}
	data->hctx->queued++;
	return rq;
}

struct request *blk_mq_alloc_request(struct request_queue *q, unsigned int op,
		blk_mq_req_flags_t flags)
{
	struct blk_mq_alloc_data alloc_data = { .flags = flags, .cmd_flags = op };
	struct request *rq;
	int ret;

	ret = blk_queue_enter(q, flags);
	if (ret)
		return ERR_PTR(ret);

	rq = blk_mq_get_request(q, NULL, &alloc_data);
	blk_queue_exit(q);

	if (!rq)
		return ERR_PTR(-EWOULDBLOCK);

	blk_mq_put_ctx(alloc_data.ctx);

	rq->__data_len = 0;
	rq->__sector = (sector_t) -1;
	rq->bio = rq->biotail = NULL;
	return rq;
}
EXPORT_SYMBOL(blk_mq_alloc_request);

struct request *blk_mq_alloc_request_hctx(struct request_queue *q,
	unsigned int op, blk_mq_req_flags_t flags, unsigned int hctx_idx)
{
	struct blk_mq_alloc_data alloc_data = { .flags = flags, .cmd_flags = op };
	struct request *rq;
	unsigned int cpu;
	int ret;

	/*
	 * If the tag allocator sleeps we could get an allocation for a
	 * different hardware context.  No need to complicate the low level
	 * allocator for this for the rare use case of a command tied to
	 * a specific queue.
	 */
	if (WARN_ON_ONCE(!(flags & BLK_MQ_REQ_NOWAIT)))
		return ERR_PTR(-EINVAL);

	if (hctx_idx >= q->nr_hw_queues)
		return ERR_PTR(-EIO);

	ret = blk_queue_enter(q, flags);
	if (ret)
		return ERR_PTR(ret);

	/*
	 * Check if the hardware context is actually mapped to anything.
	 * If not tell the caller that it should skip this queue.
	 */
	alloc_data.hctx = q->queue_hw_ctx[hctx_idx];
	if (!blk_mq_hw_queue_mapped(alloc_data.hctx)) {
		blk_queue_exit(q);
		return ERR_PTR(-EXDEV);
	}
	cpu = cpumask_first_and(alloc_data.hctx->cpumask, cpu_online_mask);
	alloc_data.ctx = __blk_mq_get_ctx(q, cpu);

	rq = blk_mq_get_request(q, NULL, &alloc_data);
	blk_queue_exit(q);

	if (!rq)
		return ERR_PTR(-EWOULDBLOCK);

	return rq;
}
EXPORT_SYMBOL_GPL(blk_mq_alloc_request_hctx);

static void __blk_mq_free_request(struct request *rq)
{
	struct request_queue *q = rq->q;
	struct blk_mq_ctx *ctx = rq->mq_ctx;
	struct blk_mq_hw_ctx *hctx = rq->mq_hctx;
	const int sched_tag = rq->internal_tag;

	blk_pm_mark_last_busy(rq);
	rq->mq_hctx = NULL;
	if (rq->tag != -1)
		blk_mq_put_tag(hctx, hctx->tags, ctx, rq->tag);
	if (sched_tag != -1)
		blk_mq_put_tag(hctx, hctx->sched_tags, ctx, sched_tag);
	blk_mq_sched_restart(hctx);
	blk_queue_exit(q);
}

void blk_mq_free_request(struct request *rq)
{
	struct request_queue *q = rq->q;
	struct elevator_queue *e = q->elevator;
	struct blk_mq_ctx *ctx = rq->mq_ctx;
	struct blk_mq_hw_ctx *hctx = rq->mq_hctx;

	if (rq->rq_flags & RQF_ELVPRIV) {
		if (e && e->type->ops.finish_request)
			e->type->ops.finish_request(rq);
		if (rq->elv.icq) {
			put_io_context(rq->elv.icq->ioc);
			rq->elv.icq = NULL;
		}
	}

	ctx->rq_completed[rq_is_sync(rq)]++;
	if (rq->rq_flags & RQF_MQ_INFLIGHT)
		atomic_dec(&hctx->nr_active);

	if (unlikely(laptop_mode && !blk_rq_is_passthrough(rq)))
		laptop_io_completion(q->backing_dev_info);

	rq_qos_done(q, rq);

	WRITE_ONCE(rq->state, MQ_RQ_IDLE);
	if (refcount_dec_and_test(&rq->ref))
		__blk_mq_free_request(rq);
}
EXPORT_SYMBOL_GPL(blk_mq_free_request);

inline void __blk_mq_end_request(struct request *rq, blk_status_t error)
{
	u64 now = 0;

	if (blk_mq_need_time_stamp(rq))
		now = ktime_get_ns();

	if (rq->rq_flags & RQF_STATS) {
		blk_mq_poll_stats_start(rq->q);
		blk_stat_add(rq, now);
	}

	if (rq->internal_tag != -1)
		blk_mq_sched_completed_request(rq, now);

	blk_account_io_done(rq, now);

	if (rq->end_io) {
		rq_qos_done(rq->q, rq);
		rq->end_io(rq, error);
	} else {
		if (unlikely(blk_bidi_rq(rq)))
			blk_mq_free_request(rq->next_rq);
		blk_mq_free_request(rq);
	}
}
EXPORT_SYMBOL(__blk_mq_end_request);

void blk_mq_end_request(struct request *rq, blk_status_t error)
{
	if (blk_update_request(rq, error, blk_rq_bytes(rq)))
		BUG();
	__blk_mq_end_request(rq, error);
}
EXPORT_SYMBOL(blk_mq_end_request);

static void __blk_mq_complete_request_remote(void *data)
{
	struct request *rq = data;
	struct request_queue *q = rq->q;

	q->mq_ops->complete(rq);
}

static void __blk_mq_complete_request(struct request *rq)
{
	struct blk_mq_ctx *ctx = rq->mq_ctx;
	struct request_queue *q = rq->q;
	bool shared = false;
	int cpu;

	WRITE_ONCE(rq->state, MQ_RQ_COMPLETE);
	/*
	 * Most of single queue controllers, there is only one irq vector
	 * for handling IO completion, and the only irq's affinity is set
	 * as all possible CPUs. On most of ARCHs, this affinity means the
	 * irq is handled on one specific CPU.
	 *
	 * So complete IO reqeust in softirq context in case of single queue
	 * for not degrading IO performance by irqsoff latency.
	 */
	if (q->nr_hw_queues == 1) {
		__blk_complete_request(rq);
		return;
	}

	/*
	 * For a polled request, always complete locallly, it's pointless
	 * to redirect the completion.
	 */
	if ((rq->cmd_flags & REQ_HIPRI) ||
	    !test_bit(QUEUE_FLAG_SAME_COMP, &q->queue_flags)) {
		q->mq_ops->complete(rq);
		return;
	}

	cpu = get_cpu();
	if (!test_bit(QUEUE_FLAG_SAME_FORCE, &q->queue_flags))
		shared = cpus_share_cache(cpu, ctx->cpu);

	if (cpu != ctx->cpu && !shared && cpu_online(ctx->cpu)) {
		rq->csd.func = __blk_mq_complete_request_remote;
		rq->csd.info = rq;
		rq->csd.flags = 0;
		smp_call_function_single_async(ctx->cpu, &rq->csd);
	} else {
		q->mq_ops->complete(rq);
	}
	put_cpu();
}

static void hctx_unlock(struct blk_mq_hw_ctx *hctx, int srcu_idx)
	__releases(hctx->srcu)
{
	if (!(hctx->flags & BLK_MQ_F_BLOCKING))
		rcu_read_unlock();
	else
		srcu_read_unlock(hctx->srcu, srcu_idx);
}

static void hctx_lock(struct blk_mq_hw_ctx *hctx, int *srcu_idx)
	__acquires(hctx->srcu)
{
	if (!(hctx->flags & BLK_MQ_F_BLOCKING)) {
		/* shut up gcc false positive */
		*srcu_idx = 0;
		rcu_read_lock();
	} else
		*srcu_idx = srcu_read_lock(hctx->srcu);
}

/**
 * blk_mq_complete_request - end I/O on a request
 * @rq:		the request being processed
 *
 * Description:
 *	Ends all I/O on a request. It does not handle partial completions.
 *	The actual completion happens out-of-order, through a IPI handler.
 **/
bool blk_mq_complete_request(struct request *rq)
{
	if (unlikely(blk_should_fake_timeout(rq->q)))
		return false;
	__blk_mq_complete_request(rq);
	return true;
}
EXPORT_SYMBOL(blk_mq_complete_request);

int blk_mq_request_started(struct request *rq)
{
	return blk_mq_rq_state(rq) != MQ_RQ_IDLE;
}
EXPORT_SYMBOL_GPL(blk_mq_request_started);

void blk_mq_start_request(struct request *rq)
{
	struct request_queue *q = rq->q;

	blk_mq_sched_started_request(rq);

	trace_block_rq_issue(q, rq);

	if (test_bit(QUEUE_FLAG_STATS, &q->queue_flags)) {
		rq->io_start_time_ns = ktime_get_ns();
#ifdef CONFIG_BLK_DEV_THROTTLING_LOW
		rq->throtl_size = blk_rq_sectors(rq);
#endif
		rq->rq_flags |= RQF_STATS;
		rq_qos_issue(q, rq);
	}

	WARN_ON_ONCE(blk_mq_rq_state(rq) != MQ_RQ_IDLE);

	blk_add_timer(rq);
	WRITE_ONCE(rq->state, MQ_RQ_IN_FLIGHT);

	if (q->dma_drain_size && blk_rq_bytes(rq)) {
		/*
		 * Make sure space for the drain appears.  We know we can do
		 * this because max_hw_segments has been adjusted to be one
		 * fewer than the device can handle.
		 */
		rq->nr_phys_segments++;
	}
}
EXPORT_SYMBOL(blk_mq_start_request);

static void __blk_mq_requeue_request(struct request *rq)
{
	struct request_queue *q = rq->q;

	blk_mq_put_driver_tag(rq);

	trace_block_rq_requeue(q, rq);
	rq_qos_requeue(q, rq);

	if (blk_mq_request_started(rq)) {
		WRITE_ONCE(rq->state, MQ_RQ_IDLE);
		rq->rq_flags &= ~RQF_TIMED_OUT;
		if (q->dma_drain_size && blk_rq_bytes(rq))
			rq->nr_phys_segments--;
	}
}

void blk_mq_requeue_request(struct request *rq, bool kick_requeue_list)
{
	__blk_mq_requeue_request(rq);

	/* this request will be re-inserted to io scheduler queue */
	blk_mq_sched_requeue_request(rq);

	BUG_ON(!list_empty(&rq->queuelist));
	blk_mq_add_to_requeue_list(rq, true, kick_requeue_list);
}
EXPORT_SYMBOL(blk_mq_requeue_request);

static void blk_mq_requeue_work(struct work_struct *work)
{
	struct request_queue *q =
		container_of(work, struct request_queue, requeue_work.work);
	LIST_HEAD(rq_list);
	struct request *rq, *next;

	spin_lock_irq(&q->requeue_lock);
	list_splice_init(&q->requeue_list, &rq_list);
	spin_unlock_irq(&q->requeue_lock);

	list_for_each_entry_safe(rq, next, &rq_list, queuelist) {
		if (!(rq->rq_flags & RQF_SOFTBARRIER))
			continue;

		rq->rq_flags &= ~RQF_SOFTBARRIER;
		list_del_init(&rq->queuelist);
		blk_mq_sched_insert_request(rq, true, false, false);
	}

	while (!list_empty(&rq_list)) {
		rq = list_entry(rq_list.next, struct request, queuelist);
		list_del_init(&rq->queuelist);
		blk_mq_sched_insert_request(rq, false, false, false);
	}

	blk_mq_run_hw_queues(q, false);
}

void blk_mq_add_to_requeue_list(struct request *rq, bool at_head,
				bool kick_requeue_list)
{
	struct request_queue *q = rq->q;
	unsigned long flags;

	/*
	 * We abuse this flag that is otherwise used by the I/O scheduler to
	 * request head insertion from the workqueue.
	 */
	BUG_ON(rq->rq_flags & RQF_SOFTBARRIER);

	spin_lock_irqsave(&q->requeue_lock, flags);
	if (at_head) {
		rq->rq_flags |= RQF_SOFTBARRIER;
		list_add(&rq->queuelist, &q->requeue_list);
	} else {
		list_add_tail(&rq->queuelist, &q->requeue_list);
	}
	spin_unlock_irqrestore(&q->requeue_lock, flags);

	if (kick_requeue_list)
		blk_mq_kick_requeue_list(q);
}
EXPORT_SYMBOL(blk_mq_add_to_requeue_list);

void blk_mq_kick_requeue_list(struct request_queue *q)
{
	kblockd_mod_delayed_work_on(WORK_CPU_UNBOUND, &q->requeue_work, 0);
}
EXPORT_SYMBOL(blk_mq_kick_requeue_list);

void blk_mq_delay_kick_requeue_list(struct request_queue *q,
				    unsigned long msecs)
{
	kblockd_mod_delayed_work_on(WORK_CPU_UNBOUND, &q->requeue_work,
				    msecs_to_jiffies(msecs));
}
EXPORT_SYMBOL(blk_mq_delay_kick_requeue_list);

struct request *blk_mq_tag_to_rq(struct blk_mq_tags *tags, unsigned int tag)
{
	if (tag < tags->nr_tags) {
		prefetch(tags->rqs[tag]);
		return tags->rqs[tag];
	}

	return NULL;
}
EXPORT_SYMBOL(blk_mq_tag_to_rq);

static bool blk_mq_rq_inflight(struct blk_mq_hw_ctx *hctx, struct request *rq,
			       void *priv, bool reserved)
{
	/*
	 * If we find a request that is inflight and the queue matches,
	 * we know the queue is busy. Return false to stop the iteration.
	 */
	if (rq->state == MQ_RQ_IN_FLIGHT && rq->q == hctx->queue) {
		bool *busy = priv;

		*busy = true;
		return false;
	}

	return true;
}

bool blk_mq_queue_inflight(struct request_queue *q)
{
	bool busy = false;

	blk_mq_queue_tag_busy_iter(q, blk_mq_rq_inflight, &busy);
	return busy;
}
EXPORT_SYMBOL_GPL(blk_mq_queue_inflight);

static void blk_mq_rq_timed_out(struct request *req, bool reserved)
{
	req->rq_flags |= RQF_TIMED_OUT;
	if (req->q->mq_ops->timeout) {
		enum blk_eh_timer_return ret;

		ret = req->q->mq_ops->timeout(req, reserved);
		if (ret == BLK_EH_DONE)
			return;
		WARN_ON_ONCE(ret != BLK_EH_RESET_TIMER);
	}

	blk_add_timer(req);
}

static bool blk_mq_req_expired(struct request *rq, unsigned long *next)
{
	unsigned long deadline;

	if (blk_mq_rq_state(rq) != MQ_RQ_IN_FLIGHT)
		return false;
	if (rq->rq_flags & RQF_TIMED_OUT)
		return false;

	deadline = READ_ONCE(rq->deadline);
	if (time_after_eq(jiffies, deadline))
		return true;

	if (*next == 0)
		*next = deadline;
	else if (time_after(*next, deadline))
		*next = deadline;
	return false;
}

static bool blk_mq_check_expired(struct blk_mq_hw_ctx *hctx,
		struct request *rq, void *priv, bool reserved)
{
	unsigned long *next = priv;

	/*
	 * Just do a quick check if it is expired before locking the request in
	 * so we're not unnecessarilly synchronizing across CPUs.
	 */
	if (!blk_mq_req_expired(rq, next))
		return true;

	/*
	 * We have reason to believe the request may be expired. Take a
	 * reference on the request to lock this request lifetime into its
	 * currently allocated context to prevent it from being reallocated in
	 * the event the completion by-passes this timeout handler.
	 *
	 * If the reference was already released, then the driver beat the
	 * timeout handler to posting a natural completion.
	 */
	if (!refcount_inc_not_zero(&rq->ref))
		return true;

	/*
	 * The request is now locked and cannot be reallocated underneath the
	 * timeout handler's processing. Re-verify this exact request is truly
	 * expired; if it is not expired, then the request was completed and
	 * reallocated as a new request.
	 */
	if (blk_mq_req_expired(rq, next))
		blk_mq_rq_timed_out(rq, reserved);
	if (refcount_dec_and_test(&rq->ref))
		__blk_mq_free_request(rq);

	return true;
}

static void blk_mq_timeout_work(struct work_struct *work)
{
	struct request_queue *q =
		container_of(work, struct request_queue, timeout_work);
	unsigned long next = 0;
	struct blk_mq_hw_ctx *hctx;
	int i;

	/* A deadlock might occur if a request is stuck requiring a
	 * timeout at the same time a queue freeze is waiting
	 * completion, since the timeout code would not be able to
	 * acquire the queue reference here.
	 *
	 * That's why we don't use blk_queue_enter here; instead, we use
	 * percpu_ref_tryget directly, because we need to be able to
	 * obtain a reference even in the short window between the queue
	 * starting to freeze, by dropping the first reference in
	 * blk_freeze_queue_start, and the moment the last request is
	 * consumed, marked by the instant q_usage_counter reaches
	 * zero.
	 */
	if (!percpu_ref_tryget(&q->q_usage_counter))
		return;

	blk_mq_queue_tag_busy_iter(q, blk_mq_check_expired, &next);

	if (next != 0) {
		mod_timer(&q->timeout, next);
	} else {
		/*
		 * Request timeouts are handled as a forward rolling timer. If
		 * we end up here it means that no requests are pending and
		 * also that no request has been pending for a while. Mark
		 * each hctx as idle.
		 */
		queue_for_each_hw_ctx(q, hctx, i) {
			/* the hctx may be unmapped, so check it here */
			if (blk_mq_hw_queue_mapped(hctx))
				blk_mq_tag_idle(hctx);
		}
	}
	blk_queue_exit(q);
}

struct flush_busy_ctx_data {
	struct blk_mq_hw_ctx *hctx;
	struct list_head *list;
};

static bool flush_busy_ctx(struct sbitmap *sb, unsigned int bitnr, void *data)
{
	struct flush_busy_ctx_data *flush_data = data;
	struct blk_mq_hw_ctx *hctx = flush_data->hctx;
	struct blk_mq_ctx *ctx = hctx->ctxs[bitnr];
	enum hctx_type type = hctx->type;

	spin_lock(&ctx->lock);
	list_splice_tail_init(&ctx->rq_lists[type], flush_data->list);
	sbitmap_clear_bit(sb, bitnr);
	spin_unlock(&ctx->lock);
	return true;
}

/*
 * Process software queues that have been marked busy, splicing them
 * to the for-dispatch
 */
void blk_mq_flush_busy_ctxs(struct blk_mq_hw_ctx *hctx, struct list_head *list)
{
	struct flush_busy_ctx_data data = {
		.hctx = hctx,
		.list = list,
	};

	sbitmap_for_each_set(&hctx->ctx_map, flush_busy_ctx, &data);
}
EXPORT_SYMBOL_GPL(blk_mq_flush_busy_ctxs);

struct dispatch_rq_data {
	struct blk_mq_hw_ctx *hctx;
	struct request *rq;
};

static bool dispatch_rq_from_ctx(struct sbitmap *sb, unsigned int bitnr,
		void *data)
{
	struct dispatch_rq_data *dispatch_data = data;
	struct blk_mq_hw_ctx *hctx = dispatch_data->hctx;
	struct blk_mq_ctx *ctx = hctx->ctxs[bitnr];
	enum hctx_type type = hctx->type;

	spin_lock(&ctx->lock);
	if (!list_empty(&ctx->rq_lists[type])) {
		dispatch_data->rq = list_entry_rq(ctx->rq_lists[type].next);
		list_del_init(&dispatch_data->rq->queuelist);
		if (list_empty(&ctx->rq_lists[type]))
			sbitmap_clear_bit(sb, bitnr);
	}
	spin_unlock(&ctx->lock);

	return !dispatch_data->rq;
}

struct request *blk_mq_dequeue_from_ctx(struct blk_mq_hw_ctx *hctx,
					struct blk_mq_ctx *start)
{
	unsigned off = start ? start->index_hw[hctx->type] : 0;
	struct dispatch_rq_data data = {
		.hctx = hctx,
		.rq   = NULL,
	};

	__sbitmap_for_each_set(&hctx->ctx_map, off,
			       dispatch_rq_from_ctx, &data);

	return data.rq;
}

static inline unsigned int queued_to_index(unsigned int queued)
{
	if (!queued)
		return 0;

	return min(BLK_MQ_MAX_DISPATCH_ORDER - 1, ilog2(queued) + 1);
}

bool blk_mq_get_driver_tag(struct request *rq)
{
	struct blk_mq_alloc_data data = {
		.q = rq->q,
		.hctx = rq->mq_hctx,
		.flags = BLK_MQ_REQ_NOWAIT,
		.cmd_flags = rq->cmd_flags,
	};
	bool shared;

	if (rq->tag != -1)
		goto done;

	if (blk_mq_tag_is_reserved(data.hctx->sched_tags, rq->internal_tag))
		data.flags |= BLK_MQ_REQ_RESERVED;

	shared = blk_mq_tag_busy(data.hctx);
	rq->tag = blk_mq_get_tag(&data);
	if (rq->tag >= 0) {
		if (shared) {
			rq->rq_flags |= RQF_MQ_INFLIGHT;
			atomic_inc(&data.hctx->nr_active);
		}
		data.hctx->tags->rqs[rq->tag] = rq;
	}

done:
	return rq->tag != -1;
}

static int blk_mq_dispatch_wake(wait_queue_entry_t *wait, unsigned mode,
				int flags, void *key)
{
	struct blk_mq_hw_ctx *hctx;

	hctx = container_of(wait, struct blk_mq_hw_ctx, dispatch_wait);

	spin_lock(&hctx->dispatch_wait_lock);
	list_del_init(&wait->entry);
	spin_unlock(&hctx->dispatch_wait_lock);

	blk_mq_run_hw_queue(hctx, true);
	return 1;
}

/*
 * Mark us waiting for a tag. For shared tags, this involves hooking us into
 * the tag wakeups. For non-shared tags, we can simply mark us needing a
 * restart. For both cases, take care to check the condition again after
 * marking us as waiting.
 */
static bool blk_mq_mark_tag_wait(struct blk_mq_hw_ctx *hctx,
				 struct request *rq)
{
	struct wait_queue_head *wq;
	wait_queue_entry_t *wait;
	bool ret;

	if (!(hctx->flags & BLK_MQ_F_TAG_SHARED)) {
		if (!test_bit(BLK_MQ_S_SCHED_RESTART, &hctx->state))
			set_bit(BLK_MQ_S_SCHED_RESTART, &hctx->state);

		/*
		 * It's possible that a tag was freed in the window between the
		 * allocation failure and adding the hardware queue to the wait
		 * queue.
		 *
		 * Don't clear RESTART here, someone else could have set it.
		 * At most this will cost an extra queue run.
		 */
		return blk_mq_get_driver_tag(rq);
	}

	wait = &hctx->dispatch_wait;
	if (!list_empty_careful(&wait->entry))
		return false;

	wq = &bt_wait_ptr(&hctx->tags->bitmap_tags, hctx)->wait;

	spin_lock_irq(&wq->lock);
	spin_lock(&hctx->dispatch_wait_lock);
	if (!list_empty(&wait->entry)) {
		spin_unlock(&hctx->dispatch_wait_lock);
		spin_unlock_irq(&wq->lock);
		return false;
	}

	wait->flags &= ~WQ_FLAG_EXCLUSIVE;
	__add_wait_queue(wq, wait);

	/*
	 * It's possible that a tag was freed in the window between the
	 * allocation failure and adding the hardware queue to the wait
	 * queue.
	 */
	ret = blk_mq_get_driver_tag(rq);
	if (!ret) {
		spin_unlock(&hctx->dispatch_wait_lock);
		spin_unlock_irq(&wq->lock);
		return false;
	}

	/*
	 * We got a tag, remove ourselves from the wait queue to ensure
	 * someone else gets the wakeup.
	 */
	list_del_init(&wait->entry);
	spin_unlock(&hctx->dispatch_wait_lock);
	spin_unlock_irq(&wq->lock);

	return true;
}

#define BLK_MQ_DISPATCH_BUSY_EWMA_WEIGHT  8
#define BLK_MQ_DISPATCH_BUSY_EWMA_FACTOR  4
/*
 * Update dispatch busy with the Exponential Weighted Moving Average(EWMA):
 * - EWMA is one simple way to compute running average value
 * - weight(7/8 and 1/8) is applied so that it can decrease exponentially
 * - take 4 as factor for avoiding to get too small(0) result, and this
 *   factor doesn't matter because EWMA decreases exponentially
 */
static void blk_mq_update_dispatch_busy(struct blk_mq_hw_ctx *hctx, bool busy)
{
	unsigned int ewma;

	if (hctx->queue->elevator)
		return;

	ewma = hctx->dispatch_busy;

	if (!ewma && !busy)
		return;

	ewma *= BLK_MQ_DISPATCH_BUSY_EWMA_WEIGHT - 1;
	if (busy)
		ewma += 1 << BLK_MQ_DISPATCH_BUSY_EWMA_FACTOR;
	ewma /= BLK_MQ_DISPATCH_BUSY_EWMA_WEIGHT;

	hctx->dispatch_busy = ewma;
}

#define BLK_MQ_RESOURCE_DELAY	3		/* ms units */

/*
 * Returns true if we did some work AND can potentially do more.
 */
bool blk_mq_dispatch_rq_list(struct request_queue *q, struct list_head *list,
			     bool got_budget)
{
	struct blk_mq_hw_ctx *hctx;
	struct request *rq, *nxt;
	bool no_tag = false;
	int errors, queued;
	blk_status_t ret = BLK_STS_OK;

	if (list_empty(list))
		return false;

	WARN_ON(!list_is_singular(list) && got_budget);

	/*
	 * Now process all the entries, sending them to the driver.
	 */
	errors = queued = 0;
	do {
		struct blk_mq_queue_data bd;

		rq = list_first_entry(list, struct request, queuelist);

		hctx = rq->mq_hctx;
		if (!got_budget && !blk_mq_get_dispatch_budget(hctx))
			break;

		if (!blk_mq_get_driver_tag(rq)) {
			/*
			 * The initial allocation attempt failed, so we need to
			 * rerun the hardware queue when a tag is freed. The
			 * waitqueue takes care of that. If the queue is run
			 * before we add this entry back on the dispatch list,
			 * we'll re-run it below.
			 */
			if (!blk_mq_mark_tag_wait(hctx, rq)) {
				blk_mq_put_dispatch_budget(hctx);
				/*
				 * For non-shared tags, the RESTART check
				 * will suffice.
				 */
				if (hctx->flags & BLK_MQ_F_TAG_SHARED)
					no_tag = true;
				break;
			}
		}

		list_del_init(&rq->queuelist);

		bd.rq = rq;

		/*
		 * Flag last if we have no more requests, or if we have more
		 * but can't assign a driver tag to it.
		 */
		if (list_empty(list))
			bd.last = true;
		else {
			nxt = list_first_entry(list, struct request, queuelist);
			bd.last = !blk_mq_get_driver_tag(nxt);
		}

		ret = q->mq_ops->queue_rq(hctx, &bd);
		if (ret == BLK_STS_RESOURCE || ret == BLK_STS_DEV_RESOURCE) {
			/*
			 * If an I/O scheduler has been configured and we got a
			 * driver tag for the next request already, free it
			 * again.
			 */
			if (!list_empty(list)) {
				nxt = list_first_entry(list, struct request, queuelist);
				blk_mq_put_driver_tag(nxt);
			}
			list_add(&rq->queuelist, list);
			__blk_mq_requeue_request(rq);
			break;
		}

		if (unlikely(ret != BLK_STS_OK)) {
			errors++;
			blk_mq_end_request(rq, BLK_STS_IOERR);
			continue;
		}

		queued++;
	} while (!list_empty(list));

	hctx->dispatched[queued_to_index(queued)]++;

	/*
	 * Any items that need requeuing? Stuff them into hctx->dispatch,
	 * that is where we will continue on next queue run.
	 */
	if (!list_empty(list)) {
		bool needs_restart;

		/*
		 * If we didn't flush the entire list, we could have told
		 * the driver there was more coming, but that turned out to
		 * be a lie.
		 */
		if (q->mq_ops->commit_rqs)
			q->mq_ops->commit_rqs(hctx);

		spin_lock(&hctx->lock);
		list_splice_init(list, &hctx->dispatch);
		spin_unlock(&hctx->lock);

		/*
		 * If SCHED_RESTART was set by the caller of this function and
		 * it is no longer set that means that it was cleared by another
		 * thread and hence that a queue rerun is needed.
		 *
		 * If 'no_tag' is set, that means that we failed getting
		 * a driver tag with an I/O scheduler attached. If our dispatch
		 * waitqueue is no longer active, ensure that we run the queue
		 * AFTER adding our entries back to the list.
		 *
		 * If no I/O scheduler has been configured it is possible that
		 * the hardware queue got stopped and restarted before requests
		 * were pushed back onto the dispatch list. Rerun the queue to
		 * avoid starvation. Notes:
		 * - blk_mq_run_hw_queue() checks whether or not a queue has
		 *   been stopped before rerunning a queue.
		 * - Some but not all block drivers stop a queue before
		 *   returning BLK_STS_RESOURCE. Two exceptions are scsi-mq
		 *   and dm-rq.
		 *
		 * If driver returns BLK_STS_RESOURCE and SCHED_RESTART
		 * bit is set, run queue after a delay to avoid IO stalls
		 * that could otherwise occur if the queue is idle.
		 */
		needs_restart = blk_mq_sched_needs_restart(hctx);
		if (!needs_restart ||
		    (no_tag && list_empty_careful(&hctx->dispatch_wait.entry)))
			blk_mq_run_hw_queue(hctx, true);
		else if (needs_restart && (ret == BLK_STS_RESOURCE))
			blk_mq_delay_run_hw_queue(hctx, BLK_MQ_RESOURCE_DELAY);

		blk_mq_update_dispatch_busy(hctx, true);
		return false;
	} else
		blk_mq_update_dispatch_busy(hctx, false);

	/*
	 * If the host/device is unable to accept more work, inform the
	 * caller of that.
	 */
	if (ret == BLK_STS_RESOURCE || ret == BLK_STS_DEV_RESOURCE)
		return false;

	return (queued + errors) != 0;
}

static void __blk_mq_run_hw_queue(struct blk_mq_hw_ctx *hctx)
{
	int srcu_idx;

	/*
	 * We should be running this queue from one of the CPUs that
	 * are mapped to it.
	 *
	 * There are at least two related races now between setting
	 * hctx->next_cpu from blk_mq_hctx_next_cpu() and running
	 * __blk_mq_run_hw_queue():
	 *
	 * - hctx->next_cpu is found offline in blk_mq_hctx_next_cpu(),
	 *   but later it becomes online, then this warning is harmless
	 *   at all
	 *
	 * - hctx->next_cpu is found online in blk_mq_hctx_next_cpu(),
	 *   but later it becomes offline, then the warning can't be
	 *   triggered, and we depend on blk-mq timeout handler to
	 *   handle dispatched requests to this hctx
	 */
	if (!cpumask_test_cpu(raw_smp_processor_id(), hctx->cpumask) &&
		cpu_online(hctx->next_cpu)) {
		printk(KERN_WARNING "run queue from wrong CPU %d, hctx %s\n",
			raw_smp_processor_id(),
			cpumask_empty(hctx->cpumask) ? "inactive": "active");
		dump_stack();
	}

	/*
	 * We can't run the queue inline with ints disabled. Ensure that
	 * we catch bad users of this early.
	 */
	WARN_ON_ONCE(in_interrupt());

	might_sleep_if(hctx->flags & BLK_MQ_F_BLOCKING);

	hctx_lock(hctx, &srcu_idx);
	blk_mq_sched_dispatch_requests(hctx);
	hctx_unlock(hctx, srcu_idx);
}

static inline int blk_mq_first_mapped_cpu(struct blk_mq_hw_ctx *hctx)
{
	int cpu = cpumask_first_and(hctx->cpumask, cpu_online_mask);

	if (cpu >= nr_cpu_ids)
		cpu = cpumask_first(hctx->cpumask);
	return cpu;
}

/*
 * It'd be great if the workqueue API had a way to pass
 * in a mask and had some smarts for more clever placement.
 * For now we just round-robin here, switching for every
 * BLK_MQ_CPU_WORK_BATCH queued items.
 */
static int blk_mq_hctx_next_cpu(struct blk_mq_hw_ctx *hctx)
{
	bool tried = false;
	int next_cpu = hctx->next_cpu;

	if (hctx->queue->nr_hw_queues == 1)
		return WORK_CPU_UNBOUND;

	if (--hctx->next_cpu_batch <= 0) {
select_cpu:
		next_cpu = cpumask_next_and(next_cpu, hctx->cpumask,
				cpu_online_mask);
		if (next_cpu >= nr_cpu_ids)
			next_cpu = blk_mq_first_mapped_cpu(hctx);
		hctx->next_cpu_batch = BLK_MQ_CPU_WORK_BATCH;
	}

	/*
	 * Do unbound schedule if we can't find a online CPU for this hctx,
	 * and it should only happen in the path of handling CPU DEAD.
	 */
	if (!cpu_online(next_cpu)) {
		if (!tried) {
			tried = true;
			goto select_cpu;
		}

		/*
		 * Make sure to re-select CPU next time once after CPUs
		 * in hctx->cpumask become online again.
		 */
		hctx->next_cpu = next_cpu;
		hctx->next_cpu_batch = 1;
		return WORK_CPU_UNBOUND;
	}

	hctx->next_cpu = next_cpu;
	return next_cpu;
}

static void __blk_mq_delay_run_hw_queue(struct blk_mq_hw_ctx *hctx, bool async,
					unsigned long msecs)
{
	if (unlikely(blk_mq_hctx_stopped(hctx)))
		return;

	if (!async && !(hctx->flags & BLK_MQ_F_BLOCKING)) {
		int cpu = get_cpu();
		if (cpumask_test_cpu(cpu, hctx->cpumask)) {
			__blk_mq_run_hw_queue(hctx);
			put_cpu();
			return;
		}

		put_cpu();
	}

	kblockd_mod_delayed_work_on(blk_mq_hctx_next_cpu(hctx), &hctx->run_work,
				    msecs_to_jiffies(msecs));
}

void blk_mq_delay_run_hw_queue(struct blk_mq_hw_ctx *hctx, unsigned long msecs)
{
	__blk_mq_delay_run_hw_queue(hctx, true, msecs);
}
EXPORT_SYMBOL(blk_mq_delay_run_hw_queue);

bool blk_mq_run_hw_queue(struct blk_mq_hw_ctx *hctx, bool async)
{
	int srcu_idx;
	bool need_run;

	/*
	 * When queue is quiesced, we may be switching io scheduler, or
	 * updating nr_hw_queues, or other things, and we can't run queue
	 * any more, even __blk_mq_hctx_has_pending() can't be called safely.
	 *
	 * And queue will be rerun in blk_mq_unquiesce_queue() if it is
	 * quiesced.
	 */
	hctx_lock(hctx, &srcu_idx);
	need_run = !blk_queue_quiesced(hctx->queue) &&
		blk_mq_hctx_has_pending(hctx);
	hctx_unlock(hctx, srcu_idx);

	if (need_run) {
		__blk_mq_delay_run_hw_queue(hctx, async, 0);
		return true;
	}

	return false;
}
EXPORT_SYMBOL(blk_mq_run_hw_queue);

void blk_mq_run_hw_queues(struct request_queue *q, bool async)
{
	struct blk_mq_hw_ctx *hctx;
	int i;

	queue_for_each_hw_ctx(q, hctx, i) {
		if (blk_mq_hctx_stopped(hctx))
			continue;

		blk_mq_run_hw_queue(hctx, async);
	}
}
EXPORT_SYMBOL(blk_mq_run_hw_queues);

/**
 * blk_mq_queue_stopped() - check whether one or more hctxs have been stopped
 * @q: request queue.
 *
 * The caller is responsible for serializing this function against
 * blk_mq_{start,stop}_hw_queue().
 */
bool blk_mq_queue_stopped(struct request_queue *q)
{
	struct blk_mq_hw_ctx *hctx;
	int i;

	queue_for_each_hw_ctx(q, hctx, i)
		if (blk_mq_hctx_stopped(hctx))
			return true;

	return false;
}
EXPORT_SYMBOL(blk_mq_queue_stopped);

/*
 * This function is often used for pausing .queue_rq() by driver when
 * there isn't enough resource or some conditions aren't satisfied, and
 * BLK_STS_RESOURCE is usually returned.
 *
 * We do not guarantee that dispatch can be drained or blocked
 * after blk_mq_stop_hw_queue() returns. Please use
 * blk_mq_quiesce_queue() for that requirement.
 */
void blk_mq_stop_hw_queue(struct blk_mq_hw_ctx *hctx)
{
	cancel_delayed_work(&hctx->run_work);

	set_bit(BLK_MQ_S_STOPPED, &hctx->state);
}
EXPORT_SYMBOL(blk_mq_stop_hw_queue);

/*
 * This function is often used for pausing .queue_rq() by driver when
 * there isn't enough resource or some conditions aren't satisfied, and
 * BLK_STS_RESOURCE is usually returned.
 *
 * We do not guarantee that dispatch can be drained or blocked
 * after blk_mq_stop_hw_queues() returns. Please use
 * blk_mq_quiesce_queue() for that requirement.
 */
void blk_mq_stop_hw_queues(struct request_queue *q)
{
	struct blk_mq_hw_ctx *hctx;
	int i;

	queue_for_each_hw_ctx(q, hctx, i)
		blk_mq_stop_hw_queue(hctx);
}
EXPORT_SYMBOL(blk_mq_stop_hw_queues);

void blk_mq_start_hw_queue(struct blk_mq_hw_ctx *hctx)
{
	clear_bit(BLK_MQ_S_STOPPED, &hctx->state);

	blk_mq_run_hw_queue(hctx, false);
}
EXPORT_SYMBOL(blk_mq_start_hw_queue);

void blk_mq_start_hw_queues(struct request_queue *q)
{
	struct blk_mq_hw_ctx *hctx;
	int i;

	queue_for_each_hw_ctx(q, hctx, i)
		blk_mq_start_hw_queue(hctx);
}
EXPORT_SYMBOL(blk_mq_start_hw_queues);

void blk_mq_start_stopped_hw_queue(struct blk_mq_hw_ctx *hctx, bool async)
{
	if (!blk_mq_hctx_stopped(hctx))
		return;

	clear_bit(BLK_MQ_S_STOPPED, &hctx->state);
	blk_mq_run_hw_queue(hctx, async);
}
EXPORT_SYMBOL_GPL(blk_mq_start_stopped_hw_queue);

void blk_mq_start_stopped_hw_queues(struct request_queue *q, bool async)
{
	struct blk_mq_hw_ctx *hctx;
	int i;

	queue_for_each_hw_ctx(q, hctx, i)
		blk_mq_start_stopped_hw_queue(hctx, async);
}
EXPORT_SYMBOL(blk_mq_start_stopped_hw_queues);

static void blk_mq_run_work_fn(struct work_struct *work)
{
	struct blk_mq_hw_ctx *hctx;

	hctx = container_of(work, struct blk_mq_hw_ctx, run_work.work);

	/*
	 * If we are stopped, don't run the queue.
	 */
	if (test_bit(BLK_MQ_S_STOPPED, &hctx->state))
		return;

	__blk_mq_run_hw_queue(hctx);
}

static inline void __blk_mq_insert_req_list(struct blk_mq_hw_ctx *hctx,
					    struct request *rq,
					    bool at_head)
{
	struct blk_mq_ctx *ctx = rq->mq_ctx;
	enum hctx_type type = hctx->type;

	lockdep_assert_held(&ctx->lock);

	trace_block_rq_insert(hctx->queue, rq);

	if (at_head)
		list_add(&rq->queuelist, &ctx->rq_lists[type]);
	else
		list_add_tail(&rq->queuelist, &ctx->rq_lists[type]);
}

void __blk_mq_insert_request(struct blk_mq_hw_ctx *hctx, struct request *rq,
			     bool at_head)
{
	struct blk_mq_ctx *ctx = rq->mq_ctx;

	lockdep_assert_held(&ctx->lock);

	__blk_mq_insert_req_list(hctx, rq, at_head);
	blk_mq_hctx_mark_pending(hctx, ctx);
}

/*
 * Should only be used carefully, when the caller knows we want to
 * bypass a potential IO scheduler on the target device.
 */
void blk_mq_request_bypass_insert(struct request *rq, bool run_queue)
{
	struct blk_mq_hw_ctx *hctx = rq->mq_hctx;

	spin_lock(&hctx->lock);
	list_add_tail(&rq->queuelist, &hctx->dispatch);
	spin_unlock(&hctx->lock);

	if (run_queue)
		blk_mq_run_hw_queue(hctx, false);
}

void blk_mq_insert_requests(struct blk_mq_hw_ctx *hctx, struct blk_mq_ctx *ctx,
			    struct list_head *list)

{
	struct request *rq;
	enum hctx_type type = hctx->type;

	/*
	 * preemption doesn't flush plug list, so it's possible ctx->cpu is
	 * offline now
	 */
	list_for_each_entry(rq, list, queuelist) {
		BUG_ON(rq->mq_ctx != ctx);
		trace_block_rq_insert(hctx->queue, rq);
	}

	spin_lock(&ctx->lock);
	list_splice_tail_init(list, &ctx->rq_lists[type]);
	blk_mq_hctx_mark_pending(hctx, ctx);
	spin_unlock(&ctx->lock);
}

static int plug_rq_cmp(void *priv, struct list_head *a, struct list_head *b)
{
	struct request *rqa = container_of(a, struct request, queuelist);
	struct request *rqb = container_of(b, struct request, queuelist);

	if (rqa->mq_ctx < rqb->mq_ctx)
		return -1;
	else if (rqa->mq_ctx > rqb->mq_ctx)
		return 1;
	else if (rqa->mq_hctx < rqb->mq_hctx)
		return -1;
	else if (rqa->mq_hctx > rqb->mq_hctx)
		return 1;

	return blk_rq_pos(rqa) > blk_rq_pos(rqb);
}

void blk_mq_flush_plug_list(struct blk_plug *plug, bool from_schedule)
{
	struct blk_mq_hw_ctx *this_hctx;
	struct blk_mq_ctx *this_ctx;
	struct request_queue *this_q;
	struct request *rq;
	LIST_HEAD(list);
	LIST_HEAD(rq_list);
	unsigned int depth;

	list_splice_init(&plug->mq_list, &list);
	plug->rq_count = 0;

	if (plug->rq_count > 2 && plug->multiple_queues)
		list_sort(NULL, &list, plug_rq_cmp);

	this_q = NULL;
	this_hctx = NULL;
	this_ctx = NULL;
	depth = 0;

	while (!list_empty(&list)) {
		rq = list_entry_rq(list.next);
		list_del_init(&rq->queuelist);
		BUG_ON(!rq->q);
		if (rq->mq_hctx != this_hctx || rq->mq_ctx != this_ctx) {
			if (this_hctx) {
				trace_block_unplug(this_q, depth, !from_schedule);
				blk_mq_sched_insert_requests(this_hctx, this_ctx,
								&rq_list,
								from_schedule);
			}

			this_q = rq->q;
			this_ctx = rq->mq_ctx;
			this_hctx = rq->mq_hctx;
			depth = 0;
		}

		depth++;
		list_add_tail(&rq->queuelist, &rq_list);
	}

	/*
	 * If 'this_hctx' is set, we know we have entries to complete
	 * on 'rq_list'. Do those.
	 */
	if (this_hctx) {
		trace_block_unplug(this_q, depth, !from_schedule);
		blk_mq_sched_insert_requests(this_hctx, this_ctx, &rq_list,
						from_schedule);
	}
}

static void blk_mq_bio_to_request(struct request *rq, struct bio *bio)
{
	blk_init_request_from_bio(rq, bio);

	blk_account_io_start(rq, true);
}

static blk_status_t __blk_mq_issue_directly(struct blk_mq_hw_ctx *hctx,
					    struct request *rq,
					    blk_qc_t *cookie, bool last)
{
	struct request_queue *q = rq->q;
	struct blk_mq_queue_data bd = {
		.rq = rq,
		.last = last,
	};
	blk_qc_t new_cookie;
	blk_status_t ret;

	new_cookie = request_to_qc_t(hctx, rq);

	/*
	 * For OK queue, we are done. For error, caller may kill it.
	 * Any other error (busy), just add it to our list as we
	 * previously would have done.
	 */
	ret = q->mq_ops->queue_rq(hctx, &bd);
	switch (ret) {
	case BLK_STS_OK:
		blk_mq_update_dispatch_busy(hctx, false);
		*cookie = new_cookie;
		break;
	case BLK_STS_RESOURCE:
	case BLK_STS_DEV_RESOURCE:
		blk_mq_update_dispatch_busy(hctx, true);
		__blk_mq_requeue_request(rq);
		break;
	default:
		blk_mq_update_dispatch_busy(hctx, false);
		*cookie = BLK_QC_T_NONE;
		break;
	}

	return ret;
}

blk_status_t blk_mq_try_issue_directly(struct blk_mq_hw_ctx *hctx,
						struct request *rq,
						blk_qc_t *cookie,
						bool bypass, bool last)
{
	struct request_queue *q = rq->q;
	bool run_queue = true;
	blk_status_t ret = BLK_STS_RESOURCE;
	int srcu_idx;
	bool force = false;

	hctx_lock(hctx, &srcu_idx);
	/*
	 * hctx_lock is needed before checking quiesced flag.
	 *
	 * When queue is stopped or quiesced, ignore 'bypass', insert
	 * and return BLK_STS_OK to caller, and avoid driver to try to
	 * dispatch again.
	 */
	if (unlikely(blk_mq_hctx_stopped(hctx) || blk_queue_quiesced(q))) {
		run_queue = false;
		bypass = false;
		goto out_unlock;
	}

	if (unlikely(q->elevator && !bypass))
		goto out_unlock;

	if (!blk_mq_get_dispatch_budget(hctx))
		goto out_unlock;

	if (!blk_mq_get_driver_tag(rq)) {
		blk_mq_put_dispatch_budget(hctx);
		goto out_unlock;
	}

	/*
	 * Always add a request that has been through
	 *.queue_rq() to the hardware dispatch list.
	 */
	force = true;
	ret = __blk_mq_issue_directly(hctx, rq, cookie, last);
out_unlock:
	hctx_unlock(hctx, srcu_idx);
	switch (ret) {
	case BLK_STS_OK:
		break;
	case BLK_STS_DEV_RESOURCE:
	case BLK_STS_RESOURCE:
		if (force) {
			blk_mq_request_bypass_insert(rq, run_queue);
			/*
			 * We have to return BLK_STS_OK for the DM
			 * to avoid livelock. Otherwise, we return
			 * the real result to indicate whether the
			 * request is direct-issued successfully.
			 */
			ret = bypass ? BLK_STS_OK : ret;
		} else if (!bypass) {
			blk_mq_sched_insert_request(rq, false,
						    run_queue, false);
		}
		break;
	default:
		if (!bypass)
			blk_mq_end_request(rq, ret);
		break;
	}

	return ret;
}

void blk_mq_try_issue_list_directly(struct blk_mq_hw_ctx *hctx,
		struct list_head *list)
{
	blk_qc_t unused;
	blk_status_t ret = BLK_STS_OK;

	while (!list_empty(list)) {
		struct request *rq = list_first_entry(list, struct request,
				queuelist);

		list_del_init(&rq->queuelist);
		if (ret == BLK_STS_OK)
			ret = blk_mq_try_issue_directly(hctx, rq, &unused,
							false,
							list_empty(list));
		else
			blk_mq_sched_insert_request(rq, false, true, false);
	}

	/*
	 * If we didn't flush the entire list, we could have told
	 * the driver there was more coming, but that turned out to
	 * be a lie.
	 */
	if (ret != BLK_STS_OK && hctx->queue->mq_ops->commit_rqs)
		hctx->queue->mq_ops->commit_rqs(hctx);
}

static void blk_add_rq_to_plug(struct blk_plug *plug, struct request *rq)
{
	list_add_tail(&rq->queuelist, &plug->mq_list);
	plug->rq_count++;
	if (!plug->multiple_queues && !list_is_singular(&plug->mq_list)) {
		struct request *tmp;

		tmp = list_first_entry(&plug->mq_list, struct request,
						queuelist);
		if (tmp->q != rq->q)
			plug->multiple_queues = true;
	}
}

static blk_qc_t blk_mq_make_request(struct request_queue *q, struct bio *bio)
{
	const int is_sync = op_is_sync(bio->bi_opf);
	const int is_flush_fua = op_is_flush(bio->bi_opf);
<<<<<<< HEAD
	struct blk_mq_alloc_data data = { .flags = 0, .cmd_flags = bio->bi_opf };
=======
	struct blk_mq_alloc_data data = { .flags = 0};
>>>>>>> f17b5f06
	struct request *rq;
	struct blk_plug *plug;
	struct request *same_queue_rq = NULL;
	blk_qc_t cookie;

	blk_queue_bounce(q, &bio);

	blk_queue_split(q, &bio);

	if (!bio_integrity_prep(bio))
		return BLK_QC_T_NONE;

	if (!is_flush_fua && !blk_queue_nomerges(q) &&
	    blk_attempt_plug_merge(q, bio, &same_queue_rq))
		return BLK_QC_T_NONE;

	if (blk_mq_sched_bio_merge(q, bio))
		return BLK_QC_T_NONE;

	rq_qos_throttle(q, bio);

<<<<<<< HEAD
=======
	data.cmd_flags = bio->bi_opf;
>>>>>>> f17b5f06
	rq = blk_mq_get_request(q, bio, &data);
	if (unlikely(!rq)) {
		rq_qos_cleanup(q, bio);
		if (bio->bi_opf & REQ_NOWAIT)
			bio_wouldblock_error(bio);
		return BLK_QC_T_NONE;
	}

	trace_block_getrq(q, bio, bio->bi_opf);

	rq_qos_track(q, rq, bio);

	cookie = request_to_qc_t(data.hctx, rq);

	plug = current->plug;
	if (unlikely(is_flush_fua)) {
		blk_mq_put_ctx(data.ctx);
		blk_mq_bio_to_request(rq, bio);

		/* bypass scheduler for flush rq */
		blk_insert_flush(rq);
		blk_mq_run_hw_queue(data.hctx, true);
	} else if (plug && (q->nr_hw_queues == 1 || q->mq_ops->commit_rqs)) {
		/*
		 * Use plugging if we have a ->commit_rqs() hook as well, as
		 * we know the driver uses bd->last in a smart fashion.
		 */
		unsigned int request_count = plug->rq_count;
		struct request *last = NULL;

		blk_mq_put_ctx(data.ctx);
		blk_mq_bio_to_request(rq, bio);

		if (!request_count)
			trace_block_plug(q);
		else
			last = list_entry_rq(plug->mq_list.prev);

		if (request_count >= BLK_MAX_REQUEST_COUNT || (last &&
		    blk_rq_bytes(last) >= BLK_PLUG_FLUSH_SIZE)) {
			blk_flush_plug_list(plug, false);
			trace_block_plug(q);
		}

		blk_add_rq_to_plug(plug, rq);
	} else if (plug && !blk_queue_nomerges(q)) {
		blk_mq_bio_to_request(rq, bio);

		/*
		 * We do limited plugging. If the bio can be merged, do that.
		 * Otherwise the existing request in the plug list will be
		 * issued. So the plug list will have one request at most
		 * The plug list might get flushed before this. If that happens,
		 * the plug list is empty, and same_queue_rq is invalid.
		 */
		if (list_empty(&plug->mq_list))
			same_queue_rq = NULL;
		if (same_queue_rq) {
			list_del_init(&same_queue_rq->queuelist);
			plug->rq_count--;
		}
		blk_add_rq_to_plug(plug, rq);

		blk_mq_put_ctx(data.ctx);

		if (same_queue_rq) {
			data.hctx = same_queue_rq->mq_hctx;
			blk_mq_try_issue_directly(data.hctx, same_queue_rq,
					&cookie, false, true);
		}
	} else if ((q->nr_hw_queues > 1 && is_sync) || (!q->elevator &&
			!data.hctx->dispatch_busy)) {
		blk_mq_put_ctx(data.ctx);
		blk_mq_bio_to_request(rq, bio);
		blk_mq_try_issue_directly(data.hctx, rq, &cookie, false, true);
	} else {
		blk_mq_put_ctx(data.ctx);
		blk_mq_bio_to_request(rq, bio);
		blk_mq_sched_insert_request(rq, false, true, true);
	}

	return cookie;
}

void blk_mq_free_rqs(struct blk_mq_tag_set *set, struct blk_mq_tags *tags,
		     unsigned int hctx_idx)
{
	struct page *page;

	if (tags->rqs && set->ops->exit_request) {
		int i;

		for (i = 0; i < tags->nr_tags; i++) {
			struct request *rq = tags->static_rqs[i];

			if (!rq)
				continue;
			set->ops->exit_request(set, rq, hctx_idx);
			tags->static_rqs[i] = NULL;
		}
	}

	while (!list_empty(&tags->page_list)) {
		page = list_first_entry(&tags->page_list, struct page, lru);
		list_del_init(&page->lru);
		/*
		 * Remove kmemleak object previously allocated in
		 * blk_mq_init_rq_map().
		 */
		kmemleak_free(page_address(page));
		__free_pages(page, page->private);
	}
}

void blk_mq_free_rq_map(struct blk_mq_tags *tags)
{
	kfree(tags->rqs);
	tags->rqs = NULL;
	kfree(tags->static_rqs);
	tags->static_rqs = NULL;

	blk_mq_free_tags(tags);
}

struct blk_mq_tags *blk_mq_alloc_rq_map(struct blk_mq_tag_set *set,
					unsigned int hctx_idx,
					unsigned int nr_tags,
					unsigned int reserved_tags)
{
	struct blk_mq_tags *tags;
	int node;

	node = blk_mq_hw_queue_to_node(&set->map[0], hctx_idx);
	if (node == NUMA_NO_NODE)
		node = set->numa_node;

	tags = blk_mq_init_tags(nr_tags, reserved_tags, node,
				BLK_MQ_FLAG_TO_ALLOC_POLICY(set->flags));
	if (!tags)
		return NULL;

	tags->rqs = kcalloc_node(nr_tags, sizeof(struct request *),
				 GFP_NOIO | __GFP_NOWARN | __GFP_NORETRY,
				 node);
	if (!tags->rqs) {
		blk_mq_free_tags(tags);
		return NULL;
	}

	tags->static_rqs = kcalloc_node(nr_tags, sizeof(struct request *),
					GFP_NOIO | __GFP_NOWARN | __GFP_NORETRY,
					node);
	if (!tags->static_rqs) {
		kfree(tags->rqs);
		blk_mq_free_tags(tags);
		return NULL;
	}

	return tags;
}

static size_t order_to_size(unsigned int order)
{
	return (size_t)PAGE_SIZE << order;
}

static int blk_mq_init_request(struct blk_mq_tag_set *set, struct request *rq,
			       unsigned int hctx_idx, int node)
{
	int ret;

	if (set->ops->init_request) {
		ret = set->ops->init_request(set, rq, hctx_idx, node);
		if (ret)
			return ret;
	}

	WRITE_ONCE(rq->state, MQ_RQ_IDLE);
	return 0;
}

int blk_mq_alloc_rqs(struct blk_mq_tag_set *set, struct blk_mq_tags *tags,
		     unsigned int hctx_idx, unsigned int depth)
{
	unsigned int i, j, entries_per_page, max_order = 4;
	size_t rq_size, left;
	int node;

	node = blk_mq_hw_queue_to_node(&set->map[0], hctx_idx);
	if (node == NUMA_NO_NODE)
		node = set->numa_node;

	INIT_LIST_HEAD(&tags->page_list);

	/*
	 * rq_size is the size of the request plus driver payload, rounded
	 * to the cacheline size
	 */
	rq_size = round_up(sizeof(struct request) + set->cmd_size,
				cache_line_size());
	left = rq_size * depth;

	for (i = 0; i < depth; ) {
		int this_order = max_order;
		struct page *page;
		int to_do;
		void *p;

		while (this_order && left < order_to_size(this_order - 1))
			this_order--;

		do {
			page = alloc_pages_node(node,
				GFP_NOIO | __GFP_NOWARN | __GFP_NORETRY | __GFP_ZERO,
				this_order);
			if (page)
				break;
			if (!this_order--)
				break;
			if (order_to_size(this_order) < rq_size)
				break;
		} while (1);

		if (!page)
			goto fail;

		page->private = this_order;
		list_add_tail(&page->lru, &tags->page_list);

		p = page_address(page);
		/*
		 * Allow kmemleak to scan these pages as they contain pointers
		 * to additional allocations like via ops->init_request().
		 */
		kmemleak_alloc(p, order_to_size(this_order), 1, GFP_NOIO);
		entries_per_page = order_to_size(this_order) / rq_size;
		to_do = min(entries_per_page, depth - i);
		left -= to_do * rq_size;
		for (j = 0; j < to_do; j++) {
			struct request *rq = p;

			tags->static_rqs[i] = rq;
			if (blk_mq_init_request(set, rq, hctx_idx, node)) {
				tags->static_rqs[i] = NULL;
				goto fail;
			}

			p += rq_size;
			i++;
		}
	}
	return 0;

fail:
	blk_mq_free_rqs(set, tags, hctx_idx);
	return -ENOMEM;
}

/*
 * 'cpu' is going away. splice any existing rq_list entries from this
 * software queue to the hw queue dispatch list, and ensure that it
 * gets run.
 */
static int blk_mq_hctx_notify_dead(unsigned int cpu, struct hlist_node *node)
{
	struct blk_mq_hw_ctx *hctx;
	struct blk_mq_ctx *ctx;
	LIST_HEAD(tmp);
	enum hctx_type type;

	hctx = hlist_entry_safe(node, struct blk_mq_hw_ctx, cpuhp_dead);
	ctx = __blk_mq_get_ctx(hctx->queue, cpu);
	type = hctx->type;

	spin_lock(&ctx->lock);
	if (!list_empty(&ctx->rq_lists[type])) {
		list_splice_init(&ctx->rq_lists[type], &tmp);
		blk_mq_hctx_clear_pending(hctx, ctx);
	}
	spin_unlock(&ctx->lock);

	if (list_empty(&tmp))
		return 0;

	spin_lock(&hctx->lock);
	list_splice_tail_init(&tmp, &hctx->dispatch);
	spin_unlock(&hctx->lock);

	blk_mq_run_hw_queue(hctx, true);
	return 0;
}

static void blk_mq_remove_cpuhp(struct blk_mq_hw_ctx *hctx)
{
	cpuhp_state_remove_instance_nocalls(CPUHP_BLK_MQ_DEAD,
					    &hctx->cpuhp_dead);
}

/* hctx->ctxs will be freed in queue's release handler */
static void blk_mq_exit_hctx(struct request_queue *q,
		struct blk_mq_tag_set *set,
		struct blk_mq_hw_ctx *hctx, unsigned int hctx_idx)
{
	if (blk_mq_hw_queue_mapped(hctx))
		blk_mq_tag_idle(hctx);

	if (set->ops->exit_request)
		set->ops->exit_request(set, hctx->fq->flush_rq, hctx_idx);

	if (set->ops->exit_hctx)
		set->ops->exit_hctx(hctx, hctx_idx);

	if (hctx->flags & BLK_MQ_F_BLOCKING)
		cleanup_srcu_struct(hctx->srcu);

	blk_mq_remove_cpuhp(hctx);
	blk_free_flush_queue(hctx->fq);
	sbitmap_free(&hctx->ctx_map);
}

static void blk_mq_exit_hw_queues(struct request_queue *q,
		struct blk_mq_tag_set *set, int nr_queue)
{
	struct blk_mq_hw_ctx *hctx;
	unsigned int i;

	queue_for_each_hw_ctx(q, hctx, i) {
		if (i == nr_queue)
			break;
		blk_mq_debugfs_unregister_hctx(hctx);
		blk_mq_exit_hctx(q, set, hctx, i);
	}
}

static int blk_mq_init_hctx(struct request_queue *q,
		struct blk_mq_tag_set *set,
		struct blk_mq_hw_ctx *hctx, unsigned hctx_idx)
{
	int node;

	node = hctx->numa_node;
	if (node == NUMA_NO_NODE)
		node = hctx->numa_node = set->numa_node;

	INIT_DELAYED_WORK(&hctx->run_work, blk_mq_run_work_fn);
	spin_lock_init(&hctx->lock);
	INIT_LIST_HEAD(&hctx->dispatch);
	hctx->queue = q;
	hctx->flags = set->flags & ~BLK_MQ_F_TAG_SHARED;

	cpuhp_state_add_instance_nocalls(CPUHP_BLK_MQ_DEAD, &hctx->cpuhp_dead);

	hctx->tags = set->tags[hctx_idx];

	/*
	 * Allocate space for all possible cpus to avoid allocation at
	 * runtime
	 */
	hctx->ctxs = kmalloc_array_node(nr_cpu_ids, sizeof(void *),
			GFP_NOIO | __GFP_NOWARN | __GFP_NORETRY, node);
	if (!hctx->ctxs)
		goto unregister_cpu_notifier;

	if (sbitmap_init_node(&hctx->ctx_map, nr_cpu_ids, ilog2(8),
				GFP_NOIO | __GFP_NOWARN | __GFP_NORETRY, node))
		goto free_ctxs;

	hctx->nr_ctx = 0;

	spin_lock_init(&hctx->dispatch_wait_lock);
	init_waitqueue_func_entry(&hctx->dispatch_wait, blk_mq_dispatch_wake);
	INIT_LIST_HEAD(&hctx->dispatch_wait.entry);

	if (set->ops->init_hctx &&
	    set->ops->init_hctx(hctx, set->driver_data, hctx_idx))
		goto free_bitmap;

	hctx->fq = blk_alloc_flush_queue(q, hctx->numa_node, set->cmd_size,
			GFP_NOIO | __GFP_NOWARN | __GFP_NORETRY);
	if (!hctx->fq)
		goto exit_hctx;

	if (blk_mq_init_request(set, hctx->fq->flush_rq, hctx_idx, node))
		goto free_fq;

	if (hctx->flags & BLK_MQ_F_BLOCKING)
		init_srcu_struct(hctx->srcu);

	return 0;

 free_fq:
	kfree(hctx->fq);
 exit_hctx:
	if (set->ops->exit_hctx)
		set->ops->exit_hctx(hctx, hctx_idx);
 free_bitmap:
	sbitmap_free(&hctx->ctx_map);
 free_ctxs:
	kfree(hctx->ctxs);
 unregister_cpu_notifier:
	blk_mq_remove_cpuhp(hctx);
	return -1;
}

static void blk_mq_init_cpu_queues(struct request_queue *q,
				   unsigned int nr_hw_queues)
{
	struct blk_mq_tag_set *set = q->tag_set;
	unsigned int i, j;

	for_each_possible_cpu(i) {
		struct blk_mq_ctx *__ctx = per_cpu_ptr(q->queue_ctx, i);
		struct blk_mq_hw_ctx *hctx;
		int k;

		__ctx->cpu = i;
		spin_lock_init(&__ctx->lock);
		for (k = HCTX_TYPE_DEFAULT; k < HCTX_MAX_TYPES; k++)
			INIT_LIST_HEAD(&__ctx->rq_lists[k]);

		__ctx->queue = q;

		/*
		 * Set local node, IFF we have more than one hw queue. If
		 * not, we remain on the home node of the device
		 */
		for (j = 0; j < set->nr_maps; j++) {
			hctx = blk_mq_map_queue_type(q, j, i);
			if (nr_hw_queues > 1 && hctx->numa_node == NUMA_NO_NODE)
				hctx->numa_node = local_memory_node(cpu_to_node(i));
		}
	}
}

static bool __blk_mq_alloc_rq_map(struct blk_mq_tag_set *set, int hctx_idx)
{
	int ret = 0;

	set->tags[hctx_idx] = blk_mq_alloc_rq_map(set, hctx_idx,
					set->queue_depth, set->reserved_tags);
	if (!set->tags[hctx_idx])
		return false;

	ret = blk_mq_alloc_rqs(set, set->tags[hctx_idx], hctx_idx,
				set->queue_depth);
	if (!ret)
		return true;

	blk_mq_free_rq_map(set->tags[hctx_idx]);
	set->tags[hctx_idx] = NULL;
	return false;
}

static void blk_mq_free_map_and_requests(struct blk_mq_tag_set *set,
					 unsigned int hctx_idx)
{
	if (set->tags && set->tags[hctx_idx]) {
		blk_mq_free_rqs(set, set->tags[hctx_idx], hctx_idx);
		blk_mq_free_rq_map(set->tags[hctx_idx]);
		set->tags[hctx_idx] = NULL;
	}
}

static void blk_mq_map_swqueue(struct request_queue *q)
{
	unsigned int i, j, hctx_idx;
	struct blk_mq_hw_ctx *hctx;
	struct blk_mq_ctx *ctx;
	struct blk_mq_tag_set *set = q->tag_set;

	/*
	 * Avoid others reading imcomplete hctx->cpumask through sysfs
	 */
	mutex_lock(&q->sysfs_lock);

	queue_for_each_hw_ctx(q, hctx, i) {
		cpumask_clear(hctx->cpumask);
		hctx->nr_ctx = 0;
		hctx->dispatch_from = NULL;
	}

	/*
	 * Map software to hardware queues.
	 *
	 * If the cpu isn't present, the cpu is mapped to first hctx.
	 */
	for_each_possible_cpu(i) {
		hctx_idx = set->map[0].mq_map[i];
		/* unmapped hw queue can be remapped after CPU topo changed */
		if (!set->tags[hctx_idx] &&
		    !__blk_mq_alloc_rq_map(set, hctx_idx)) {
			/*
			 * If tags initialization fail for some hctx,
			 * that hctx won't be brought online.  In this
			 * case, remap the current ctx to hctx[0] which
			 * is guaranteed to always have tags allocated
			 */
			set->map[0].mq_map[i] = 0;
		}

		ctx = per_cpu_ptr(q->queue_ctx, i);
		for (j = 0; j < set->nr_maps; j++) {
			if (!set->map[j].nr_queues)
				continue;

			hctx = blk_mq_map_queue_type(q, j, i);

			/*
			 * If the CPU is already set in the mask, then we've
			 * mapped this one already. This can happen if
			 * devices share queues across queue maps.
			 */
			if (cpumask_test_cpu(i, hctx->cpumask))
				continue;

			cpumask_set_cpu(i, hctx->cpumask);
			hctx->type = j;
			ctx->index_hw[hctx->type] = hctx->nr_ctx;
			hctx->ctxs[hctx->nr_ctx++] = ctx;

			/*
			 * If the nr_ctx type overflows, we have exceeded the
			 * amount of sw queues we can support.
			 */
			BUG_ON(!hctx->nr_ctx);
		}
	}

	mutex_unlock(&q->sysfs_lock);

	queue_for_each_hw_ctx(q, hctx, i) {
		/*
		 * If no software queues are mapped to this hardware queue,
		 * disable it and free the request entries.
		 */
		if (!hctx->nr_ctx) {
			/* Never unmap queue 0.  We need it as a
			 * fallback in case of a new remap fails
			 * allocation
			 */
			if (i && set->tags[i])
				blk_mq_free_map_and_requests(set, i);

			hctx->tags = NULL;
			continue;
		}

		hctx->tags = set->tags[i];
		WARN_ON(!hctx->tags);

		/*
		 * Set the map size to the number of mapped software queues.
		 * This is more accurate and more efficient than looping
		 * over all possibly mapped software queues.
		 */
		sbitmap_resize(&hctx->ctx_map, hctx->nr_ctx);

		/*
		 * Initialize batch roundrobin counts
		 */
		hctx->next_cpu = blk_mq_first_mapped_cpu(hctx);
		hctx->next_cpu_batch = BLK_MQ_CPU_WORK_BATCH;
	}
}

/*
 * Caller needs to ensure that we're either frozen/quiesced, or that
 * the queue isn't live yet.
 */
static void queue_set_hctx_shared(struct request_queue *q, bool shared)
{
	struct blk_mq_hw_ctx *hctx;
	int i;

	queue_for_each_hw_ctx(q, hctx, i) {
		if (shared)
			hctx->flags |= BLK_MQ_F_TAG_SHARED;
		else
			hctx->flags &= ~BLK_MQ_F_TAG_SHARED;
	}
}

static void blk_mq_update_tag_set_depth(struct blk_mq_tag_set *set,
					bool shared)
{
	struct request_queue *q;

	lockdep_assert_held(&set->tag_list_lock);

	list_for_each_entry(q, &set->tag_list, tag_set_list) {
		blk_mq_freeze_queue(q);
		queue_set_hctx_shared(q, shared);
		blk_mq_unfreeze_queue(q);
	}
}

static void blk_mq_del_queue_tag_set(struct request_queue *q)
{
	struct blk_mq_tag_set *set = q->tag_set;

	mutex_lock(&set->tag_list_lock);
	list_del_rcu(&q->tag_set_list);
	if (list_is_singular(&set->tag_list)) {
		/* just transitioned to unshared */
		set->flags &= ~BLK_MQ_F_TAG_SHARED;
		/* update existing queue */
		blk_mq_update_tag_set_depth(set, false);
	}
	mutex_unlock(&set->tag_list_lock);
	INIT_LIST_HEAD(&q->tag_set_list);
}

static void blk_mq_add_queue_tag_set(struct blk_mq_tag_set *set,
				     struct request_queue *q)
{
	mutex_lock(&set->tag_list_lock);

	/*
	 * Check to see if we're transitioning to shared (from 1 to 2 queues).
	 */
	if (!list_empty(&set->tag_list) &&
	    !(set->flags & BLK_MQ_F_TAG_SHARED)) {
		set->flags |= BLK_MQ_F_TAG_SHARED;
		/* update existing queue */
		blk_mq_update_tag_set_depth(set, true);
	}
	if (set->flags & BLK_MQ_F_TAG_SHARED)
		queue_set_hctx_shared(q, true);
	list_add_tail_rcu(&q->tag_set_list, &set->tag_list);

	mutex_unlock(&set->tag_list_lock);
}

/* All allocations will be freed in release handler of q->mq_kobj */
static int blk_mq_alloc_ctxs(struct request_queue *q)
{
	struct blk_mq_ctxs *ctxs;
	int cpu;

	ctxs = kzalloc(sizeof(*ctxs), GFP_KERNEL);
	if (!ctxs)
		return -ENOMEM;

	ctxs->queue_ctx = alloc_percpu(struct blk_mq_ctx);
	if (!ctxs->queue_ctx)
		goto fail;

	for_each_possible_cpu(cpu) {
		struct blk_mq_ctx *ctx = per_cpu_ptr(ctxs->queue_ctx, cpu);
		ctx->ctxs = ctxs;
	}

	q->mq_kobj = &ctxs->kobj;
	q->queue_ctx = ctxs->queue_ctx;

	return 0;
 fail:
	kfree(ctxs);
	return -ENOMEM;
}

/*
 * It is the actual release handler for mq, but we do it from
 * request queue's release handler for avoiding use-after-free
 * and headache because q->mq_kobj shouldn't have been introduced,
 * but we can't group ctx/kctx kobj without it.
 */
void blk_mq_release(struct request_queue *q)
{
	struct blk_mq_hw_ctx *hctx;
	unsigned int i;

	/* hctx kobj stays in hctx */
	queue_for_each_hw_ctx(q, hctx, i) {
		if (!hctx)
			continue;
		kobject_put(&hctx->kobj);
	}

	kfree(q->queue_hw_ctx);

	/*
	 * release .mq_kobj and sw queue's kobject now because
	 * both share lifetime with request queue.
	 */
	blk_mq_sysfs_deinit(q);
}

struct request_queue *blk_mq_init_queue(struct blk_mq_tag_set *set)
{
	struct request_queue *uninit_q, *q;

	uninit_q = blk_alloc_queue_node(GFP_KERNEL, set->numa_node);
	if (!uninit_q)
		return ERR_PTR(-ENOMEM);

	q = blk_mq_init_allocated_queue(set, uninit_q);
	if (IS_ERR(q))
		blk_cleanup_queue(uninit_q);

	return q;
}
EXPORT_SYMBOL(blk_mq_init_queue);

/*
 * Helper for setting up a queue with mq ops, given queue depth, and
 * the passed in mq ops flags.
 */
struct request_queue *blk_mq_init_sq_queue(struct blk_mq_tag_set *set,
					   const struct blk_mq_ops *ops,
					   unsigned int queue_depth,
					   unsigned int set_flags)
{
	struct request_queue *q;
	int ret;

	memset(set, 0, sizeof(*set));
	set->ops = ops;
	set->nr_hw_queues = 1;
	set->nr_maps = 1;
	set->queue_depth = queue_depth;
	set->numa_node = NUMA_NO_NODE;
	set->flags = set_flags;

	ret = blk_mq_alloc_tag_set(set);
	if (ret)
		return ERR_PTR(ret);

	q = blk_mq_init_queue(set);
	if (IS_ERR(q)) {
		blk_mq_free_tag_set(set);
		return q;
	}

	return q;
}
EXPORT_SYMBOL(blk_mq_init_sq_queue);

static int blk_mq_hw_ctx_size(struct blk_mq_tag_set *tag_set)
{
	int hw_ctx_size = sizeof(struct blk_mq_hw_ctx);

	BUILD_BUG_ON(ALIGN(offsetof(struct blk_mq_hw_ctx, srcu),
			   __alignof__(struct blk_mq_hw_ctx)) !=
		     sizeof(struct blk_mq_hw_ctx));

	if (tag_set->flags & BLK_MQ_F_BLOCKING)
		hw_ctx_size += sizeof(struct srcu_struct);

	return hw_ctx_size;
}

static struct blk_mq_hw_ctx *blk_mq_alloc_and_init_hctx(
		struct blk_mq_tag_set *set, struct request_queue *q,
		int hctx_idx, int node)
{
	struct blk_mq_hw_ctx *hctx;

	hctx = kzalloc_node(blk_mq_hw_ctx_size(set),
			GFP_NOIO | __GFP_NOWARN | __GFP_NORETRY,
			node);
	if (!hctx)
		return NULL;

	if (!zalloc_cpumask_var_node(&hctx->cpumask,
				GFP_NOIO | __GFP_NOWARN | __GFP_NORETRY,
				node)) {
		kfree(hctx);
		return NULL;
	}

	atomic_set(&hctx->nr_active, 0);
	hctx->numa_node = node;
	hctx->queue_num = hctx_idx;

	if (blk_mq_init_hctx(q, set, hctx, hctx_idx)) {
		free_cpumask_var(hctx->cpumask);
		kfree(hctx);
		return NULL;
	}
	blk_mq_hctx_kobj_init(hctx);

	return hctx;
}

static void blk_mq_realloc_hw_ctxs(struct blk_mq_tag_set *set,
						struct request_queue *q)
{
	int i, j, end;
	struct blk_mq_hw_ctx **hctxs = q->queue_hw_ctx;

	/* protect against switching io scheduler  */
	mutex_lock(&q->sysfs_lock);
	for (i = 0; i < set->nr_hw_queues; i++) {
		int node;
		struct blk_mq_hw_ctx *hctx;

		node = blk_mq_hw_queue_to_node(&set->map[0], i);
		/*
		 * If the hw queue has been mapped to another numa node,
		 * we need to realloc the hctx. If allocation fails, fallback
		 * to use the previous one.
		 */
		if (hctxs[i] && (hctxs[i]->numa_node == node))
			continue;

		hctx = blk_mq_alloc_and_init_hctx(set, q, i, node);
		if (hctx) {
			if (hctxs[i]) {
				blk_mq_exit_hctx(q, set, hctxs[i], i);
				kobject_put(&hctxs[i]->kobj);
			}
			hctxs[i] = hctx;
		} else {
			if (hctxs[i])
				pr_warn("Allocate new hctx on node %d fails,\
						fallback to previous one on node %d\n",
						node, hctxs[i]->numa_node);
			else
				break;
		}
	}
	/*
	 * Increasing nr_hw_queues fails. Free the newly allocated
	 * hctxs and keep the previous q->nr_hw_queues.
	 */
	if (i != set->nr_hw_queues) {
		j = q->nr_hw_queues;
		end = i;
	} else {
		j = i;
		end = q->nr_hw_queues;
		q->nr_hw_queues = set->nr_hw_queues;
	}

	for (; j < end; j++) {
		struct blk_mq_hw_ctx *hctx = hctxs[j];

		if (hctx) {
			if (hctx->tags)
				blk_mq_free_map_and_requests(set, j);
			blk_mq_exit_hctx(q, set, hctx, j);
			kobject_put(&hctx->kobj);
			hctxs[j] = NULL;

		}
	}
	mutex_unlock(&q->sysfs_lock);
}

/*
 * Maximum number of hardware queues we support. For single sets, we'll never
 * have more than the CPUs (software queues). For multiple sets, the tag_set
 * user may have set ->nr_hw_queues larger.
 */
static unsigned int nr_hw_queues(struct blk_mq_tag_set *set)
{
	if (set->nr_maps == 1)
		return nr_cpu_ids;

	return max(set->nr_hw_queues, nr_cpu_ids);
}

struct request_queue *blk_mq_init_allocated_queue(struct blk_mq_tag_set *set,
						  struct request_queue *q)
{
	/* mark the queue as mq asap */
	q->mq_ops = set->ops;

	q->poll_cb = blk_stat_alloc_callback(blk_mq_poll_stats_fn,
					     blk_mq_poll_stats_bkt,
					     BLK_MQ_POLL_STATS_BKTS, q);
	if (!q->poll_cb)
		goto err_exit;

	if (blk_mq_alloc_ctxs(q))
		goto err_exit;

	/* init q->mq_kobj and sw queues' kobjects */
	blk_mq_sysfs_init(q);

	q->nr_queues = nr_hw_queues(set);
	q->queue_hw_ctx = kcalloc_node(q->nr_queues, sizeof(*(q->queue_hw_ctx)),
						GFP_KERNEL, set->numa_node);
	if (!q->queue_hw_ctx)
		goto err_sys_init;

	blk_mq_realloc_hw_ctxs(set, q);
	if (!q->nr_hw_queues)
		goto err_hctxs;

	INIT_WORK(&q->timeout_work, blk_mq_timeout_work);
	blk_queue_rq_timeout(q, set->timeout ? set->timeout : 30 * HZ);

	q->tag_set = set;

	q->queue_flags |= QUEUE_FLAG_MQ_DEFAULT;
	if (set->nr_maps > HCTX_TYPE_POLL &&
	    set->map[HCTX_TYPE_POLL].nr_queues)
		blk_queue_flag_set(QUEUE_FLAG_POLL, q);

	if (!(set->flags & BLK_MQ_F_SG_MERGE))
		blk_queue_flag_set(QUEUE_FLAG_NO_SG_MERGE, q);

	q->sg_reserved_size = INT_MAX;

	INIT_DELAYED_WORK(&q->requeue_work, blk_mq_requeue_work);
	INIT_LIST_HEAD(&q->requeue_list);
	spin_lock_init(&q->requeue_lock);

	blk_queue_make_request(q, blk_mq_make_request);

	/*
	 * Do this after blk_queue_make_request() overrides it...
	 */
	q->nr_requests = set->queue_depth;

	/*
	 * Default to classic polling
	 */
	q->poll_nsec = -1;

	blk_mq_init_cpu_queues(q, set->nr_hw_queues);
	blk_mq_add_queue_tag_set(set, q);
	blk_mq_map_swqueue(q);

	if (!(set->flags & BLK_MQ_F_NO_SCHED)) {
		int ret;

		ret = elevator_init_mq(q);
		if (ret)
			return ERR_PTR(ret);
	}

	return q;

err_hctxs:
	kfree(q->queue_hw_ctx);
err_sys_init:
	blk_mq_sysfs_deinit(q);
err_exit:
	q->mq_ops = NULL;
	return ERR_PTR(-ENOMEM);
}
EXPORT_SYMBOL(blk_mq_init_allocated_queue);

void blk_mq_free_queue(struct request_queue *q)
{
	struct blk_mq_tag_set	*set = q->tag_set;

	blk_mq_del_queue_tag_set(q);
	blk_mq_exit_hw_queues(q, set, set->nr_hw_queues);
}

static int __blk_mq_alloc_rq_maps(struct blk_mq_tag_set *set)
{
	int i;

	for (i = 0; i < set->nr_hw_queues; i++)
		if (!__blk_mq_alloc_rq_map(set, i))
			goto out_unwind;

	return 0;

out_unwind:
	while (--i >= 0)
		blk_mq_free_rq_map(set->tags[i]);

	return -ENOMEM;
}

/*
 * Allocate the request maps associated with this tag_set. Note that this
 * may reduce the depth asked for, if memory is tight. set->queue_depth
 * will be updated to reflect the allocated depth.
 */
static int blk_mq_alloc_rq_maps(struct blk_mq_tag_set *set)
{
	unsigned int depth;
	int err;

	depth = set->queue_depth;
	do {
		err = __blk_mq_alloc_rq_maps(set);
		if (!err)
			break;

		set->queue_depth >>= 1;
		if (set->queue_depth < set->reserved_tags + BLK_MQ_TAG_MIN) {
			err = -ENOMEM;
			break;
		}
	} while (set->queue_depth);

	if (!set->queue_depth || err) {
		pr_err("blk-mq: failed to allocate request map\n");
		return -ENOMEM;
	}

	if (depth != set->queue_depth)
		pr_info("blk-mq: reduced tag depth (%u -> %u)\n",
						depth, set->queue_depth);

	return 0;
}

static int blk_mq_update_queue_map(struct blk_mq_tag_set *set)
{
	if (set->ops->map_queues && !is_kdump_kernel()) {
		int i;

		/*
		 * transport .map_queues is usually done in the following
		 * way:
		 *
		 * for (queue = 0; queue < set->nr_hw_queues; queue++) {
		 * 	mask = get_cpu_mask(queue)
		 * 	for_each_cpu(cpu, mask)
		 * 		set->map[x].mq_map[cpu] = queue;
		 * }
		 *
		 * When we need to remap, the table has to be cleared for
		 * killing stale mapping since one CPU may not be mapped
		 * to any hw queue.
		 */
		for (i = 0; i < set->nr_maps; i++)
			blk_mq_clear_mq_map(&set->map[i]);

		return set->ops->map_queues(set);
	} else {
		BUG_ON(set->nr_maps > 1);
		return blk_mq_map_queues(&set->map[0]);
	}
}

/*
 * Alloc a tag set to be associated with one or more request queues.
 * May fail with EINVAL for various error conditions. May adjust the
 * requested depth down, if it's too large. In that case, the set
 * value will be stored in set->queue_depth.
 */
int blk_mq_alloc_tag_set(struct blk_mq_tag_set *set)
{
	int i, ret;

	BUILD_BUG_ON(BLK_MQ_MAX_DEPTH > 1 << BLK_MQ_UNIQUE_TAG_BITS);

	if (!set->nr_hw_queues)
		return -EINVAL;
	if (!set->queue_depth)
		return -EINVAL;
	if (set->queue_depth < set->reserved_tags + BLK_MQ_TAG_MIN)
		return -EINVAL;

	if (!set->ops->queue_rq)
		return -EINVAL;

	if (!set->ops->get_budget ^ !set->ops->put_budget)
		return -EINVAL;

	if (set->queue_depth > BLK_MQ_MAX_DEPTH) {
		pr_info("blk-mq: reduced tag depth to %u\n",
			BLK_MQ_MAX_DEPTH);
		set->queue_depth = BLK_MQ_MAX_DEPTH;
	}

	if (!set->nr_maps)
		set->nr_maps = 1;
	else if (set->nr_maps > HCTX_MAX_TYPES)
		return -EINVAL;

	/*
	 * If a crashdump is active, then we are potentially in a very
	 * memory constrained environment. Limit us to 1 queue and
	 * 64 tags to prevent using too much memory.
	 */
	if (is_kdump_kernel()) {
		set->nr_hw_queues = 1;
		set->nr_maps = 1;
		set->queue_depth = min(64U, set->queue_depth);
	}
	/*
	 * There is no use for more h/w queues than cpus if we just have
	 * a single map
	 */
	if (set->nr_maps == 1 && set->nr_hw_queues > nr_cpu_ids)
		set->nr_hw_queues = nr_cpu_ids;

	set->tags = kcalloc_node(nr_hw_queues(set), sizeof(struct blk_mq_tags *),
				 GFP_KERNEL, set->numa_node);
	if (!set->tags)
		return -ENOMEM;

	ret = -ENOMEM;
	for (i = 0; i < set->nr_maps; i++) {
		set->map[i].mq_map = kcalloc_node(nr_cpu_ids,
						  sizeof(set->map[i].mq_map[0]),
						  GFP_KERNEL, set->numa_node);
		if (!set->map[i].mq_map)
			goto out_free_mq_map;
		set->map[i].nr_queues = is_kdump_kernel() ? 1 : set->nr_hw_queues;
	}

	ret = blk_mq_update_queue_map(set);
	if (ret)
		goto out_free_mq_map;

	ret = blk_mq_alloc_rq_maps(set);
	if (ret)
		goto out_free_mq_map;

	mutex_init(&set->tag_list_lock);
	INIT_LIST_HEAD(&set->tag_list);

	return 0;

out_free_mq_map:
	for (i = 0; i < set->nr_maps; i++) {
		kfree(set->map[i].mq_map);
		set->map[i].mq_map = NULL;
	}
	kfree(set->tags);
	set->tags = NULL;
	return ret;
}
EXPORT_SYMBOL(blk_mq_alloc_tag_set);

void blk_mq_free_tag_set(struct blk_mq_tag_set *set)
{
	int i, j;

	for (i = 0; i < nr_hw_queues(set); i++)
		blk_mq_free_map_and_requests(set, i);

	for (j = 0; j < set->nr_maps; j++) {
		kfree(set->map[j].mq_map);
		set->map[j].mq_map = NULL;
	}

	kfree(set->tags);
	set->tags = NULL;
}
EXPORT_SYMBOL(blk_mq_free_tag_set);

int blk_mq_update_nr_requests(struct request_queue *q, unsigned int nr)
{
	struct blk_mq_tag_set *set = q->tag_set;
	struct blk_mq_hw_ctx *hctx;
	int i, ret;

	if (!set)
		return -EINVAL;

	blk_mq_freeze_queue(q);
	blk_mq_quiesce_queue(q);

	ret = 0;
	queue_for_each_hw_ctx(q, hctx, i) {
		if (!hctx->tags)
			continue;
		/*
		 * If we're using an MQ scheduler, just update the scheduler
		 * queue depth. This is similar to what the old code would do.
		 */
		if (!hctx->sched_tags) {
			ret = blk_mq_tag_update_depth(hctx, &hctx->tags, nr,
							false);
		} else {
			ret = blk_mq_tag_update_depth(hctx, &hctx->sched_tags,
							nr, true);
		}
		if (ret)
			break;
	}

	if (!ret)
		q->nr_requests = nr;

	blk_mq_unquiesce_queue(q);
	blk_mq_unfreeze_queue(q);

	return ret;
}

/*
 * request_queue and elevator_type pair.
 * It is just used by __blk_mq_update_nr_hw_queues to cache
 * the elevator_type associated with a request_queue.
 */
struct blk_mq_qe_pair {
	struct list_head node;
	struct request_queue *q;
	struct elevator_type *type;
};

/*
 * Cache the elevator_type in qe pair list and switch the
 * io scheduler to 'none'
 */
static bool blk_mq_elv_switch_none(struct list_head *head,
		struct request_queue *q)
{
	struct blk_mq_qe_pair *qe;

	if (!q->elevator)
		return true;

	qe = kmalloc(sizeof(*qe), GFP_NOIO | __GFP_NOWARN | __GFP_NORETRY);
	if (!qe)
		return false;

	INIT_LIST_HEAD(&qe->node);
	qe->q = q;
	qe->type = q->elevator->type;
	list_add(&qe->node, head);

	mutex_lock(&q->sysfs_lock);
	/*
	 * After elevator_switch_mq, the previous elevator_queue will be
	 * released by elevator_release. The reference of the io scheduler
	 * module get by elevator_get will also be put. So we need to get
	 * a reference of the io scheduler module here to prevent it to be
	 * removed.
	 */
	__module_get(qe->type->elevator_owner);
	elevator_switch_mq(q, NULL);
	mutex_unlock(&q->sysfs_lock);

	return true;
}

static void blk_mq_elv_switch_back(struct list_head *head,
		struct request_queue *q)
{
	struct blk_mq_qe_pair *qe;
	struct elevator_type *t = NULL;

	list_for_each_entry(qe, head, node)
		if (qe->q == q) {
			t = qe->type;
			break;
		}

	if (!t)
		return;

	list_del(&qe->node);
	kfree(qe);

	mutex_lock(&q->sysfs_lock);
	elevator_switch_mq(q, t);
	mutex_unlock(&q->sysfs_lock);
}

static void __blk_mq_update_nr_hw_queues(struct blk_mq_tag_set *set,
							int nr_hw_queues)
{
	struct request_queue *q;
	LIST_HEAD(head);
	int prev_nr_hw_queues;

	lockdep_assert_held(&set->tag_list_lock);

	if (set->nr_maps == 1 && nr_hw_queues > nr_cpu_ids)
		nr_hw_queues = nr_cpu_ids;
	if (nr_hw_queues < 1 || nr_hw_queues == set->nr_hw_queues)
		return;

	list_for_each_entry(q, &set->tag_list, tag_set_list)
		blk_mq_freeze_queue(q);
	/*
	 * Sync with blk_mq_queue_tag_busy_iter.
	 */
	synchronize_rcu();
	/*
	 * Switch IO scheduler to 'none', cleaning up the data associated
	 * with the previous scheduler. We will switch back once we are done
	 * updating the new sw to hw queue mappings.
	 */
	list_for_each_entry(q, &set->tag_list, tag_set_list)
		if (!blk_mq_elv_switch_none(&head, q))
			goto switch_back;

	list_for_each_entry(q, &set->tag_list, tag_set_list) {
		blk_mq_debugfs_unregister_hctxs(q);
		blk_mq_sysfs_unregister(q);
	}

	prev_nr_hw_queues = set->nr_hw_queues;
	set->nr_hw_queues = nr_hw_queues;
	blk_mq_update_queue_map(set);
fallback:
	list_for_each_entry(q, &set->tag_list, tag_set_list) {
		blk_mq_realloc_hw_ctxs(set, q);
		if (q->nr_hw_queues != set->nr_hw_queues) {
			pr_warn("Increasing nr_hw_queues to %d fails, fallback to %d\n",
					nr_hw_queues, prev_nr_hw_queues);
			set->nr_hw_queues = prev_nr_hw_queues;
			blk_mq_map_queues(&set->map[0]);
			goto fallback;
		}
		blk_mq_map_swqueue(q);
	}

	list_for_each_entry(q, &set->tag_list, tag_set_list) {
		blk_mq_sysfs_register(q);
		blk_mq_debugfs_register_hctxs(q);
	}

switch_back:
	list_for_each_entry(q, &set->tag_list, tag_set_list)
		blk_mq_elv_switch_back(&head, q);

	list_for_each_entry(q, &set->tag_list, tag_set_list)
		blk_mq_unfreeze_queue(q);
}

void blk_mq_update_nr_hw_queues(struct blk_mq_tag_set *set, int nr_hw_queues)
{
	mutex_lock(&set->tag_list_lock);
	__blk_mq_update_nr_hw_queues(set, nr_hw_queues);
	mutex_unlock(&set->tag_list_lock);
}
EXPORT_SYMBOL_GPL(blk_mq_update_nr_hw_queues);

/* Enable polling stats and return whether they were already enabled. */
static bool blk_poll_stats_enable(struct request_queue *q)
{
	if (test_bit(QUEUE_FLAG_POLL_STATS, &q->queue_flags) ||
	    blk_queue_flag_test_and_set(QUEUE_FLAG_POLL_STATS, q))
		return true;
	blk_stat_add_callback(q, q->poll_cb);
	return false;
}

static void blk_mq_poll_stats_start(struct request_queue *q)
{
	/*
	 * We don't arm the callback if polling stats are not enabled or the
	 * callback is already active.
	 */
	if (!test_bit(QUEUE_FLAG_POLL_STATS, &q->queue_flags) ||
	    blk_stat_is_active(q->poll_cb))
		return;

	blk_stat_activate_msecs(q->poll_cb, 100);
}

static void blk_mq_poll_stats_fn(struct blk_stat_callback *cb)
{
	struct request_queue *q = cb->data;
	int bucket;

	for (bucket = 0; bucket < BLK_MQ_POLL_STATS_BKTS; bucket++) {
		if (cb->stat[bucket].nr_samples)
			q->poll_stat[bucket] = cb->stat[bucket];
	}
}

static unsigned long blk_mq_poll_nsecs(struct request_queue *q,
				       struct blk_mq_hw_ctx *hctx,
				       struct request *rq)
{
	unsigned long ret = 0;
	int bucket;

	/*
	 * If stats collection isn't on, don't sleep but turn it on for
	 * future users
	 */
	if (!blk_poll_stats_enable(q))
		return 0;

	/*
	 * As an optimistic guess, use half of the mean service time
	 * for this type of request. We can (and should) make this smarter.
	 * For instance, if the completion latencies are tight, we can
	 * get closer than just half the mean. This is especially
	 * important on devices where the completion latencies are longer
	 * than ~10 usec. We do use the stats for the relevant IO size
	 * if available which does lead to better estimates.
	 */
	bucket = blk_mq_poll_stats_bkt(rq);
	if (bucket < 0)
		return ret;

	if (q->poll_stat[bucket].nr_samples)
		ret = (q->poll_stat[bucket].mean + 1) / 2;

	return ret;
}

static bool blk_mq_poll_hybrid_sleep(struct request_queue *q,
				     struct blk_mq_hw_ctx *hctx,
				     struct request *rq)
{
	struct hrtimer_sleeper hs;
	enum hrtimer_mode mode;
	unsigned int nsecs;
	ktime_t kt;

	if (rq->rq_flags & RQF_MQ_POLL_SLEPT)
		return false;

	/*
	 * If we get here, hybrid polling is enabled. Hence poll_nsec can be:
	 *
	 *  0:	use half of prev avg
	 * >0:	use this specific value
	 */
	if (q->poll_nsec > 0)
		nsecs = q->poll_nsec;
	else
		nsecs = blk_mq_poll_nsecs(q, hctx, rq);

	if (!nsecs)
		return false;

	rq->rq_flags |= RQF_MQ_POLL_SLEPT;

	/*
	 * This will be replaced with the stats tracking code, using
	 * 'avg_completion_time / 2' as the pre-sleep target.
	 */
	kt = nsecs;

	mode = HRTIMER_MODE_REL;
	hrtimer_init_on_stack(&hs.timer, CLOCK_MONOTONIC, mode);
	hrtimer_set_expires(&hs.timer, kt);

	hrtimer_init_sleeper(&hs, current);
	do {
		if (blk_mq_rq_state(rq) == MQ_RQ_COMPLETE)
			break;
		set_current_state(TASK_UNINTERRUPTIBLE);
		hrtimer_start_expires(&hs.timer, mode);
		if (hs.task)
			io_schedule();
		hrtimer_cancel(&hs.timer);
		mode = HRTIMER_MODE_ABS;
	} while (hs.task && !signal_pending(current));

	__set_current_state(TASK_RUNNING);
	destroy_hrtimer_on_stack(&hs.timer);
	return true;
}

static bool blk_mq_poll_hybrid(struct request_queue *q,
			       struct blk_mq_hw_ctx *hctx, blk_qc_t cookie)
{
	struct request *rq;

	if (q->poll_nsec == -1)
		return false;

	if (!blk_qc_t_is_internal(cookie))
		rq = blk_mq_tag_to_rq(hctx->tags, blk_qc_t_to_tag(cookie));
	else {
		rq = blk_mq_tag_to_rq(hctx->sched_tags, blk_qc_t_to_tag(cookie));
		/*
		 * With scheduling, if the request has completed, we'll
		 * get a NULL return here, as we clear the sched tag when
		 * that happens. The request still remains valid, like always,
		 * so we should be safe with just the NULL check.
		 */
		if (!rq)
			return false;
	}

	return blk_mq_poll_hybrid_sleep(q, hctx, rq);
}

/**
 * blk_poll - poll for IO completions
 * @q:  the queue
 * @cookie: cookie passed back at IO submission time
 * @spin: whether to spin for completions
 *
 * Description:
 *    Poll for completions on the passed in queue. Returns number of
 *    completed entries found. If @spin is true, then blk_poll will continue
 *    looping until at least one completion is found, unless the task is
 *    otherwise marked running (or we need to reschedule).
 */
int blk_poll(struct request_queue *q, blk_qc_t cookie, bool spin)
{
	struct blk_mq_hw_ctx *hctx;
	long state;

	if (!blk_qc_t_valid(cookie) ||
	    !test_bit(QUEUE_FLAG_POLL, &q->queue_flags))
		return 0;

	if (current->plug)
		blk_flush_plug_list(current->plug, false);

	hctx = q->queue_hw_ctx[blk_qc_t_to_queue_num(cookie)];

	/*
	 * If we sleep, have the caller restart the poll loop to reset
	 * the state. Like for the other success return cases, the
	 * caller is responsible for checking if the IO completed. If
	 * the IO isn't complete, we'll get called again and will go
	 * straight to the busy poll loop.
	 */
	if (blk_mq_poll_hybrid(q, hctx, cookie))
		return 1;

	hctx->poll_considered++;

	state = current->state;
	do {
		int ret;

		hctx->poll_invoked++;

		ret = q->mq_ops->poll(hctx);
		if (ret > 0) {
			hctx->poll_success++;
			__set_current_state(TASK_RUNNING);
			return ret;
		}

		if (signal_pending_state(state, current))
			__set_current_state(TASK_RUNNING);

		if (current->state == TASK_RUNNING)
			return 1;
		if (ret < 0 || !spin)
			break;
		cpu_relax();
	} while (!need_resched());

	__set_current_state(TASK_RUNNING);
	return 0;
}
EXPORT_SYMBOL_GPL(blk_poll);

unsigned int blk_mq_rq_cpu(struct request *rq)
{
	return rq->mq_ctx->cpu;
}
EXPORT_SYMBOL(blk_mq_rq_cpu);

static int __init blk_mq_init(void)
{
	cpuhp_setup_state_multi(CPUHP_BLK_MQ_DEAD, "block/mq:dead", NULL,
				blk_mq_hctx_notify_dead);
	return 0;
}
subsys_initcall(blk_mq_init);<|MERGE_RESOLUTION|>--- conflicted
+++ resolved
@@ -1906,11 +1906,7 @@
 {
 	const int is_sync = op_is_sync(bio->bi_opf);
 	const int is_flush_fua = op_is_flush(bio->bi_opf);
-<<<<<<< HEAD
-	struct blk_mq_alloc_data data = { .flags = 0, .cmd_flags = bio->bi_opf };
-=======
 	struct blk_mq_alloc_data data = { .flags = 0};
->>>>>>> f17b5f06
 	struct request *rq;
 	struct blk_plug *plug;
 	struct request *same_queue_rq = NULL;
@@ -1932,10 +1928,7 @@
 
 	rq_qos_throttle(q, bio);
 
-<<<<<<< HEAD
-=======
 	data.cmd_flags = bio->bi_opf;
->>>>>>> f17b5f06
 	rq = blk_mq_get_request(q, bio, &data);
 	if (unlikely(!rq)) {
 		rq_qos_cleanup(q, bio);
