--- conflicted
+++ resolved
@@ -1109,7 +1109,6 @@
 	struct blkio_cgroup *blkcg;
 	struct cfq_group *cfqg = NULL, *__cfqg = NULL;
 	struct request_queue *q = cfqd->queue;
-<<<<<<< HEAD
 
 	rcu_read_lock();
 	blkcg = task_blkio_cgroup(current);
@@ -1138,36 +1137,6 @@
 
 	rcu_read_lock();
 	blkcg = task_blkio_cgroup(current);
-=======
-
-	rcu_read_lock();
-	blkcg = task_blkio_cgroup(current);
-	cfqg = cfq_find_cfqg(cfqd, blkcg);
-	if (cfqg) {
-		rcu_read_unlock();
-		return cfqg;
-	}
-
-	/*
-	 * Need to allocate a group. Allocation of group also needs allocation
-	 * of per cpu stats which in-turn takes a mutex() and can block. Hence
-	 * we need to drop rcu lock and queue_lock before we call alloc.
-	 *
-	 * Not taking any queue reference here and assuming that queue is
-	 * around by the time we return. CFQ queue allocation code does
-	 * the same. It might be racy though.
-	 */
-
-	rcu_read_unlock();
-	spin_unlock_irq(q->queue_lock);
-
-	cfqg = cfq_alloc_cfqg(cfqd);
-
-	spin_lock_irq(q->queue_lock);
-
-	rcu_read_lock();
-	blkcg = task_blkio_cgroup(current);
->>>>>>> 23c79d31
 
 	/*
 	 * If some other thread already allocated the group while we were
