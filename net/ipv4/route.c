--- conflicted
+++ resolved
@@ -2861,11 +2861,7 @@
 static int fnhe_dump_bucket(struct net *net, struct sk_buff *skb,
 			    struct netlink_callback *cb, u32 table_id,
 			    struct fnhe_hash_bucket *bucket, int genid,
-<<<<<<< HEAD
-			    int *fa_index, int fa_start)
-=======
 			    int *fa_index, int fa_start, unsigned int flags)
->>>>>>> bb831786
 {
 	int i;
 
@@ -2896,11 +2892,7 @@
 			err = rt_fill_info(net, fnhe->fnhe_daddr, 0, rt,
 					   table_id, NULL, skb,
 					   NETLINK_CB(cb->skb).portid,
-<<<<<<< HEAD
-					   cb->nlh->nlmsg_seq);
-=======
 					   cb->nlh->nlmsg_seq, flags);
->>>>>>> bb831786
 			if (err)
 				return err;
 next:
@@ -2913,11 +2905,7 @@
 
 int fib_dump_info_fnhe(struct sk_buff *skb, struct netlink_callback *cb,
 		       u32 table_id, struct fib_info *fi,
-<<<<<<< HEAD
-		       int *fa_index, int fa_start)
-=======
 		       int *fa_index, int fa_start, unsigned int flags)
->>>>>>> bb831786
 {
 	struct net *net = sock_net(cb->skb->sk);
 	int nhsel, genid = fnhe_genid(net);
@@ -2935,12 +2923,8 @@
 		err = 0;
 		if (bucket)
 			err = fnhe_dump_bucket(net, skb, cb, table_id, bucket,
-<<<<<<< HEAD
-					       genid, fa_index, fa_start);
-=======
 					       genid, fa_index, fa_start,
 					       flags);
->>>>>>> bb831786
 		rcu_read_unlock();
 		if (err)
 			return err;
