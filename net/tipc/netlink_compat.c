/*
 * Copyright (c) 2014, Ericsson AB
 * All rights reserved.
 *
 * Redistribution and use in source and binary forms, with or without
 * modification, are permitted provided that the following conditions are met:
 *
 * 1. Redistributions of source code must retain the above copyright
 *    notice, this list of conditions and the following disclaimer.
 * 2. Redistributions in binary form must reproduce the above copyright
 *    notice, this list of conditions and the following disclaimer in the
 *    documentation and/or other materials provided with the distribution.
 * 3. Neither the names of the copyright holders nor the names of its
 *    contributors may be used to endorse or promote products derived from
 *    this software without specific prior written permission.
 *
 * Alternatively, this software may be distributed under the terms of the
 * GNU General Public License ("GPL") version 2 as published by the Free
 * Software Foundation.
 *
 * THIS SOFTWARE IS PROVIDED BY THE COPYRIGHT HOLDERS AND CONTRIBUTORS "AS IS"
 * AND ANY EXPRESS OR IMPLIED WARRANTIES, INCLUDING, BUT NOT LIMITED TO, THE
 * IMPLIED WARRANTIES OF MERCHANTABILITY AND FITNESS FOR A PARTICULAR PURPOSE
 * ARE DISCLAIMED. IN NO EVENT SHALL THE COPYRIGHT OWNER OR CONTRIBUTORS BE
 * LIABLE FOR ANY DIRECT, INDIRECT, INCIDENTAL, SPECIAL, EXEMPLARY, OR
 * CONSEQUENTIAL DAMAGES (INCLUDING, BUT NOT LIMITED TO, PROCUREMENT OF
 * SUBSTITUTE GOODS OR SERVICES; LOSS OF USE, DATA, OR PROFITS; OR BUSINESS
 * INTERRUPTION) HOWEVER CAUSED AND ON ANY THEORY OF LIABILITY, WHETHER IN
 * CONTRACT, STRICT LIABILITY, OR TORT (INCLUDING NEGLIGENCE OR OTHERWISE)
 * ARISING IN ANY WAY OUT OF THE USE OF THIS SOFTWARE, EVEN IF ADVISED OF THE
 * POSSIBILITY OF SUCH DAMAGE.
 */

#include "core.h"
#include "bearer.h"
#include "link.h"
#include "name_table.h"
#include "socket.h"
#include "node.h"
#include "net.h"
#include <net/genetlink.h>
#include <linux/tipc_config.h>

/* The legacy API had an artificial message length limit called
 * ULTRA_STRING_MAX_LEN.
 */
#define ULTRA_STRING_MAX_LEN 32768

#define TIPC_SKB_MAX TLV_SPACE(ULTRA_STRING_MAX_LEN)

#define REPLY_TRUNCATED "<truncated>\n"

struct tipc_nl_compat_msg {
	u16 cmd;
	int rep_type;
	int rep_size;
	int req_type;
	struct net *net;
	struct sk_buff *rep;
	struct tlv_desc *req;
	struct sock *dst_sk;
};

struct tipc_nl_compat_cmd_dump {
	int (*header)(struct tipc_nl_compat_msg *);
	int (*dumpit)(struct sk_buff *, struct netlink_callback *);
	int (*format)(struct tipc_nl_compat_msg *msg, struct nlattr **attrs);
};

struct tipc_nl_compat_cmd_doit {
	int (*doit)(struct sk_buff *skb, struct genl_info *info);
	int (*transcode)(struct tipc_nl_compat_cmd_doit *cmd,
			 struct sk_buff *skb, struct tipc_nl_compat_msg *msg);
};

static int tipc_skb_tailroom(struct sk_buff *skb)
{
	int tailroom;
	int limit;

	tailroom = skb_tailroom(skb);
	limit = TIPC_SKB_MAX - skb->len;

	if (tailroom < limit)
		return tailroom;

	return limit;
}

static inline int TLV_GET_DATA_LEN(struct tlv_desc *tlv)
{
	return TLV_GET_LEN(tlv) - TLV_SPACE(0);
}

static int tipc_add_tlv(struct sk_buff *skb, u16 type, void *data, u16 len)
{
	struct tlv_desc *tlv = (struct tlv_desc *)skb_tail_pointer(skb);

	if (tipc_skb_tailroom(skb) < TLV_SPACE(len))
		return -EMSGSIZE;

	skb_put(skb, TLV_SPACE(len));
	tlv->tlv_type = htons(type);
	tlv->tlv_len = htons(TLV_LENGTH(len));
	if (len && data)
		memcpy(TLV_DATA(tlv), data, len);

	return 0;
}

static void tipc_tlv_init(struct sk_buff *skb, u16 type)
{
	struct tlv_desc *tlv = (struct tlv_desc *)skb->data;

	TLV_SET_LEN(tlv, 0);
	TLV_SET_TYPE(tlv, type);
	skb_put(skb, sizeof(struct tlv_desc));
}

static int tipc_tlv_sprintf(struct sk_buff *skb, const char *fmt, ...)
{
	int n;
	u16 len;
	u32 rem;
	char *buf;
	struct tlv_desc *tlv;
	va_list args;

	rem = tipc_skb_tailroom(skb);

	tlv = (struct tlv_desc *)skb->data;
	len = TLV_GET_LEN(tlv);
	buf = TLV_DATA(tlv) + len;

	va_start(args, fmt);
	n = vscnprintf(buf, rem, fmt, args);
	va_end(args);

	TLV_SET_LEN(tlv, n + len);
	skb_put(skb, n);

	return n;
}

static struct sk_buff *tipc_tlv_alloc(int size)
{
	int hdr_len;
	struct sk_buff *buf;

	size = TLV_SPACE(size);
	hdr_len = nlmsg_total_size(GENL_HDRLEN + TIPC_GENL_HDRLEN);

	buf = alloc_skb(hdr_len + size, GFP_KERNEL);
	if (!buf)
		return NULL;

	skb_reserve(buf, hdr_len);

	return buf;
}

static struct sk_buff *tipc_get_err_tlv(char *str)
{
	int str_len = strlen(str) + 1;
	struct sk_buff *buf;

	buf = tipc_tlv_alloc(TLV_SPACE(str_len));
	if (buf)
		tipc_add_tlv(buf, TIPC_TLV_ERROR_STRING, str, str_len);

	return buf;
}

static inline bool string_is_valid(char *s, int len)
{
	return memchr(s, '\0', len) ? true : false;
}

static int __tipc_nl_compat_dumpit(struct tipc_nl_compat_cmd_dump *cmd,
				   struct tipc_nl_compat_msg *msg,
				   struct sk_buff *arg)
{
	int len = 0;
	int err;
	struct sk_buff *buf;
	struct nlmsghdr *nlmsg;
	struct netlink_callback cb;

	memset(&cb, 0, sizeof(cb));
	cb.nlh = (struct nlmsghdr *)arg->data;
	cb.skb = arg;

	buf = nlmsg_new(NLMSG_GOODSIZE, GFP_KERNEL);
	if (!buf)
		return -ENOMEM;

	buf->sk = msg->dst_sk;
	if (__tipc_dump_start(&cb, msg->net)) {
		kfree_skb(buf);
		return -ENOMEM;
	}

	do {
		int rem;

		len = (*cmd->dumpit)(buf, &cb);

		nlmsg_for_each_msg(nlmsg, nlmsg_hdr(buf), len, rem) {
			struct nlattr **attrs;

			err = tipc_nlmsg_parse(nlmsg, &attrs);
			if (err)
				goto err_out;

			err = (*cmd->format)(msg, attrs);
			if (err)
				goto err_out;

			if (tipc_skb_tailroom(msg->rep) <= 1) {
				err = -EMSGSIZE;
				goto err_out;
			}
		}

		skb_reset_tail_pointer(buf);
		buf->len = 0;

	} while (len);

	err = 0;

err_out:
	tipc_dump_done(&cb);
	kfree_skb(buf);

	if (err == -EMSGSIZE) {
		/* The legacy API only considered messages filling
		 * "ULTRA_STRING_MAX_LEN" to be truncated.
		 */
		if ((TIPC_SKB_MAX - msg->rep->len) <= 1) {
			char *tail = skb_tail_pointer(msg->rep);

			if (*tail != '\0')
				sprintf(tail - sizeof(REPLY_TRUNCATED) - 1,
					REPLY_TRUNCATED);
		}

		return 0;
	}

	return err;
}

static int tipc_nl_compat_dumpit(struct tipc_nl_compat_cmd_dump *cmd,
				 struct tipc_nl_compat_msg *msg)
{
	int err;
	struct sk_buff *arg;

	if (msg->req_type && !TLV_CHECK_TYPE(msg->req, msg->req_type))
		return -EINVAL;

	msg->rep = tipc_tlv_alloc(msg->rep_size);
	if (!msg->rep)
		return -ENOMEM;

	if (msg->rep_type)
		tipc_tlv_init(msg->rep, msg->rep_type);

	if (cmd->header)
		(*cmd->header)(msg);

	arg = nlmsg_new(0, GFP_KERNEL);
	if (!arg) {
		kfree_skb(msg->rep);
		msg->rep = NULL;
		return -ENOMEM;
	}

	err = __tipc_nl_compat_dumpit(cmd, msg, arg);
	if (err) {
		kfree_skb(msg->rep);
		msg->rep = NULL;
	}
	kfree_skb(arg);

	return err;
}

static int __tipc_nl_compat_doit(struct tipc_nl_compat_cmd_doit *cmd,
				 struct tipc_nl_compat_msg *msg)
{
	int err;
	struct sk_buff *doit_buf;
	struct sk_buff *trans_buf;
	struct nlattr **attrbuf;
	struct genl_info info;

	trans_buf = alloc_skb(NLMSG_GOODSIZE, GFP_KERNEL);
	if (!trans_buf)
		return -ENOMEM;

	attrbuf = kmalloc_array(tipc_genl_family.maxattr + 1,
				sizeof(struct nlattr *),
				GFP_KERNEL);
	if (!attrbuf) {
		err = -ENOMEM;
		goto trans_out;
	}

	doit_buf = alloc_skb(NLMSG_GOODSIZE, GFP_KERNEL);
	if (!doit_buf) {
		err = -ENOMEM;
		goto attrbuf_out;
	}

	memset(&info, 0, sizeof(info));
	info.attrs = attrbuf;

	rtnl_lock();
	err = (*cmd->transcode)(cmd, trans_buf, msg);
	if (err)
		goto doit_out;

	err = nla_parse(attrbuf, tipc_genl_family.maxattr,
			(const struct nlattr *)trans_buf->data,
			trans_buf->len, NULL, NULL);
	if (err)
		goto doit_out;

	doit_buf->sk = msg->dst_sk;

	err = (*cmd->doit)(doit_buf, &info);
doit_out:
	rtnl_unlock();

	kfree_skb(doit_buf);
attrbuf_out:
	kfree(attrbuf);
trans_out:
	kfree_skb(trans_buf);

	return err;
}

static int tipc_nl_compat_doit(struct tipc_nl_compat_cmd_doit *cmd,
			       struct tipc_nl_compat_msg *msg)
{
	int err;

	if (msg->req_type && !TLV_CHECK_TYPE(msg->req, msg->req_type))
		return -EINVAL;

	err = __tipc_nl_compat_doit(cmd, msg);
	if (err)
		return err;

	/* The legacy API considered an empty message a success message */
	msg->rep = tipc_tlv_alloc(0);
	if (!msg->rep)
		return -ENOMEM;

	return 0;
}

static int tipc_nl_compat_bearer_dump(struct tipc_nl_compat_msg *msg,
				      struct nlattr **attrs)
{
	struct nlattr *bearer[TIPC_NLA_BEARER_MAX + 1];
	int err;

	if (!attrs[TIPC_NLA_BEARER])
		return -EINVAL;

	err = nla_parse_nested(bearer, TIPC_NLA_BEARER_MAX,
			       attrs[TIPC_NLA_BEARER], NULL, NULL);
	if (err)
		return err;

	return tipc_add_tlv(msg->rep, TIPC_TLV_BEARER_NAME,
			    nla_data(bearer[TIPC_NLA_BEARER_NAME]),
			    nla_len(bearer[TIPC_NLA_BEARER_NAME]));
}

static int tipc_nl_compat_bearer_enable(struct tipc_nl_compat_cmd_doit *cmd,
					struct sk_buff *skb,
					struct tipc_nl_compat_msg *msg)
{
	struct nlattr *prop;
	struct nlattr *bearer;
	struct tipc_bearer_config *b;
	int len;

	b = (struct tipc_bearer_config *)TLV_DATA(msg->req);

	bearer = nla_nest_start(skb, TIPC_NLA_BEARER);
	if (!bearer)
		return -EMSGSIZE;

	len = min_t(int, TLV_GET_DATA_LEN(msg->req), TIPC_MAX_BEARER_NAME);
	if (!string_is_valid(b->name, len))
		return -EINVAL;

	if (nla_put_string(skb, TIPC_NLA_BEARER_NAME, b->name))
		return -EMSGSIZE;

	if (nla_put_u32(skb, TIPC_NLA_BEARER_DOMAIN, ntohl(b->disc_domain)))
		return -EMSGSIZE;

	if (ntohl(b->priority) <= TIPC_MAX_LINK_PRI) {
		prop = nla_nest_start(skb, TIPC_NLA_BEARER_PROP);
		if (!prop)
			return -EMSGSIZE;
		if (nla_put_u32(skb, TIPC_NLA_PROP_PRIO, ntohl(b->priority)))
			return -EMSGSIZE;
		nla_nest_end(skb, prop);
	}
	nla_nest_end(skb, bearer);

	return 0;
}

static int tipc_nl_compat_bearer_disable(struct tipc_nl_compat_cmd_doit *cmd,
					 struct sk_buff *skb,
					 struct tipc_nl_compat_msg *msg)
{
	char *name;
	struct nlattr *bearer;
	int len;

	name = (char *)TLV_DATA(msg->req);

	bearer = nla_nest_start(skb, TIPC_NLA_BEARER);
	if (!bearer)
		return -EMSGSIZE;

	len = min_t(int, TLV_GET_DATA_LEN(msg->req), TIPC_MAX_BEARER_NAME);
	if (!string_is_valid(name, len))
		return -EINVAL;

	if (nla_put_string(skb, TIPC_NLA_BEARER_NAME, name))
		return -EMSGSIZE;

	nla_nest_end(skb, bearer);

	return 0;
}

static inline u32 perc(u32 count, u32 total)
{
	return (count * 100 + (total / 2)) / total;
}

static void __fill_bc_link_stat(struct tipc_nl_compat_msg *msg,
				struct nlattr *prop[], struct nlattr *stats[])
{
	tipc_tlv_sprintf(msg->rep, "  Window:%u packets\n",
			 nla_get_u32(prop[TIPC_NLA_PROP_WIN]));

	tipc_tlv_sprintf(msg->rep,
			 "  RX packets:%u fragments:%u/%u bundles:%u/%u\n",
			 nla_get_u32(stats[TIPC_NLA_STATS_RX_INFO]),
			 nla_get_u32(stats[TIPC_NLA_STATS_RX_FRAGMENTS]),
			 nla_get_u32(stats[TIPC_NLA_STATS_RX_FRAGMENTED]),
			 nla_get_u32(stats[TIPC_NLA_STATS_RX_BUNDLES]),
			 nla_get_u32(stats[TIPC_NLA_STATS_RX_BUNDLED]));

	tipc_tlv_sprintf(msg->rep,
			 "  TX packets:%u fragments:%u/%u bundles:%u/%u\n",
			 nla_get_u32(stats[TIPC_NLA_STATS_TX_INFO]),
			 nla_get_u32(stats[TIPC_NLA_STATS_TX_FRAGMENTS]),
			 nla_get_u32(stats[TIPC_NLA_STATS_TX_FRAGMENTED]),
			 nla_get_u32(stats[TIPC_NLA_STATS_TX_BUNDLES]),
			 nla_get_u32(stats[TIPC_NLA_STATS_TX_BUNDLED]));

	tipc_tlv_sprintf(msg->rep, "  RX naks:%u defs:%u dups:%u\n",
			 nla_get_u32(stats[TIPC_NLA_STATS_RX_NACKS]),
			 nla_get_u32(stats[TIPC_NLA_STATS_RX_DEFERRED]),
			 nla_get_u32(stats[TIPC_NLA_STATS_DUPLICATES]));

	tipc_tlv_sprintf(msg->rep, "  TX naks:%u acks:%u dups:%u\n",
			 nla_get_u32(stats[TIPC_NLA_STATS_TX_NACKS]),
			 nla_get_u32(stats[TIPC_NLA_STATS_TX_ACKS]),
			 nla_get_u32(stats[TIPC_NLA_STATS_RETRANSMITTED]));

	tipc_tlv_sprintf(msg->rep,
			 "  Congestion link:%u  Send queue max:%u avg:%u",
			 nla_get_u32(stats[TIPC_NLA_STATS_LINK_CONGS]),
			 nla_get_u32(stats[TIPC_NLA_STATS_MAX_QUEUE]),
			 nla_get_u32(stats[TIPC_NLA_STATS_AVG_QUEUE]));
}

static int tipc_nl_compat_link_stat_dump(struct tipc_nl_compat_msg *msg,
					 struct nlattr **attrs)
{
	char *name;
	struct nlattr *link[TIPC_NLA_LINK_MAX + 1];
	struct nlattr *prop[TIPC_NLA_PROP_MAX + 1];
	struct nlattr *stats[TIPC_NLA_STATS_MAX + 1];
	int err;
	int len;

	if (!attrs[TIPC_NLA_LINK])
		return -EINVAL;

	err = nla_parse_nested(link, TIPC_NLA_LINK_MAX, attrs[TIPC_NLA_LINK],
			       NULL, NULL);
	if (err)
		return err;

	if (!link[TIPC_NLA_LINK_PROP])
		return -EINVAL;

	err = nla_parse_nested(prop, TIPC_NLA_PROP_MAX,
			       link[TIPC_NLA_LINK_PROP], NULL, NULL);
	if (err)
		return err;

	if (!link[TIPC_NLA_LINK_STATS])
		return -EINVAL;

	err = nla_parse_nested(stats, TIPC_NLA_STATS_MAX,
			       link[TIPC_NLA_LINK_STATS], NULL, NULL);
	if (err)
		return err;

	name = (char *)TLV_DATA(msg->req);

	len = min_t(int, TLV_GET_DATA_LEN(msg->req), TIPC_MAX_LINK_NAME);
	if (!string_is_valid(name, len))
		return -EINVAL;

	if (strcmp(name, nla_data(link[TIPC_NLA_LINK_NAME])) != 0)
		return 0;

	tipc_tlv_sprintf(msg->rep, "\nLink <%s>\n",
			 nla_data(link[TIPC_NLA_LINK_NAME]));

	if (link[TIPC_NLA_LINK_BROADCAST]) {
		__fill_bc_link_stat(msg, prop, stats);
		return 0;
	}

	if (link[TIPC_NLA_LINK_ACTIVE])
		tipc_tlv_sprintf(msg->rep, "  ACTIVE");
	else if (link[TIPC_NLA_LINK_UP])
		tipc_tlv_sprintf(msg->rep, "  STANDBY");
	else
		tipc_tlv_sprintf(msg->rep, "  DEFUNCT");

	tipc_tlv_sprintf(msg->rep, "  MTU:%u  Priority:%u",
			 nla_get_u32(link[TIPC_NLA_LINK_MTU]),
			 nla_get_u32(prop[TIPC_NLA_PROP_PRIO]));

	tipc_tlv_sprintf(msg->rep, "  Tolerance:%u ms  Window:%u packets\n",
			 nla_get_u32(prop[TIPC_NLA_PROP_TOL]),
			 nla_get_u32(prop[TIPC_NLA_PROP_WIN]));

	tipc_tlv_sprintf(msg->rep,
			 "  RX packets:%u fragments:%u/%u bundles:%u/%u\n",
			 nla_get_u32(link[TIPC_NLA_LINK_RX]) -
			 nla_get_u32(stats[TIPC_NLA_STATS_RX_INFO]),
			 nla_get_u32(stats[TIPC_NLA_STATS_RX_FRAGMENTS]),
			 nla_get_u32(stats[TIPC_NLA_STATS_RX_FRAGMENTED]),
			 nla_get_u32(stats[TIPC_NLA_STATS_RX_BUNDLES]),
			 nla_get_u32(stats[TIPC_NLA_STATS_RX_BUNDLED]));

	tipc_tlv_sprintf(msg->rep,
			 "  TX packets:%u fragments:%u/%u bundles:%u/%u\n",
			 nla_get_u32(link[TIPC_NLA_LINK_TX]) -
			 nla_get_u32(stats[TIPC_NLA_STATS_TX_INFO]),
			 nla_get_u32(stats[TIPC_NLA_STATS_TX_FRAGMENTS]),
			 nla_get_u32(stats[TIPC_NLA_STATS_TX_FRAGMENTED]),
			 nla_get_u32(stats[TIPC_NLA_STATS_TX_BUNDLES]),
			 nla_get_u32(stats[TIPC_NLA_STATS_TX_BUNDLED]));

	tipc_tlv_sprintf(msg->rep,
			 "  TX profile sample:%u packets  average:%u octets\n",
			 nla_get_u32(stats[TIPC_NLA_STATS_MSG_LEN_CNT]),
			 nla_get_u32(stats[TIPC_NLA_STATS_MSG_LEN_TOT]) /
			 nla_get_u32(stats[TIPC_NLA_STATS_MSG_PROF_TOT]));

	tipc_tlv_sprintf(msg->rep,
			 "  0-64:%u%% -256:%u%% -1024:%u%% -4096:%u%% ",
			 perc(nla_get_u32(stats[TIPC_NLA_STATS_MSG_LEN_P0]),
			      nla_get_u32(stats[TIPC_NLA_STATS_MSG_PROF_TOT])),
			 perc(nla_get_u32(stats[TIPC_NLA_STATS_MSG_LEN_P1]),
			      nla_get_u32(stats[TIPC_NLA_STATS_MSG_PROF_TOT])),
			 perc(nla_get_u32(stats[TIPC_NLA_STATS_MSG_LEN_P2]),
			      nla_get_u32(stats[TIPC_NLA_STATS_MSG_PROF_TOT])),
			 perc(nla_get_u32(stats[TIPC_NLA_STATS_MSG_LEN_P3]),
			      nla_get_u32(stats[TIPC_NLA_STATS_MSG_PROF_TOT])));

	tipc_tlv_sprintf(msg->rep, "-16384:%u%% -32768:%u%% -66000:%u%%\n",
			 perc(nla_get_u32(stats[TIPC_NLA_STATS_MSG_LEN_P4]),
			      nla_get_u32(stats[TIPC_NLA_STATS_MSG_PROF_TOT])),
			 perc(nla_get_u32(stats[TIPC_NLA_STATS_MSG_LEN_P5]),
			      nla_get_u32(stats[TIPC_NLA_STATS_MSG_PROF_TOT])),
			 perc(nla_get_u32(stats[TIPC_NLA_STATS_MSG_LEN_P6]),
			      nla_get_u32(stats[TIPC_NLA_STATS_MSG_PROF_TOT])));

	tipc_tlv_sprintf(msg->rep,
			 "  RX states:%u probes:%u naks:%u defs:%u dups:%u\n",
			 nla_get_u32(stats[TIPC_NLA_STATS_RX_STATES]),
			 nla_get_u32(stats[TIPC_NLA_STATS_RX_PROBES]),
			 nla_get_u32(stats[TIPC_NLA_STATS_RX_NACKS]),
			 nla_get_u32(stats[TIPC_NLA_STATS_RX_DEFERRED]),
			 nla_get_u32(stats[TIPC_NLA_STATS_DUPLICATES]));

	tipc_tlv_sprintf(msg->rep,
			 "  TX states:%u probes:%u naks:%u acks:%u dups:%u\n",
			 nla_get_u32(stats[TIPC_NLA_STATS_TX_STATES]),
			 nla_get_u32(stats[TIPC_NLA_STATS_TX_PROBES]),
			 nla_get_u32(stats[TIPC_NLA_STATS_TX_NACKS]),
			 nla_get_u32(stats[TIPC_NLA_STATS_TX_ACKS]),
			 nla_get_u32(stats[TIPC_NLA_STATS_RETRANSMITTED]));

	tipc_tlv_sprintf(msg->rep,
			 "  Congestion link:%u  Send queue max:%u avg:%u",
			 nla_get_u32(stats[TIPC_NLA_STATS_LINK_CONGS]),
			 nla_get_u32(stats[TIPC_NLA_STATS_MAX_QUEUE]),
			 nla_get_u32(stats[TIPC_NLA_STATS_AVG_QUEUE]));

	return 0;
}

static int tipc_nl_compat_link_dump(struct tipc_nl_compat_msg *msg,
				    struct nlattr **attrs)
{
	struct nlattr *link[TIPC_NLA_LINK_MAX + 1];
	struct tipc_link_info link_info;
	int err;

	if (!attrs[TIPC_NLA_LINK])
		return -EINVAL;

	err = nla_parse_nested(link, TIPC_NLA_LINK_MAX, attrs[TIPC_NLA_LINK],
			       NULL, NULL);
	if (err)
		return err;

	link_info.dest = nla_get_flag(link[TIPC_NLA_LINK_DEST]);
	link_info.up = htonl(nla_get_flag(link[TIPC_NLA_LINK_UP]));
	nla_strlcpy(link_info.str, link[TIPC_NLA_LINK_NAME],
		    TIPC_MAX_LINK_NAME);

	return tipc_add_tlv(msg->rep, TIPC_TLV_LINK_INFO,
			    &link_info, sizeof(link_info));
}

static int __tipc_add_link_prop(struct sk_buff *skb,
				struct tipc_nl_compat_msg *msg,
				struct tipc_link_config *lc)
{
	switch (msg->cmd) {
	case TIPC_CMD_SET_LINK_PRI:
		return nla_put_u32(skb, TIPC_NLA_PROP_PRIO, ntohl(lc->value));
	case TIPC_CMD_SET_LINK_TOL:
		return nla_put_u32(skb, TIPC_NLA_PROP_TOL, ntohl(lc->value));
	case TIPC_CMD_SET_LINK_WINDOW:
		return nla_put_u32(skb, TIPC_NLA_PROP_WIN, ntohl(lc->value));
	}

	return -EINVAL;
}

static int tipc_nl_compat_media_set(struct sk_buff *skb,
				    struct tipc_nl_compat_msg *msg)
{
	struct nlattr *prop;
	struct nlattr *media;
	struct tipc_link_config *lc;
	int len;

	lc = (struct tipc_link_config *)TLV_DATA(msg->req);

	media = nla_nest_start(skb, TIPC_NLA_MEDIA);
	if (!media)
		return -EMSGSIZE;

	len = min_t(int, TLV_GET_DATA_LEN(msg->req), TIPC_MAX_MEDIA_NAME);
	if (!string_is_valid(lc->name, len))
		return -EINVAL;

	if (nla_put_string(skb, TIPC_NLA_MEDIA_NAME, lc->name))
		return -EMSGSIZE;

	prop = nla_nest_start(skb, TIPC_NLA_MEDIA_PROP);
	if (!prop)
		return -EMSGSIZE;

	__tipc_add_link_prop(skb, msg, lc);
	nla_nest_end(skb, prop);
	nla_nest_end(skb, media);

	return 0;
}

static int tipc_nl_compat_bearer_set(struct sk_buff *skb,
				     struct tipc_nl_compat_msg *msg)
{
	struct nlattr *prop;
	struct nlattr *bearer;
	struct tipc_link_config *lc;
	int len;

	lc = (struct tipc_link_config *)TLV_DATA(msg->req);

	bearer = nla_nest_start(skb, TIPC_NLA_BEARER);
	if (!bearer)
		return -EMSGSIZE;

	len = min_t(int, TLV_GET_DATA_LEN(msg->req), TIPC_MAX_MEDIA_NAME);
	if (!string_is_valid(lc->name, len))
		return -EINVAL;

	if (nla_put_string(skb, TIPC_NLA_BEARER_NAME, lc->name))
		return -EMSGSIZE;

	prop = nla_nest_start(skb, TIPC_NLA_BEARER_PROP);
	if (!prop)
		return -EMSGSIZE;

	__tipc_add_link_prop(skb, msg, lc);
	nla_nest_end(skb, prop);
	nla_nest_end(skb, bearer);

	return 0;
}

static int __tipc_nl_compat_link_set(struct sk_buff *skb,
				     struct tipc_nl_compat_msg *msg)
{
	struct nlattr *prop;
	struct nlattr *link;
	struct tipc_link_config *lc;

	lc = (struct tipc_link_config *)TLV_DATA(msg->req);

	link = nla_nest_start(skb, TIPC_NLA_LINK);
	if (!link)
		return -EMSGSIZE;

	if (nla_put_string(skb, TIPC_NLA_LINK_NAME, lc->name))
		return -EMSGSIZE;

	prop = nla_nest_start(skb, TIPC_NLA_LINK_PROP);
	if (!prop)
		return -EMSGSIZE;

	__tipc_add_link_prop(skb, msg, lc);
	nla_nest_end(skb, prop);
	nla_nest_end(skb, link);

	return 0;
}

static int tipc_nl_compat_link_set(struct tipc_nl_compat_cmd_doit *cmd,
				   struct sk_buff *skb,
				   struct tipc_nl_compat_msg *msg)
{
	struct tipc_link_config *lc;
	struct tipc_bearer *bearer;
	struct tipc_media *media;
	int len;

	lc = (struct tipc_link_config *)TLV_DATA(msg->req);

	len = min_t(int, TLV_GET_DATA_LEN(msg->req), TIPC_MAX_LINK_NAME);
	if (!string_is_valid(lc->name, len))
		return -EINVAL;

	media = tipc_media_find(lc->name);
	if (media) {
		cmd->doit = &__tipc_nl_media_set;
		return tipc_nl_compat_media_set(skb, msg);
	}

	bearer = tipc_bearer_find(msg->net, lc->name);
	if (bearer) {
		cmd->doit = &__tipc_nl_bearer_set;
		return tipc_nl_compat_bearer_set(skb, msg);
	}

	return __tipc_nl_compat_link_set(skb, msg);
}

static int tipc_nl_compat_link_reset_stats(struct tipc_nl_compat_cmd_doit *cmd,
					   struct sk_buff *skb,
					   struct tipc_nl_compat_msg *msg)
{
	char *name;
	struct nlattr *link;
	int len;

	name = (char *)TLV_DATA(msg->req);

	link = nla_nest_start(skb, TIPC_NLA_LINK);
	if (!link)
		return -EMSGSIZE;

	len = min_t(int, TLV_GET_DATA_LEN(msg->req), TIPC_MAX_LINK_NAME);
	if (!string_is_valid(name, len))
		return -EINVAL;

	if (nla_put_string(skb, TIPC_NLA_LINK_NAME, name))
		return -EMSGSIZE;

	nla_nest_end(skb, link);

	return 0;
}

static int tipc_nl_compat_name_table_dump_header(struct tipc_nl_compat_msg *msg)
{
	int i;
	u32 depth;
	struct tipc_name_table_query *ntq;
	static const char * const header[] = {
		"Type       ",
		"Lower      Upper      ",
		"Port Identity              ",
		"Publication Scope"
	};

	ntq = (struct tipc_name_table_query *)TLV_DATA(msg->req);
	if (TLV_GET_DATA_LEN(msg->req) < sizeof(struct tipc_name_table_query))
		return -EINVAL;

	depth = ntohl(ntq->depth);

	if (depth > 4)
		depth = 4;
	for (i = 0; i < depth; i++)
		tipc_tlv_sprintf(msg->rep, header[i]);
	tipc_tlv_sprintf(msg->rep, "\n");

	return 0;
}

static int tipc_nl_compat_name_table_dump(struct tipc_nl_compat_msg *msg,
					  struct nlattr **attrs)
{
	char port_str[27];
	struct tipc_name_table_query *ntq;
	struct nlattr *nt[TIPC_NLA_NAME_TABLE_MAX + 1];
	struct nlattr *publ[TIPC_NLA_PUBL_MAX + 1];
	u32 node, depth, type, lowbound, upbound;
	static const char * const scope_str[] = {"", " zone", " cluster",
						 " node"};
	int err;

	if (!attrs[TIPC_NLA_NAME_TABLE])
		return -EINVAL;

	err = nla_parse_nested(nt, TIPC_NLA_NAME_TABLE_MAX,
			       attrs[TIPC_NLA_NAME_TABLE], NULL, NULL);
	if (err)
		return err;

	if (!nt[TIPC_NLA_NAME_TABLE_PUBL])
		return -EINVAL;

	err = nla_parse_nested(publ, TIPC_NLA_PUBL_MAX,
			       nt[TIPC_NLA_NAME_TABLE_PUBL], NULL, NULL);
	if (err)
		return err;

	ntq = (struct tipc_name_table_query *)TLV_DATA(msg->req);

	depth = ntohl(ntq->depth);
	type = ntohl(ntq->type);
	lowbound = ntohl(ntq->lowbound);
	upbound = ntohl(ntq->upbound);

	if (!(depth & TIPC_NTQ_ALLTYPES) &&
	    (type != nla_get_u32(publ[TIPC_NLA_PUBL_TYPE])))
		return 0;
	if (lowbound && (lowbound > nla_get_u32(publ[TIPC_NLA_PUBL_UPPER])))
		return 0;
	if (upbound && (upbound < nla_get_u32(publ[TIPC_NLA_PUBL_LOWER])))
		return 0;

	tipc_tlv_sprintf(msg->rep, "%-10u ",
			 nla_get_u32(publ[TIPC_NLA_PUBL_TYPE]));

	if (depth == 1)
		goto out;

	tipc_tlv_sprintf(msg->rep, "%-10u %-10u ",
			 nla_get_u32(publ[TIPC_NLA_PUBL_LOWER]),
			 nla_get_u32(publ[TIPC_NLA_PUBL_UPPER]));

	if (depth == 2)
		goto out;

	node = nla_get_u32(publ[TIPC_NLA_PUBL_NODE]);
	sprintf(port_str, "<%u.%u.%u:%u>", tipc_zone(node), tipc_cluster(node),
		tipc_node(node), nla_get_u32(publ[TIPC_NLA_PUBL_REF]));
	tipc_tlv_sprintf(msg->rep, "%-26s ", port_str);

	if (depth == 3)
		goto out;

	tipc_tlv_sprintf(msg->rep, "%-10u %s",
			 nla_get_u32(publ[TIPC_NLA_PUBL_KEY]),
			 scope_str[nla_get_u32(publ[TIPC_NLA_PUBL_SCOPE])]);
out:
	tipc_tlv_sprintf(msg->rep, "\n");

	return 0;
}

static int __tipc_nl_compat_publ_dump(struct tipc_nl_compat_msg *msg,
				      struct nlattr **attrs)
{
	u32 type, lower, upper;
	struct nlattr *publ[TIPC_NLA_PUBL_MAX + 1];
	int err;

	if (!attrs[TIPC_NLA_PUBL])
		return -EINVAL;

	err = nla_parse_nested(publ, TIPC_NLA_PUBL_MAX, attrs[TIPC_NLA_PUBL],
			       NULL, NULL);
	if (err)
		return err;

	type = nla_get_u32(publ[TIPC_NLA_PUBL_TYPE]);
	lower = nla_get_u32(publ[TIPC_NLA_PUBL_LOWER]);
	upper = nla_get_u32(publ[TIPC_NLA_PUBL_UPPER]);

	if (lower == upper)
		tipc_tlv_sprintf(msg->rep, " {%u,%u}", type, lower);
	else
		tipc_tlv_sprintf(msg->rep, " {%u,%u,%u}", type, lower, upper);

	return 0;
}

static int tipc_nl_compat_publ_dump(struct tipc_nl_compat_msg *msg, u32 sock)
{
	int err;
	void *hdr;
	struct nlattr *nest;
	struct sk_buff *args;
	struct tipc_nl_compat_cmd_dump dump;

	args = nlmsg_new(NLMSG_GOODSIZE, GFP_KERNEL);
	if (!args)
		return -ENOMEM;

	hdr = genlmsg_put(args, 0, 0, &tipc_genl_family, NLM_F_MULTI,
			  TIPC_NL_PUBL_GET);
<<<<<<< HEAD
	if (!hdr)
		return -EMSGSIZE;
=======
	if (!hdr) {
		kfree_skb(args);
		return -EMSGSIZE;
	}
>>>>>>> f17b5f06

	nest = nla_nest_start(args, TIPC_NLA_SOCK);
	if (!nest) {
		kfree_skb(args);
		return -EMSGSIZE;
	}

	if (nla_put_u32(args, TIPC_NLA_SOCK_REF, sock)) {
		kfree_skb(args);
		return -EMSGSIZE;
	}

	nla_nest_end(args, nest);
	genlmsg_end(args, hdr);

	dump.dumpit = tipc_nl_publ_dump;
	dump.format = __tipc_nl_compat_publ_dump;

	err = __tipc_nl_compat_dumpit(&dump, msg, args);

	kfree_skb(args);

	return err;
}

static int tipc_nl_compat_sk_dump(struct tipc_nl_compat_msg *msg,
				  struct nlattr **attrs)
{
	int err;
	u32 sock_ref;
	struct nlattr *sock[TIPC_NLA_SOCK_MAX + 1];

	if (!attrs[TIPC_NLA_SOCK])
		return -EINVAL;

	err = nla_parse_nested(sock, TIPC_NLA_SOCK_MAX, attrs[TIPC_NLA_SOCK],
			       NULL, NULL);
	if (err)
		return err;

	sock_ref = nla_get_u32(sock[TIPC_NLA_SOCK_REF]);
	tipc_tlv_sprintf(msg->rep, "%u:", sock_ref);

	if (sock[TIPC_NLA_SOCK_CON]) {
		u32 node;
		struct nlattr *con[TIPC_NLA_CON_MAX + 1];

		err = nla_parse_nested(con, TIPC_NLA_CON_MAX,
				       sock[TIPC_NLA_SOCK_CON], NULL, NULL);

		if (err)
			return err;

		node = nla_get_u32(con[TIPC_NLA_CON_NODE]);
		tipc_tlv_sprintf(msg->rep, "  connected to <%u.%u.%u:%u>",
				 tipc_zone(node),
				 tipc_cluster(node),
				 tipc_node(node),
				 nla_get_u32(con[TIPC_NLA_CON_SOCK]));

		if (con[TIPC_NLA_CON_FLAG])
			tipc_tlv_sprintf(msg->rep, " via {%u,%u}\n",
					 nla_get_u32(con[TIPC_NLA_CON_TYPE]),
					 nla_get_u32(con[TIPC_NLA_CON_INST]));
		else
			tipc_tlv_sprintf(msg->rep, "\n");
	} else if (sock[TIPC_NLA_SOCK_HAS_PUBL]) {
		tipc_tlv_sprintf(msg->rep, " bound to");

		err = tipc_nl_compat_publ_dump(msg, sock_ref);
		if (err)
			return err;
	}
	tipc_tlv_sprintf(msg->rep, "\n");

	return 0;
}

static int tipc_nl_compat_media_dump(struct tipc_nl_compat_msg *msg,
				     struct nlattr **attrs)
{
	struct nlattr *media[TIPC_NLA_MEDIA_MAX + 1];
	int err;

	if (!attrs[TIPC_NLA_MEDIA])
		return -EINVAL;

	err = nla_parse_nested(media, TIPC_NLA_MEDIA_MAX,
			       attrs[TIPC_NLA_MEDIA], NULL, NULL);
	if (err)
		return err;

	return tipc_add_tlv(msg->rep, TIPC_TLV_MEDIA_NAME,
			    nla_data(media[TIPC_NLA_MEDIA_NAME]),
			    nla_len(media[TIPC_NLA_MEDIA_NAME]));
}

static int tipc_nl_compat_node_dump(struct tipc_nl_compat_msg *msg,
				    struct nlattr **attrs)
{
	struct tipc_node_info node_info;
	struct nlattr *node[TIPC_NLA_NODE_MAX + 1];
	int err;

	if (!attrs[TIPC_NLA_NODE])
		return -EINVAL;

	err = nla_parse_nested(node, TIPC_NLA_NODE_MAX, attrs[TIPC_NLA_NODE],
			       NULL, NULL);
	if (err)
		return err;

	node_info.addr = htonl(nla_get_u32(node[TIPC_NLA_NODE_ADDR]));
	node_info.up = htonl(nla_get_flag(node[TIPC_NLA_NODE_UP]));

	return tipc_add_tlv(msg->rep, TIPC_TLV_NODE_INFO, &node_info,
			    sizeof(node_info));
}

static int tipc_nl_compat_net_set(struct tipc_nl_compat_cmd_doit *cmd,
				  struct sk_buff *skb,
				  struct tipc_nl_compat_msg *msg)
{
	u32 val;
	struct nlattr *net;

	val = ntohl(*(__be32 *)TLV_DATA(msg->req));

	net = nla_nest_start(skb, TIPC_NLA_NET);
	if (!net)
		return -EMSGSIZE;

	if (msg->cmd == TIPC_CMD_SET_NODE_ADDR) {
		if (nla_put_u32(skb, TIPC_NLA_NET_ADDR, val))
			return -EMSGSIZE;
	} else if (msg->cmd == TIPC_CMD_SET_NETID) {
		if (nla_put_u32(skb, TIPC_NLA_NET_ID, val))
			return -EMSGSIZE;
	}
	nla_nest_end(skb, net);

	return 0;
}

static int tipc_nl_compat_net_dump(struct tipc_nl_compat_msg *msg,
				   struct nlattr **attrs)
{
	__be32 id;
	struct nlattr *net[TIPC_NLA_NET_MAX + 1];
	int err;

	if (!attrs[TIPC_NLA_NET])
		return -EINVAL;

	err = nla_parse_nested(net, TIPC_NLA_NET_MAX, attrs[TIPC_NLA_NET],
			       NULL, NULL);
	if (err)
		return err;

	id = htonl(nla_get_u32(net[TIPC_NLA_NET_ID]));

	return tipc_add_tlv(msg->rep, TIPC_TLV_UNSIGNED, &id, sizeof(id));
}

static int tipc_cmd_show_stats_compat(struct tipc_nl_compat_msg *msg)
{
	msg->rep = tipc_tlv_alloc(ULTRA_STRING_MAX_LEN);
	if (!msg->rep)
		return -ENOMEM;

	tipc_tlv_init(msg->rep, TIPC_TLV_ULTRA_STRING);
	tipc_tlv_sprintf(msg->rep, "TIPC version " TIPC_MOD_VER "\n");

	return 0;
}

static int tipc_nl_compat_handle(struct tipc_nl_compat_msg *msg)
{
	struct tipc_nl_compat_cmd_dump dump;
	struct tipc_nl_compat_cmd_doit doit;

	memset(&dump, 0, sizeof(dump));
	memset(&doit, 0, sizeof(doit));

	switch (msg->cmd) {
	case TIPC_CMD_NOOP:
		msg->rep = tipc_tlv_alloc(0);
		if (!msg->rep)
			return -ENOMEM;
		return 0;
	case TIPC_CMD_GET_BEARER_NAMES:
		msg->rep_size = MAX_BEARERS * TLV_SPACE(TIPC_MAX_BEARER_NAME);
		dump.dumpit = tipc_nl_bearer_dump;
		dump.format = tipc_nl_compat_bearer_dump;
		return tipc_nl_compat_dumpit(&dump, msg);
	case TIPC_CMD_ENABLE_BEARER:
		msg->req_type = TIPC_TLV_BEARER_CONFIG;
		doit.doit = __tipc_nl_bearer_enable;
		doit.transcode = tipc_nl_compat_bearer_enable;
		return tipc_nl_compat_doit(&doit, msg);
	case TIPC_CMD_DISABLE_BEARER:
		msg->req_type = TIPC_TLV_BEARER_NAME;
		doit.doit = __tipc_nl_bearer_disable;
		doit.transcode = tipc_nl_compat_bearer_disable;
		return tipc_nl_compat_doit(&doit, msg);
	case TIPC_CMD_SHOW_LINK_STATS:
		msg->req_type = TIPC_TLV_LINK_NAME;
		msg->rep_size = ULTRA_STRING_MAX_LEN;
		msg->rep_type = TIPC_TLV_ULTRA_STRING;
		dump.dumpit = tipc_nl_node_dump_link;
		dump.format = tipc_nl_compat_link_stat_dump;
		return tipc_nl_compat_dumpit(&dump, msg);
	case TIPC_CMD_GET_LINKS:
		msg->req_type = TIPC_TLV_NET_ADDR;
		msg->rep_size = ULTRA_STRING_MAX_LEN;
		dump.dumpit = tipc_nl_node_dump_link;
		dump.format = tipc_nl_compat_link_dump;
		return tipc_nl_compat_dumpit(&dump, msg);
	case TIPC_CMD_SET_LINK_TOL:
	case TIPC_CMD_SET_LINK_PRI:
	case TIPC_CMD_SET_LINK_WINDOW:
		msg->req_type =  TIPC_TLV_LINK_CONFIG;
		doit.doit = tipc_nl_node_set_link;
		doit.transcode = tipc_nl_compat_link_set;
		return tipc_nl_compat_doit(&doit, msg);
	case TIPC_CMD_RESET_LINK_STATS:
		msg->req_type = TIPC_TLV_LINK_NAME;
		doit.doit = tipc_nl_node_reset_link_stats;
		doit.transcode = tipc_nl_compat_link_reset_stats;
		return tipc_nl_compat_doit(&doit, msg);
	case TIPC_CMD_SHOW_NAME_TABLE:
		msg->req_type = TIPC_TLV_NAME_TBL_QUERY;
		msg->rep_size = ULTRA_STRING_MAX_LEN;
		msg->rep_type = TIPC_TLV_ULTRA_STRING;
		dump.header = tipc_nl_compat_name_table_dump_header;
		dump.dumpit = tipc_nl_name_table_dump;
		dump.format = tipc_nl_compat_name_table_dump;
		return tipc_nl_compat_dumpit(&dump, msg);
	case TIPC_CMD_SHOW_PORTS:
		msg->rep_size = ULTRA_STRING_MAX_LEN;
		msg->rep_type = TIPC_TLV_ULTRA_STRING;
		dump.dumpit = tipc_nl_sk_dump;
		dump.format = tipc_nl_compat_sk_dump;
		return tipc_nl_compat_dumpit(&dump, msg);
	case TIPC_CMD_GET_MEDIA_NAMES:
		msg->rep_size = MAX_MEDIA * TLV_SPACE(TIPC_MAX_MEDIA_NAME);
		dump.dumpit = tipc_nl_media_dump;
		dump.format = tipc_nl_compat_media_dump;
		return tipc_nl_compat_dumpit(&dump, msg);
	case TIPC_CMD_GET_NODES:
		msg->rep_size = ULTRA_STRING_MAX_LEN;
		dump.dumpit = tipc_nl_node_dump;
		dump.format = tipc_nl_compat_node_dump;
		return tipc_nl_compat_dumpit(&dump, msg);
	case TIPC_CMD_SET_NODE_ADDR:
		msg->req_type = TIPC_TLV_NET_ADDR;
		doit.doit = __tipc_nl_net_set;
		doit.transcode = tipc_nl_compat_net_set;
		return tipc_nl_compat_doit(&doit, msg);
	case TIPC_CMD_SET_NETID:
		msg->req_type = TIPC_TLV_UNSIGNED;
		doit.doit = __tipc_nl_net_set;
		doit.transcode = tipc_nl_compat_net_set;
		return tipc_nl_compat_doit(&doit, msg);
	case TIPC_CMD_GET_NETID:
		msg->rep_size = sizeof(u32);
		dump.dumpit = tipc_nl_net_dump;
		dump.format = tipc_nl_compat_net_dump;
		return tipc_nl_compat_dumpit(&dump, msg);
	case TIPC_CMD_SHOW_STATS:
		return tipc_cmd_show_stats_compat(msg);
	}

	return -EOPNOTSUPP;
}

static int tipc_nl_compat_recv(struct sk_buff *skb, struct genl_info *info)
{
	int err;
	int len;
	struct tipc_nl_compat_msg msg;
	struct nlmsghdr *req_nlh;
	struct nlmsghdr *rep_nlh;
	struct tipc_genlmsghdr *req_userhdr = info->userhdr;

	memset(&msg, 0, sizeof(msg));

	req_nlh = (struct nlmsghdr *)skb->data;
	msg.req = nlmsg_data(req_nlh) + GENL_HDRLEN + TIPC_GENL_HDRLEN;
	msg.cmd = req_userhdr->cmd;
	msg.net = genl_info_net(info);
	msg.dst_sk = skb->sk;

	if ((msg.cmd & 0xC000) && (!netlink_net_capable(skb, CAP_NET_ADMIN))) {
		msg.rep = tipc_get_err_tlv(TIPC_CFG_NOT_NET_ADMIN);
		err = -EACCES;
		goto send;
	}

	len = nlmsg_attrlen(req_nlh, GENL_HDRLEN + TIPC_GENL_HDRLEN);
	if (!len || !TLV_OK(msg.req, len)) {
		msg.rep = tipc_get_err_tlv(TIPC_CFG_NOT_SUPPORTED);
		err = -EOPNOTSUPP;
		goto send;
	}

	err = tipc_nl_compat_handle(&msg);
	if ((err == -EOPNOTSUPP) || (err == -EPERM))
		msg.rep = tipc_get_err_tlv(TIPC_CFG_NOT_SUPPORTED);
	else if (err == -EINVAL)
		msg.rep = tipc_get_err_tlv(TIPC_CFG_TLV_ERROR);
send:
	if (!msg.rep)
		return err;

	len = nlmsg_total_size(GENL_HDRLEN + TIPC_GENL_HDRLEN);
	skb_push(msg.rep, len);
	rep_nlh = nlmsg_hdr(msg.rep);
	memcpy(rep_nlh, info->nlhdr, len);
	rep_nlh->nlmsg_len = msg.rep->len;
	genlmsg_unicast(msg.net, msg.rep, NETLINK_CB(skb).portid);

	return err;
}

static const struct genl_ops tipc_genl_compat_ops[] = {
	{
		.cmd		= TIPC_GENL_CMD,
		.doit		= tipc_nl_compat_recv,
	},
};

static struct genl_family tipc_genl_compat_family __ro_after_init = {
	.name		= TIPC_GENL_NAME,
	.version	= TIPC_GENL_VERSION,
	.hdrsize	= TIPC_GENL_HDRLEN,
	.maxattr	= 0,
	.netnsok	= true,
	.module		= THIS_MODULE,
	.ops		= tipc_genl_compat_ops,
	.n_ops		= ARRAY_SIZE(tipc_genl_compat_ops),
};

int __init tipc_netlink_compat_start(void)
{
	int res;

	res = genl_register_family(&tipc_genl_compat_family);
	if (res) {
		pr_err("Failed to register legacy compat interface\n");
		return res;
	}

	return 0;
}

void tipc_netlink_compat_stop(void)
{
	genl_unregister_family(&tipc_genl_compat_family);
}<|MERGE_RESOLUTION|>--- conflicted
+++ resolved
@@ -952,15 +952,10 @@
 
 	hdr = genlmsg_put(args, 0, 0, &tipc_genl_family, NLM_F_MULTI,
 			  TIPC_NL_PUBL_GET);
-<<<<<<< HEAD
-	if (!hdr)
-		return -EMSGSIZE;
-=======
 	if (!hdr) {
 		kfree_skb(args);
 		return -EMSGSIZE;
 	}
->>>>>>> f17b5f06
 
 	nest = nla_nest_start(args, TIPC_NLA_SOCK);
 	if (!nest) {
